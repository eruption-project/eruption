#  SPDX-License-Identifier: GPL-3.0-or-later
#
#  This file is part of Eruption.
#
#  Eruption is free software: you can redistribute it and/or modify
#  it under the terms of the GNU General Public License as published by
#  the Free Software Foundation, either version 3 of the License, or
#  (at your option) any later version.
#
#  Eruption is distributed in the hope that it will be useful,
#  but WITHOUT ANY WARRANTY; without even the implied warranty of
#  MERCHANTABILITY or FITNESS FOR A PARTICULAR PURPOSE.  See the
#  GNU General Public License for more details.
#
#  You should have received a copy of the GNU General Public License
#  along with Eruption.  If not, see <http://www.gnu.org/licenses/>.
#
#  Copyright (c) 2019-2023, The Eruption Development Team

[package]
name = "pyroclasm"
version = "0.0.7"
build = "build.rs"
authors = [
  "X3n0m0rph59 <x3n0m0rph59@gmail.com>",
  "The Eruption Development Team",
]
edition = "2021"
rust-version = "1.65"
description = "Pyroclasm UI for Eruption"
repository = "https://github.com/X3n0m0rph59/eruption.git"
homepage = "https://eruption-project.org"
keywords = ["eruption", "linux", "led", "driver", "gui", "egui"]
categories = ["hardware-support"]
license = "GPL-3.0-or-later"
readme = "README.md"
resolver = "2"

[features]
default = []
debug-async = []

[dependencies]
cfg-if = "1.0.0"
<<<<<<< HEAD
clap =  { version = "4.2.1", features = ["derive"] }
clap_complete = "4.2.0"
libc = "0.2.141"
=======
clap = { version = "4.2.4", features = ["derive"] }
clap_complete = "4.2.1"
libc = "0.2.142"
>>>>>>> 6beba1d6
nix = "0.26.2"
atty = "0.2.14"
walkdir = "2.3.3"
flume = { version = "0.10.14", features = ["async"] }
<<<<<<< HEAD
parking_lot = { version = "0.12.1", features = ["send_guard", "hardware-lock-elision"] }
serde = { version = "1.0.159", features = ["derive"] }
serde_json = "1.0.95"
=======
parking_lot = { version = "0.12.1", features = ["deadlock_detection"] }
serde = { version = "1.0.160", features = ["derive"] }
serde_json = "1.0.96"
>>>>>>> 6beba1d6
tokio = { version = "1.27.0", features = ["full", "tracing", "test-util"] }
tracing = "0.1.37"
tracing-journald = "0.3.0"
tracing-futures = "0.2.5"
# tracing-flame = "0.2.0"
tracing-log = { version = "0.1.3", features = ["env_logger"] }
tracing-subscriber = { version = "0.3.17", features = [
  "parking_lot",
  "registry",
  "env-filter",
] }
console-subscriber = { version = "0.1.8", features = ["parking_lot"] }
config = "0.13.3"
uuid = { version = "1.3.1", features = ["serde", "v4"] }
toml = "0.7.3"
indexmap = "1.9.3"
byteorder = "1.4.3"
lazy_static = "1.4.0"
palette = "0.7.1"
thiserror = "1.0.40"
eyre = "0.6.8"
color-eyre = "0.6.2"
paste = "1.0.12"
dbus = "0.9.7"
dbus-tokio = "0.7.6"
i18n-embed = { version = "0.13.8", features = [
  "fluent-system",
  "desktop-requester",
] }
i18n-embed-fl = "0.6.6"
rust-embed = { version = "6.6.1", features = ["compression"] }
unic-langid = "0.9.1"
image = { version = "0.24", features = ["jpeg", "png", "webp"] }
egui = { version = "0.21.0", features = ["serde", "tracing"] }
egui_extras = { version = "0.21.0", features = [
  "tracing",
  "image",
  "svg",
  "datepicker",
] }
eframe = { version = "0.21.3", features = ["persistence"] }
egui-bind = { version = "0.6.0", features = ["serde"] }
# egui_hotkey = { version = "0.2.0", features = ["serde"] }
# egui_logger = "0.2.2"
egui-notify = "0.6.0"
egui-modal = "0.2.2"
egui_inspect = "0.1.3"
egui_file = "0.8.1"
egui_dock = "0.5.0"
egui_commonmark = { version = "0.7.2", features = [
  "syntax_highlighting",
  "svg",
] }
tiny-skia = "0.9.0"
syntect = "5.0.0"
icecream = "0.1.0"

[dev-dependencies]
pretty_assertions = "1.3.0"
tokio = { version = "1.27.0", features = ["full", "tracing", "test-util"] }<|MERGE_RESOLUTION|>--- conflicted
+++ resolved
@@ -42,28 +42,16 @@
 
 [dependencies]
 cfg-if = "1.0.0"
-<<<<<<< HEAD
-clap =  { version = "4.2.1", features = ["derive"] }
-clap_complete = "4.2.0"
-libc = "0.2.141"
-=======
 clap = { version = "4.2.4", features = ["derive"] }
 clap_complete = "4.2.1"
 libc = "0.2.142"
->>>>>>> 6beba1d6
 nix = "0.26.2"
 atty = "0.2.14"
 walkdir = "2.3.3"
 flume = { version = "0.10.14", features = ["async"] }
-<<<<<<< HEAD
 parking_lot = { version = "0.12.1", features = ["send_guard", "hardware-lock-elision"] }
-serde = { version = "1.0.159", features = ["derive"] }
-serde_json = "1.0.95"
-=======
-parking_lot = { version = "0.12.1", features = ["deadlock_detection"] }
 serde = { version = "1.0.160", features = ["derive"] }
 serde_json = "1.0.96"
->>>>>>> 6beba1d6
 tokio = { version = "1.27.0", features = ["full", "tracing", "test-util"] }
 tracing = "0.1.37"
 tracing-journald = "0.3.0"
