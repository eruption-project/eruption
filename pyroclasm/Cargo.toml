#  SPDX-License-Identifier: GPL-3.0-or-later
#
#  This file is part of Eruption.
#
#  Eruption is free software: you can redistribute it and/or modify
#  it under the terms of the GNU General Public License as published by
#  the Free Software Foundation, either version 3 of the License, or
#  (at your option) any later version.
#
#  Eruption is distributed in the hope that it will be useful,
#  but WITHOUT ANY WARRANTY; without even the implied warranty of
#  MERCHANTABILITY or FITNESS FOR A PARTICULAR PURPOSE.  See the
#  GNU General Public License for more details.
#
#  You should have received a copy of the GNU General Public License
#  along with Eruption.  If not, see <http://www.gnu.org/licenses/>.
#
#  Copyright (c) 2019-2023, The Eruption Development Team

[package]
name = "pyroclasm"
version = "0.0.6"
build = "build.rs"
authors = ["X3n0m0rph59 <x3n0m0rph59@gmail.com>", "The Eruption Development Team"]
edition = "2021"
rust-version = "1.65"
description = "Pyroclasm UI for Eruption"
repository = "https://github.com/X3n0m0rph59/eruption.git"
homepage = "https://eruption-project.org"
keywords = ["eruption", "linux", "led", "driver", "gui", "egui"]
categories = ["hardware-support"]
license = "GPL-3.0-or-later"
readme = "README.md"
resolver = "2"

[features]
default = []
debug-async = []

[dependencies]
cfg-if = "1.0.0"
clap =  { version = "4.0.29", features = ["derive"] }
clap_complete = "4.0.6"
libc = "0.2.138"
nix = "0.26.1"
atty = "0.2.14"
walkdir = "2.3.2"
<<<<<<< HEAD
parking_lot = { version = "0.12.1", features = ["send_guard", "hardware-lock-elision"] }
serde = { version = "1.0.147", features = ["derive"] }
serde_json = "1.0.87"
tokio = { version = "1.21.2", features = ["full"] }
=======
flume = { version = "0.10.14", features = ["async"] }
parking_lot = { version = "0.12.1", features = ["deadlock_detection"] }
serde = { version = "1.0.149", features = ["derive"] }
serde_json = "1.0.89"
tokio = { version = "1.23.0", features = ["full", "tracing", "test-util"] }
>>>>>>> 177f25fc
tracing = "0.1.37"
tracing-journald = "0.3.0"
tracing-futures = "0.2.5"
# tracing-flame = "0.2.0"
tracing-log = { version = "0.1.3", features = ["env_logger"] }
tracing-subscriber = { version = "0.3.16", features = ["parking_lot", "registry", "env-filter"] }
console-subscriber = { version = "0.1.8", features = ["parking_lot"] }
config = "0.13.3"
uuid = { version = "1.2.2", features = ["serde", "v4"] }
toml = "0.5.9"
indexmap = "1.9.2"
byteorder = "1.4.3"
lazy_static = "1.4.0"
palette = "0.6.1"
thiserror = "1.0.37"
eyre = "0.6.8"
color-eyre = "0.6.2"
paste = "1.0.9"
dbus = "0.9.6"
dbus-tokio = "0.7.5"
i18n-embed = { version = "0.13.4", features = ["fluent-system", "desktop-requester"] }
i18n-embed-fl = "0.6.4"
rust-embed = { version = "6.4.2", features = ["compression"] }
unic-langid = "0.9.1"
image = { version = "0.24", features = ["jpeg", "png", "webp"] }
egui = { version = "0.20.1", features = ["serde", "tracing"] }
egui_extras = { version = "0.20.0", features = ["tracing", "image", "svg", "datepicker"] }
eframe = { version = "0.20.1", features = ["persistence"] }
egui-bind = { version = "0.4.0", features = ["serde"] }
# egui_hotkey = { version = "0.2.0", features = ["serde"] }
# egui_logger = "0.2.2"
egui-notify = "0.5.0"
egui-modal = "0.1.8"
egui_inspect = "0.1.3"
egui_file = "0.4.1"
egui_dock = "0.3.0"
egui_commonmark = { version = "0.6.0", features = ["syntax_highlighting", "svg"] }
tiny-skia = "0.8.2"
syntect = "5.0.0"
icecream = "0.1.0"

[dev-dependencies]
pretty_assertions = "1.3.0"
tokio = { version = "1.23.0", features = ["full", "tracing", "test-util"] }<|MERGE_RESOLUTION|>--- conflicted
+++ resolved
@@ -45,18 +45,11 @@
 nix = "0.26.1"
 atty = "0.2.14"
 walkdir = "2.3.2"
-<<<<<<< HEAD
+flume = { version = "0.10.14", features = ["async"] }
 parking_lot = { version = "0.12.1", features = ["send_guard", "hardware-lock-elision"] }
-serde = { version = "1.0.147", features = ["derive"] }
-serde_json = "1.0.87"
-tokio = { version = "1.21.2", features = ["full"] }
-=======
-flume = { version = "0.10.14", features = ["async"] }
-parking_lot = { version = "0.12.1", features = ["deadlock_detection"] }
 serde = { version = "1.0.149", features = ["derive"] }
 serde_json = "1.0.89"
 tokio = { version = "1.23.0", features = ["full", "tracing", "test-util"] }
->>>>>>> 177f25fc
 tracing = "0.1.37"
 tracing-journald = "0.3.0"
 tracing-futures = "0.2.5"
