#  SPDX-License-Identifier: GPL-3.0-or-later
#
#  This file is part of Eruption.
#
#  Eruption is free software: you can redistribute it and/or modify
#  it under the terms of the GNU General Public License as published by
#  the Free Software Foundation, either version 3 of the License, or
#  (at your option) any later version.
#
#  Eruption is distributed in the hope that it will be useful,
#  but WITHOUT ANY WARRANTY; without even the implied warranty of
#  MERCHANTABILITY or FITNESS FOR A PARTICULAR PURPOSE.  See the
#  GNU General Public License for more details.
#
#  You should have received a copy of the GNU General Public License
#  along with Eruption.  If not, see <http://www.gnu.org/licenses/>.
#
#  Copyright (c) 2019-2023, The Eruption Development Team

[package]
name = "eruption-netfx"
<<<<<<< HEAD
version = "0.2.1"
authors = ["X3n0m0rph59 <x3n0m0rph59@gmail.com>", "The Eruption Development Team"]
edition = "2021"
description = "A Network FX protocol client for Eruption"
=======
version = "0.1.3"
authors = ["X3n0m0rph59 <x3n0m0rph59@gmail.com>", "The Eruption Development Team"]
edition = "2021"
rust-version = "1.65"
description = "A Network FX protocol client for the Eruption Linux user-mode driver"
>>>>>>> 177f25fc
repository = "https://github.com/X3n0m0rph59/eruption.git"
homepage = "https://eruption-project.org"
keywords = ["eruption", "linux", "led", "driver"]
categories = ["hardware-support"]
license = "GPL-3.0-or-later"
readme = "README.md"
resolver = "2"

[features]
default = ["backends-most"]
debug-async = []
backends-all = ["backend-wayland", "backend-gnome", "backend-x11"]
backends-most = ["backend-gnome", "backend-x11"]
backend-wayland = ["wayland-client", "smithay-client-toolkit"]
backend-gnome = ["dbus", "dbus-tokio"]
backend-x11 = ["x11", "x11rb"]

[dependencies]
cfg-if = "1.0.0"
clap =  { version = "4.0.29", features = ["derive"] }
clap_complete = "4.0.6"
colored = "2.0.0"
lazy_static = "1.4.0"
thread_local = "1.1.4"
dyn-clonable = "0.9.0"
<<<<<<< HEAD
libc = "0.2.137"
nix = "0.25.0"
rayon = "1.5.3"
jwalk = "0.6.0"
parking_lot = { version = "0.12.1", features = ["send_guard", "hardware-lock-elision"] }
tokio = { version = "1.21.2", features = ["full"] }
# tracing = "0.1.26"
# tracing-futures = "0.2.5"
# tracing-subscriber = "0.2.20"
=======
libc = "0.2.138"
tempfile = "3.3.0"
rayon = "1.6.1"
jwalk = "0.6.0"
parking_lot = { version = "0.12.1", features = ["deadlock_detection"] }
tokio = { version = "1.23.0", features = ["full", "tracing", "test-util"] }
tracing = "0.1.37"
tracing-journald = "0.3.0"
tracing-futures = "0.2.5"
tracing-log = { version = "0.1.3", features = ["env_logger"] }
tracing-subscriber = { version = "0.3.16", features = ["parking_lot", "registry", "env-filter"] }
console-subscriber = { version = "0.1.8", features = ["parking_lot"] }
>>>>>>> 177f25fc
thiserror = "1.0.37"
eyre = "0.6.8"
color-eyre = "0.6.2"
num-traits = "0.2.15"
dbus = { version = "0.9.6", optional = true }
dbus-tokio = { version = "0.7.5", optional = true }
image = "0.24.5"
smithay-client-toolkit = { version = "0.16.0", optional = true }
x11 = { version = "2.20.1", features = ["xlib", "xrandr"], optional = true }
x11rb = { version = "0.11.0", features = ["allow-unsafe-code"], optional = true }
wayland-client = { version = "0.30.0-beta.14", optional = true }
i18n-embed = { version = "0.13.4", features = ["fluent-system", "desktop-requester"] }
i18n-embed-fl = "0.6.4"
rust-embed = { version = "6.4.2", features = ["compression"] }
unic-langid = "0.9.1"
icecream = "0.1.0"

[dev-dependencies]
pretty_assertions = "1.3.0"
tokio = { version = "1.23.0", features = ["full", "tracing", "test-util"] }<|MERGE_RESOLUTION|>--- conflicted
+++ resolved
@@ -19,18 +19,11 @@
 
 [package]
 name = "eruption-netfx"
-<<<<<<< HEAD
-version = "0.2.1"
-authors = ["X3n0m0rph59 <x3n0m0rph59@gmail.com>", "The Eruption Development Team"]
-edition = "2021"
-description = "A Network FX protocol client for Eruption"
-=======
-version = "0.1.3"
+version = "0.2.2"
 authors = ["X3n0m0rph59 <x3n0m0rph59@gmail.com>", "The Eruption Development Team"]
 edition = "2021"
 rust-version = "1.65"
 description = "A Network FX protocol client for the Eruption Linux user-mode driver"
->>>>>>> 177f25fc
 repository = "https://github.com/X3n0m0rph59/eruption.git"
 homepage = "https://eruption-project.org"
 keywords = ["eruption", "linux", "led", "driver"]
@@ -56,22 +49,11 @@
 lazy_static = "1.4.0"
 thread_local = "1.1.4"
 dyn-clonable = "0.9.0"
-<<<<<<< HEAD
-libc = "0.2.137"
-nix = "0.25.0"
-rayon = "1.5.3"
-jwalk = "0.6.0"
-parking_lot = { version = "0.12.1", features = ["send_guard", "hardware-lock-elision"] }
-tokio = { version = "1.21.2", features = ["full"] }
-# tracing = "0.1.26"
-# tracing-futures = "0.2.5"
-# tracing-subscriber = "0.2.20"
-=======
 libc = "0.2.138"
 tempfile = "3.3.0"
 rayon = "1.6.1"
 jwalk = "0.6.0"
-parking_lot = { version = "0.12.1", features = ["deadlock_detection"] }
+parking_lot = { version = "0.12.1", features = ["send_guard", "hardware-lock-elision"] }
 tokio = { version = "1.23.0", features = ["full", "tracing", "test-util"] }
 tracing = "0.1.37"
 tracing-journald = "0.3.0"
@@ -79,7 +61,6 @@
 tracing-log = { version = "0.1.3", features = ["env_logger"] }
 tracing-subscriber = { version = "0.3.16", features = ["parking_lot", "registry", "env-filter"] }
 console-subscriber = { version = "0.1.8", features = ["parking_lot"] }
->>>>>>> 177f25fc
 thiserror = "1.0.37"
 eyre = "0.6.8"
 color-eyre = "0.6.2"
