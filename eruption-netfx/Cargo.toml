#    This file is part of Eruption.
#
#    Eruption is free software: you can redistribute it and/or modify
#    it under the terms of the GNU General Public License as published by
#    the Free Software Foundation, either version 3 of the License, or
#    (at your option) any later version.
#
#    Eruption is distributed in the hope that it will be useful,
#    but WITHOUT ANY WARRANTY; without even the implied warranty of
#    MERCHANTABILITY or FITNESS FOR A PARTICULAR PURPOSE.  See the
#    GNU General Public License for more details.
#
#    You should have received a copy of the GNU General Public License
#    along with Eruption.  If not, see <http://www.gnu.org/licenses/>.
#
#    Copyright (c) 2019-2022, The Eruption Development Team


[package]
name = "eruption-netfx"
version = "0.1.1"
authors = ["X3n0m0rph59 <x3n0m0rph59@gmail.com>"]
edition = "2021"
description = "A Network FX protocol client for the Eruption Linux user-mode driver"
repository = "https://github.com/X3n0m0rph59/eruption.git"
homepage = "https://eruption-project.org"
license = "GPLv3+"
readme = "README.md"
resolver = "2"

[features]
default = ["backends-most"]
backends-all = ["backend-wayland", "backend-gnome", "backend-x11"]
backends-most = ["backend-gnome", "backend-x11"]
backend-wayland = ["wayland-client", "smithay-client-toolkit"]
backend-gnome = ["dbus", "dbus-tokio"]
backend-x11 = ["x11", "x11rb"]

[dependencies]
cfg-if = "1.0.0"
<<<<<<< HEAD
clap =  { version = "3.2.6", features = ["derive"] }
clap_complete = "3.2.2"
=======
clap =  { version = "3.2.8", features = ["derive"] }
clap_complete = "3.2.3"
>>>>>>> 87d1af5d
colored = "2.0.0"
log = "0.4.17"
pretty_env_logger = "0.4.0"
lazy_static = "1.4.0"
thread_local = "1.1.4"
dyn-clonable = "0.9.0"
libc = "0.2.126"
memmap2 = "0.5.5"
nix = "0.24.1"
tempfile = "3.3.0"
rayon = "1.5.3"
jwalk = "0.6.0"
parking_lot = { version = "0.12.1", features = ["deadlock_detection"] }
tokio = { version = "1.19.2", features = ["full"] }
#tracing = "0.1.26"
#tracing-futures = "0.2.5"
#tracing-subscriber = "0.2.20"
thiserror = "1.0.31"
eyre = "0.6.8"
color-eyre = "0.6.1"
num-traits = "0.2.15"
dbus = { version = "0.9.5", optional = true }
dbus-tokio = { version = "0.7.5", optional = true }
image = "0.24.2"
smithay-client-toolkit = { version = "0.16.0", optional = true }
x11 = { version = "2.19.1", features = ["xlib", "xrandr"], optional = true }
x11rb = { version = "0.10.1", features = ["allow-unsafe-code"], optional = true }
<<<<<<< HEAD
wayland-client = { version = "0.30.0-beta.5", optional = true }
=======
wayland-client = { version = "0.30.0-beta.7", optional = true }
>>>>>>> 87d1af5d
i18n-embed = { version = "0.13.4", features = ["fluent-system", "desktop-requester"] }
i18n-embed-fl = "0.6.4"
rust-embed = "6.4.0"
unic-langid = "0.9.0"
icecream = "0.1.0"

[dev-dependencies]
pretty_assertions = "1.2.1"
tokio = { version = "1.19.2", features = ["test-util"] }<|MERGE_RESOLUTION|>--- conflicted
+++ resolved
@@ -38,13 +38,8 @@
 
 [dependencies]
 cfg-if = "1.0.0"
-<<<<<<< HEAD
-clap =  { version = "3.2.6", features = ["derive"] }
-clap_complete = "3.2.2"
-=======
 clap =  { version = "3.2.8", features = ["derive"] }
 clap_complete = "3.2.3"
->>>>>>> 87d1af5d
 colored = "2.0.0"
 log = "0.4.17"
 pretty_env_logger = "0.4.0"
@@ -72,11 +67,7 @@
 smithay-client-toolkit = { version = "0.16.0", optional = true }
 x11 = { version = "2.19.1", features = ["xlib", "xrandr"], optional = true }
 x11rb = { version = "0.10.1", features = ["allow-unsafe-code"], optional = true }
-<<<<<<< HEAD
-wayland-client = { version = "0.30.0-beta.5", optional = true }
-=======
 wayland-client = { version = "0.30.0-beta.7", optional = true }
->>>>>>> 87d1af5d
 i18n-embed = { version = "0.13.4", features = ["fluent-system", "desktop-requester"] }
 i18n-embed-fl = "0.6.4"
 rust-embed = "6.4.0"
