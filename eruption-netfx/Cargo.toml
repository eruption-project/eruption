#    This file is part of Eruption.
#
#    Eruption is free software: you can redistribute it and/or modify
#    it under the terms of the GNU General Public License as published by
#    the Free Software Foundation, either version 3 of the License, or
#    (at your option) any later version.
#
#    Eruption is distributed in the hope that it will be useful,
#    but WITHOUT ANY WARRANTY; without even the implied warranty of
#    MERCHANTABILITY or FITNESS FOR A PARTICULAR PURPOSE.  See the
#    GNU General Public License for more details.
#
#    You should have received a copy of the GNU General Public License
#    along with Eruption.  If not, see <http://www.gnu.org/licenses/>.
#
#    Copyright (c) 2019-2022, The Eruption Development Team


[package]
name = "eruption-netfx"
version = "0.2.1"
authors = ["X3n0m0rph59 <x3n0m0rph59@gmail.com>", "The Eruption Development Team"]
edition = "2021"
description = "A Network FX protocol client for Eruption"
repository = "https://github.com/X3n0m0rph59/eruption.git"
homepage = "https://eruption-project.org"
keywords = ["eruption", "linux", "led", "driver"]
categories = ["hardware-support"]
license = "GPL-3.0"
readme = "README.md"
resolver = "2"

[features]
default = ["backends-most"]
backends-all = ["backend-wayland", "backend-gnome", "backend-x11"]
backends-most = ["backend-gnome", "backend-x11"]
backend-wayland = ["wayland-client", "smithay-client-toolkit"]
backend-gnome = ["dbus", "dbus-tokio"]
backend-x11 = ["x11", "x11rb"]

[dependencies]
cfg-if = "1.0.0"
clap =  { version = "4.0.18", features = ["derive"] }
clap_complete = "4.0.3"
colored = "2.0.0"
log = "0.4.17"
pretty_env_logger = "0.4.0"
lazy_static = "1.4.0"
thread_local = "1.1.4"
dyn-clonable = "0.9.0"
<<<<<<< HEAD
libc = "0.2.135"
memmap2 = "0.5.7"
nix = "0.25.0"
=======
libc = "0.2.137"
>>>>>>> ccb9114a
tempfile = "3.3.0"
rayon = "1.5.3"
jwalk = "0.6.0"
parking_lot = { version = "0.12.1", features = ["send_guard", "hardware-lock-elision"] }
tokio = { version = "1.21.2", features = ["full"] }
# tracing = "0.1.26"
# tracing-futures = "0.2.5"
# tracing-subscriber = "0.2.20"
thiserror = "1.0.37"
eyre = "0.6.8"
color-eyre = "0.6.2"
num-traits = "0.2.15"
dbus = { version = "0.9.6", optional = true }
dbus-tokio = { version = "0.7.5", optional = true }
image = "0.24.4"
smithay-client-toolkit = { version = "0.16.0", optional = true }
x11 = { version = "2.20.0", features = ["xlib", "xrandr"], optional = true }
x11rb = { version = "0.10.1", features = ["allow-unsafe-code"], optional = true }
wayland-client = { version = "0.30.0-beta.12", optional = true }
i18n-embed = { version = "0.13.4", features = ["fluent-system", "desktop-requester"] }
i18n-embed-fl = "0.6.4"
rust-embed = "6.4.2"
unic-langid = "0.9.1"
icecream = "0.1.0"

[dev-dependencies]
pretty_assertions = "1.3.0"
tokio = { version = "1.21.2", features = ["test-util"] }<|MERGE_RESOLUTION|>--- conflicted
+++ resolved
@@ -48,13 +48,9 @@
 lazy_static = "1.4.0"
 thread_local = "1.1.4"
 dyn-clonable = "0.9.0"
-<<<<<<< HEAD
-libc = "0.2.135"
+libc = "0.2.137"
 memmap2 = "0.5.7"
 nix = "0.25.0"
-=======
-libc = "0.2.137"
->>>>>>> ccb9114a
 tempfile = "3.3.0"
 rayon = "1.5.3"
 jwalk = "0.6.0"
