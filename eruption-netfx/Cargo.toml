#    This file is part of Eruption.
#
#    Eruption is free software: you can redistribute it and/or modify
#    it under the terms of the GNU General Public License as published by
#    the Free Software Foundation, either version 3 of the License, or
#    (at your option) any later version.
#
#    Eruption is distributed in the hope that it will be useful,
#    but WITHOUT ANY WARRANTY; without even the implied warranty of
#    MERCHANTABILITY or FITNESS FOR A PARTICULAR PURPOSE.  See the
#    GNU General Public License for more details.
#
#    You should have received a copy of the GNU General Public License
#    along with Eruption.  If not, see <http://www.gnu.org/licenses/>.
#
#    Copyright (c) 2019-2022, The Eruption Development Team


[package]
name = "eruption-netfx"
version = "0.1.2"
authors = ["X3n0m0rph59 <x3n0m0rph59@gmail.com>", "The Eruption Development Team"]
edition = "2021"
description = "A Network FX protocol client for the Eruption Linux user-mode driver"
repository = "https://github.com/X3n0m0rph59/eruption.git"
homepage = "https://eruption-project.org"
keywords = ["eruption", "linux", "led", "driver"]
categories = ["hardware-support"]
license = "GPL-3.0"
readme = "README.md"
resolver = "2"

[features]
default = ["backends-most"]
backends-all = ["backend-wayland", "backend-gnome", "backend-x11"]
backends-most = ["backend-gnome", "backend-x11"]
backend-wayland = ["wayland-client", "smithay-client-toolkit"]
backend-gnome = ["dbus", "dbus-tokio"]
backend-x11 = ["x11", "x11rb"]

[dependencies]
cfg-if = "1.0.0"
<<<<<<< HEAD
clap =  { version = "4.0.12", features = ["derive"] }
=======
clap =  { version = "4.0.13", features = ["derive"] }
>>>>>>> cbb50be0
clap_complete = "4.0.2"
colored = "2.0.0"
log = "0.4.17"
pretty_env_logger = "0.4.0"
lazy_static = "1.4.0"
thread_local = "1.1.4"
dyn-clonable = "0.9.0"
libc = "0.2.135"
<<<<<<< HEAD
memmap2 = "0.5.7"
nix = "0.25.0"
=======
>>>>>>> cbb50be0
tempfile = "3.3.0"
rayon = "1.5.3"
jwalk = "0.6.0"
parking_lot = { version = "0.12.1", features = ["send_guard", "hardware-lock-elision"] }
tokio = { version = "1.21.2", features = ["full"] }
# tracing = "0.1.26"
# tracing-futures = "0.2.5"
# tracing-subscriber = "0.2.20"
thiserror = "1.0.37"
eyre = "0.6.8"
color-eyre = "0.6.2"
num-traits = "0.2.15"
dbus = { version = "0.9.6", optional = true }
dbus-tokio = { version = "0.7.5", optional = true }
image = "0.24.4"
smithay-client-toolkit = { version = "0.16.0", optional = true }
x11 = { version = "2.20.0", features = ["xlib", "xrandr"], optional = true }
x11rb = { version = "0.10.1", features = ["allow-unsafe-code"], optional = true }
wayland-client = { version = "0.30.0-beta.10", optional = true }
i18n-embed = { version = "0.13.4", features = ["fluent-system", "desktop-requester"] }
i18n-embed-fl = "0.6.4"
rust-embed = "6.4.1"
unic-langid = "0.9.0"
icecream = "0.1.0"

[dev-dependencies]
pretty_assertions = "1.3.0"
tokio = { version = "1.21.2", features = ["test-util"] }<|MERGE_RESOLUTION|>--- conflicted
+++ resolved
@@ -40,11 +40,7 @@
 
 [dependencies]
 cfg-if = "1.0.0"
-<<<<<<< HEAD
-clap =  { version = "4.0.12", features = ["derive"] }
-=======
-clap =  { version = "4.0.13", features = ["derive"] }
->>>>>>> cbb50be0
+clap =  { version = "4.0.14", features = ["derive"] }
 clap_complete = "4.0.2"
 colored = "2.0.0"
 log = "0.4.17"
@@ -53,11 +49,8 @@
 thread_local = "1.1.4"
 dyn-clonable = "0.9.0"
 libc = "0.2.135"
-<<<<<<< HEAD
 memmap2 = "0.5.7"
 nix = "0.25.0"
-=======
->>>>>>> cbb50be0
 tempfile = "3.3.0"
 rayon = "1.5.3"
 jwalk = "0.6.0"
