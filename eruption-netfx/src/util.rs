--- conflicted
+++ resolved
@@ -48,11 +48,7 @@
             let b = pixel[2];
             let a = pixel[3];
 
-<<<<<<< HEAD
-            result += &format!("{}:{}:{}:{}:{}\n", index, r, g, b, a);
-=======
-            result += &format!("{key_index}:{r}:{g}:{b}:{a}\n");
->>>>>>> 177f25fc
+            result += &format!("{index}:{r}:{g}:{b}:{a}\n");
         }
     }
 
@@ -83,11 +79,7 @@
             let b = pixel[2];
             let a = pixel[3];
 
-<<<<<<< HEAD
-            result += &format!("{}:{}:{}:{}:{}\n", index, r, g, b, a);
-=======
-            result += &format!("{key_index}:{r}:{g}:{b}:{a}\n");
->>>>>>> 177f25fc
+            result += &format!("{index}:{r}:{g}:{b}:{a}\n");
         }
     }
 
