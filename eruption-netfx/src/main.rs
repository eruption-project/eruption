--- conflicted
+++ resolved
@@ -41,12 +41,8 @@
 mod backends;
 mod constants;
 mod hwdevices;
-<<<<<<< HEAD
 mod logger;
-mod utils;
-=======
 mod util;
->>>>>>> 9fe17985
 
 #[derive(RustEmbed)]
 #[folder = "i18n"] // path to the compiled localization resources
