#    SPDX-License-Identifier: GPL-3.0-or-later
#
#    This file is part of Eruption.
#
#    Eruption is free software: you can redistribute it and/or modify
#    it under the terms of the GNU General Public License as published by
#    the Free Software Foundation, either version 3 of the License, or
#    (at your option) any later version.
#
#    Eruption is distributed in the hope that it will be useful,
#    but WITHOUT ANY WARRANTY; without even the implied warranty of
#    MERCHANTABILITY or FITNESS FOR A PARTICULAR PURPOSE.  See the
#    GNU General Public License for more details.
#
#    You should have received a copy of the GNU General Public License
#    along with Eruption.  If not, see <http://www.gnu.org/licenses/>.
#
#    Copyright (c) 2019-2022, The Eruption Development Team


[package]
name = "eruption"
version = "0.3.5"
build = "build.rs"
authors = [
    "X3n0m0rph59 <x3n0m0rph59@gmail.com>",
    "The Eruption Development Team",
]
edition = "2021"
description = "Realtime RGB LED Driver for Linux"
repository = "https://github.com/X3n0m0rph59/eruption.git"
homepage = "https://eruption-project.org"
keywords = ["eruption", "linux", "led", "driver"]
categories = ["hardware-support"]
license = "GPL-3.0-or-later"
readme = "README.md"
resolver = "2"

[features]
default = []                      #["mimalloc_allocator"]
mimalloc_allocator = ["mimalloc"]
profiling = ["coz"]

[dependencies]
mimalloc = { version = "0.1.39", optional = true, default-features = false }
coz = { version = "0.1.3", optional = true }
cfg-if = "1.0.0"
flume = { version = "0.11", features = ["async"] }
parking_lot = { version = "0.12.1", features = ["deadlock_detection"] }
async-trait = "0.1.73"
# tracing = "0.1.26"
# tracing-futures = "0.2.5"
# tracing-subscriber = "0.2.20"
libc = "0.2.148"
nix = "0.26.4"
systemd = "0.10.0"
log = "0.4.20"
syslog = "6.1.0"
pretty_env_logger = "0.4.0"
thiserror = "1.0.48"
eyre = "0.6.8"
color-eyre = "0.6.2"
toml = "0.8.0"
serde = { version = "1.0.188", features = ["derive"] }
serde_json = "1.0.107"
tokio = { version = "1.32.0", features = ["full"] }
socket2 = { version = "0.5.4", features = ["all"] }
ctrlc = { version = "3.4.1", features = ["termination"] }
clap = "4.4.4"
hotwatch = "0.4.6"
config = "0.13.3"
hidapi = { git = "https://github.com/ruabmbua/hidapi-rs.git", branch = "master", default-features = false, features = [
    "linux-static-libusb",
] }
<<<<<<< HEAD
udev = "0.7"
evdev-rs = "0.6.1"
hexdump = "0.1.1"
byteorder = "1.4.3"
indexmap = { version = "1.9.3", features = ["serde"] }
itertools = "0.10.5"
=======
udev = "0.8.0"
evdev-rs = "0.6.1"
hexdump = "0.1.1"
byteorder = "1.4.3"
indexmap = { version = "2.0.0", features = ["serde"] }
itertools = "0.11.0"
>>>>>>> 37ead33d
rayon = "1.8.0"
lazy_static = "1.4.0"
rand = "0.8.5"
colorgrad = "0.6.2"
csscolorparser = { version = "0.6.2", features = ["serde"] }
palette = "0.6.1"
nalgebra = "0.32.3"
noise = "0.8.2"
simdnoise = "3.1.6"
<<<<<<< HEAD
# lua-src = "544.0.1"
# mlua = { version = "0.8.4", features = ["lua54", "vendored"] }
# luajit-src = "210.3.2+resty1085a4d"
# mlua = { version = "0.8.4", features = ["luajit52"] }
mlua = { version = "0.8.10", features = ["lua54"] }
sysinfo = "0.28.4"
=======
mlua = { version = "0.9.1", features = ["lua54"] }
sysinfo = "0.29.10"
>>>>>>> 37ead33d
procinfo = "0.4.2"
bincode = "2.0.0-rc.3"
rustfft = "6.1.0"
uuid = { version = "1.4.1", features = ["serde", "v4"] }
dbus = "0.9.7"
dbus-tree = "0.9.2"
paste = "1.0.14"
bitvec = "1.0.1"
serialport = "4.2.2"
crc8 = "0.1.1"
bytes = "1.5.0"
<<<<<<< HEAD
prost = "0.11.9"
prost-types = "0.11.9"
=======
prost = "0.12.1"
prost-types = "0.12.1"
>>>>>>> 37ead33d
i18n-embed = { version = "0.13.9", features = [
    "fluent-system",
    "desktop-requester",
] }
rust-embed = { version = "6.8.1", features = ["compression"] }
unic-langid = "0.9.1"
icecream = "0.1.0"
same-file = "1"

# ubuntu bionic
# sysinfo = "=0.14.2"

[dev-dependencies]
pretty_assertions = "1.4.0"
thiserror = "1.0.48"
tokio = { version = "1.32.0", features = ["test-util"] }

[build-dependencies]
prost-build = "0.12.1"<|MERGE_RESOLUTION|>--- conflicted
+++ resolved
@@ -72,21 +72,12 @@
 hidapi = { git = "https://github.com/ruabmbua/hidapi-rs.git", branch = "master", default-features = false, features = [
     "linux-static-libusb",
 ] }
-<<<<<<< HEAD
-udev = "0.7"
-evdev-rs = "0.6.1"
-hexdump = "0.1.1"
-byteorder = "1.4.3"
-indexmap = { version = "1.9.3", features = ["serde"] }
-itertools = "0.10.5"
-=======
 udev = "0.8.0"
 evdev-rs = "0.6.1"
 hexdump = "0.1.1"
 byteorder = "1.4.3"
 indexmap = { version = "2.0.0", features = ["serde"] }
 itertools = "0.11.0"
->>>>>>> 37ead33d
 rayon = "1.8.0"
 lazy_static = "1.4.0"
 rand = "0.8.5"
@@ -96,17 +87,8 @@
 nalgebra = "0.32.3"
 noise = "0.8.2"
 simdnoise = "3.1.6"
-<<<<<<< HEAD
-# lua-src = "544.0.1"
-# mlua = { version = "0.8.4", features = ["lua54", "vendored"] }
-# luajit-src = "210.3.2+resty1085a4d"
-# mlua = { version = "0.8.4", features = ["luajit52"] }
-mlua = { version = "0.8.10", features = ["lua54"] }
-sysinfo = "0.28.4"
-=======
 mlua = { version = "0.9.1", features = ["lua54"] }
 sysinfo = "0.29.10"
->>>>>>> 37ead33d
 procinfo = "0.4.2"
 bincode = "2.0.0-rc.3"
 rustfft = "6.1.0"
@@ -118,13 +100,8 @@
 serialport = "4.2.2"
 crc8 = "0.1.1"
 bytes = "1.5.0"
-<<<<<<< HEAD
-prost = "0.11.9"
-prost-types = "0.11.9"
-=======
 prost = "0.12.1"
 prost-types = "0.12.1"
->>>>>>> 37ead33d
 i18n-embed = { version = "0.13.9", features = [
     "fluent-system",
     "desktop-requester",
