#    This file is part of Eruption.
#
#    Eruption is free software: you can redistribute it and/or modify
#    it under the terms of the GNU General Public License as published by
#    the Free Software Foundation, either version 3 of the License, or
#    (at your option) any later version.
#
#    Eruption is distributed in the hope that it will be useful,
#    but WITHOUT ANY WARRANTY; without even the implied warranty of
#    MERCHANTABILITY or FITNESS FOR A PARTICULAR PURPOSE.  See the
#    GNU General Public License for more details.
#
#    You should have received a copy of the GNU General Public License
#    along with Eruption.  If not, see <http://www.gnu.org/licenses/>.
#
#    Copyright (c) 2019-2022, The Eruption Development Team


[package]
name = "eruption"
version = "0.3.0"
build = "build.rs"
authors = ["X3n0m0rph59 <x3n0m0rph59@gmail.com>", "The Eruption Development Team"]
edition = "2021"
description = "Realtime RGB LED Driver for Linux"
repository = "https://github.com/X3n0m0rph59/eruption.git"
homepage = "https://eruption-project.org"
keywords = ["eruption", "linux", "led", "driver"]
categories = ["hardware-support"]
license = "GPL-3.0"
readme = "README.md"
resolver = "2"

[features]
default = [] #["mimalloc_allocator"]
mimalloc_allocator = ["mimalloc"]
profiling = ["coz"]

[dependencies]
mimalloc = { version = "0.1.30", optional = true, default-features = false }
coz = { version = "0.1.3", optional = true }
cfg-if = "1.0.0"
flume = { version = "0.10.14", features = ["async"] }
futures = "0.3.24"
parking_lot = { version = "0.12.1", features = ["send_guard", "hardware-lock-elision"] }
async-trait = "0.1.57"
# tracing = "0.1.26"
# tracing-futures = "0.2.5"
# tracing-subscriber = "0.2.20"
libc = "0.2.135"
nix = "0.25.0"
systemd = "0.10.0"
log = "0.4.17"
syslog = "6.0.1"
pretty_env_logger = "0.4.0"
thiserror = "1.0.37"
eyre = "0.6.8"
color-eyre = "0.6.2"
toml = "0.5.9"
serde = { version = "1.0.145", features = ["derive"] }
serde_json = "1.0.86"
tokio = { version = "1.21.2", features = ["full"] }
socket2 = { version = "0.4.7", features = ["all"] }
ctrlc = { version = "3.2.3", features = ["termination"] }
<<<<<<< HEAD
clap = "4.0.14"
=======
clap = "4.0.15"
>>>>>>> 6712ccb7
hotwatch = "0.4.6"
config = "0.13.2"
hidapi = { git = "https://github.com/ruabmbua/hidapi-rs.git", branch = "master", default-features = false, features = ["linux-shared-hidraw"] }
udev = "0.6.3"
evdev-rs = "0.6.0"
hexdump = "0.1.1"
byteorder = "1.4.3"
indexmap = { version = "1.9.1", features = ["serde"] }
itertools = "0.10.5"
rayon = "1.5.3"
lazy_static = "1.4.0"
rand = "0.8.5"
colorgrad = "0.6.2"
csscolorparser = { version = "0.6.2", features = ["serde"] }
palette = "0.6.1"
nalgebra = "0.31.2"
noise = "0.8.1"
simdnoise = "3.1.6"
mlua = { version = "0.8.4", features = ["lua54", "vendored"] }
sysinfo = "0.26.4"
procinfo = "0.4.2"
bincode = "2.0.0-rc.2"
rustfft = "6.0.1"
uuid = { version = "1.2.1", features = ["serde", "v4"] }
dbus = "0.9.6"
dbus-tree = "0.9.2"
paste = "1.0.9"
bitvec = "1.0.1"
serialport = "4.2.0"
crc8 = "0.1.1"
bytes = "1.2.1"
prost = "0.11.0"
prost-types = "0.11.1"
i18n-embed = { version = "0.13.4", features = ["fluent-system", "desktop-requester"] }
rust-embed = "6.4.1"
unic-langid = "0.9.0"
icecream = "0.1.0"
same-file = "1"
vulkano = "0.31.1"
vulkano-shaders = "0.31.1"
vulkano-util = "0.31.0"
shaderc = "0.8.0"
bytemuck = "1.12.1"

# ubuntu bionic
# sysinfo = "=0.14.2"

[dev-dependencies]
pretty_assertions = "1.3.0"
thiserror = "1.0.37"
tokio = { version = "1.21.2", features = ["test-util"] }

[build-dependencies]
prost-build = "0.11.1"<|MERGE_RESOLUTION|>--- conflicted
+++ resolved
@@ -62,11 +62,7 @@
 tokio = { version = "1.21.2", features = ["full"] }
 socket2 = { version = "0.4.7", features = ["all"] }
 ctrlc = { version = "3.2.3", features = ["termination"] }
-<<<<<<< HEAD
-clap = "4.0.14"
-=======
 clap = "4.0.15"
->>>>>>> 6712ccb7
 hotwatch = "0.4.6"
 config = "0.13.2"
 hidapi = { git = "https://github.com/ruabmbua/hidapi-rs.git", branch = "master", default-features = false, features = ["linux-shared-hidraw"] }
