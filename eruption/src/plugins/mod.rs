/*
    This file is part of Eruption.

    Eruption is free software: you can redistribute it and/or modify
    it under the terms of the GNU General Public License as published by
    the Free Software Foundation, either version 3 of the License, or
    (at your option) any later version.

    Eruption is distributed in the hope that it will be useful,
    but WITHOUT ANY WARRANTY; without even the implied warranty of
    MERCHANTABILITY or FITNESS FOR A PARTICULAR PURPOSE.  See the
    GNU General Public License for more details.

    You should have received a copy of the GNU General Public License
    along with Eruption.  If not, see <http://www.gnu.org/licenses/>.

    Copyright (c) 2019-2022, The Eruption Development Team
*/

pub mod animal;
pub mod audio;
<<<<<<< HEAD
pub mod canvas;
=======
pub mod hwaccel;
>>>>>>> e6ab53f6
pub mod introspection;
pub mod keyboard;
pub mod macros;
pub mod mouse;
pub mod persistence;
pub mod plugin;
pub mod profiles;
pub mod sdk_support;
pub mod sensors;
pub mod system;
pub mod uleds;

pub use animal::AnimalPlugin;
pub use audio::AudioPlugin;
<<<<<<< HEAD
pub use canvas::CanvasPlugin;
=======
pub use hwaccel::HwAccelerationPlugin;
>>>>>>> e6ab53f6
pub use introspection::IntrospectionPlugin;
pub use keyboard::KeyboardPlugin;
pub use macros::MacrosPlugin;
pub use mouse::MousePlugin;
pub use persistence::PersistencePlugin;
pub use plugin::Plugin;
pub use profiles::ProfilesPlugin;
pub use sdk_support::SdkSupportPlugin;
pub use sensors::SensorsPlugin;
pub use system::SystemPlugin;
pub use uleds::UledsPlugin;

use log::*;

use super::plugin_manager;

pub type Result<T> = std::result::Result<T, eyre::Error>;

// #[derive(Debug, Fail)]
// pub enum PluginError {
//     // #[error("Could not register Lua extensions")]
//     // LuaExtensionError {},

//     #[error("Unknown error: {}", description)]
//     UnknownError { description: String },
// }

/// Register all available plugins
pub fn register_plugins() -> Result<()> {
    trace!("Registering all available plugins...");

    let mut plugin_manager = plugin_manager::PLUGIN_MANAGER.write();

    // Base plugins
    let _ = plugin_manager
        .register_plugin(Box::new(CanvasPlugin::new()))
        .map_err(|_e| error!("An error occurred during initialization of the plugin"));

    let _ = plugin_manager
        .register_plugin(Box::new(KeyboardPlugin::new()))
        .map_err(|_e| error!("An error occurred during initialization of the plugin"));

    let _ = plugin_manager
        .register_plugin(Box::new(MousePlugin::new()))
        .map_err(|_e| error!("An error occurred during initialization of the plugin"));

    let _ = plugin_manager
        .register_plugin(Box::new(MacrosPlugin::new()))
        .map_err(|_e| error!("An error occurred during initialization of the plugin"));

    let _ = plugin_manager
        .register_plugin(Box::new(IntrospectionPlugin::new()))
        .map_err(|_e| error!("An error occurred during initialization of the plugin"));

    let _ = plugin_manager
        .register_plugin(Box::new(PersistencePlugin::new()))
        .map_err(|_e| error!("An error occurred during initialization of the plugin"));

    let _ = plugin_manager
        .register_plugin(Box::new(ProfilesPlugin::new()))
        .map_err(|_e| error!("An error occurred during initialization of the plugin"));

    let _ = plugin_manager
        .register_plugin(Box::new(SystemPlugin::new()))
        .map_err(|_e| error!("An error occurred during initialization of the plugin"));

    let _ = plugin_manager
        .register_plugin(Box::new(SensorsPlugin::new()))
        .map_err(|_e| error!("An error occurred during initialization of the plugin"));

    let _ = plugin_manager
        .register_plugin(Box::new(UledsPlugin::new()))
        .map_err(|_e| error!("An error occurred during initialization of the plugin"));

    let _ = plugin_manager
        .register_plugin(Box::new(SdkSupportPlugin::new()))
        .map_err(|_e| error!("An error occurred during initialization of the plugin"));

    let _ = plugin_manager
        .register_plugin(Box::new(AudioPlugin::new()))
        .map_err(|_e| error!("An error occurred during initialization of the plugin"));

    let _ = plugin_manager
        .register_plugin(Box::new(HwAccelerationPlugin::new()))
        .map_err(|_e| error!("An error occurred during initialization of the plugin"));

    // Additional plugins
    let _ = plugin_manager
        .register_plugin(Box::new(AnimalPlugin::new()))
        .map_err(|_e| error!("An error occurred during initialization of the plugin"));

    trace!("Done registering all available plugins");

    Ok(())
}<|MERGE_RESOLUTION|>--- conflicted
+++ resolved
@@ -19,11 +19,8 @@
 
 pub mod animal;
 pub mod audio;
-<<<<<<< HEAD
+pub mod hwaccel;
 pub mod canvas;
-=======
-pub mod hwaccel;
->>>>>>> e6ab53f6
 pub mod introspection;
 pub mod keyboard;
 pub mod macros;
@@ -38,11 +35,8 @@
 
 pub use animal::AnimalPlugin;
 pub use audio::AudioPlugin;
-<<<<<<< HEAD
+pub use hwaccel::HwAccelerationPlugin;
 pub use canvas::CanvasPlugin;
-=======
-pub use hwaccel::HwAccelerationPlugin;
->>>>>>> e6ab53f6
 pub use introspection::IntrospectionPlugin;
 pub use keyboard::KeyboardPlugin;
 pub use macros::MacrosPlugin;
