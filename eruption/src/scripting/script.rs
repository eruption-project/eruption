--- conflicted
+++ resolved
@@ -132,301 +132,11 @@
     }
 }
 
-<<<<<<< HEAD
-/// These functions are intended to be used from within Lua scripts
-mod callbacks {
-    use byteorder::{ByteOrder, LittleEndian};
-    use log::*;
-    use noise::{NoiseFn, Seedable};
-    use palette::convert::FromColor;
-    use palette::{Hsl, Srgb};
-    use std::convert::TryFrom;
-    use std::sync::atomic::Ordering;
-    use std::time::Duration;
-    use std::{cell::RefCell, thread};
-
-    use super::{LED_MAP, LOCAL_LED_MAP, LOCAL_LED_MAP_MODIFIED};
-
-    use crate::plugins::macros;
-    use crate::{constants, hwdevices::RGBA};
-
-    pub type Result<T> = std::result::Result<T, eyre::Error>;
-
-    #[derive(Debug, Clone, thiserror::Error)]
-    pub enum CallbacksError {
-        #[error("Invalid handle supplied")]
-        InvalidHandle {},
-
-        #[error("Could not parse param value")]
-        ParseParamError {},
-    }
-
-    fn seed() -> u32 {
-        use std::time::{SystemTime, UNIX_EPOCH};
-
-        let start = SystemTime::now();
-        let since_the_epoch = start
-            .duration_since(UNIX_EPOCH)
-            .expect("Time went backwards");
-
-        since_the_epoch.as_millis() as u32
-    }
-
-    thread_local! {
-        pub static PERLIN_NOISE: RefCell<noise::Perlin> = {
-            let noise = noise::Perlin::new();
-            RefCell::new(noise.set_seed(seed()))
-        };
-
-        pub static BILLOW_NOISE: RefCell<noise::Billow> = {
-            let noise = noise::Billow::new();
-            RefCell::new(noise.set_seed(seed()))
-        };
-
-        pub static VORONOI_NOISE: RefCell<noise::Worley> = {
-            let noise = noise::Worley::new();
-            RefCell::new(noise.set_seed(seed()))
-        };
-
-        pub static RIDGED_MULTIFRACTAL_NOISE: RefCell<noise::RidgedMulti> = {
-            let noise = noise::RidgedMulti::new();
-
-            // noise.octaves = 6;
-            // noise.frequency = 2.0; // default: 1.0
-            // noise.lacunarity = std::f64::consts::PI * 2.0 / 3.0;
-            // noise.persistence = 1.0;
-            // noise.attenuation = 4.0; // default: 2.0
-
-            RefCell::new(noise.set_seed(seed()))
-        };
-
-        pub static FBM_NOISE: RefCell<noise::Fbm> = {
-            let noise = noise::Fbm::new();
-            RefCell::new(noise.set_seed(seed()))
-        };
-
-        pub static OPEN_SIMPLEX_NOISE: RefCell<noise::OpenSimplex> = {
-            let noise = noise::OpenSimplex::new();
-            RefCell::new(noise.set_seed(seed()))
-        };
-
-        pub static SUPER_SIMPLEX_NOISE: RefCell<noise::SuperSimplex> = {
-            let noise = noise::SuperSimplex::new();
-            RefCell::new(noise.set_seed(seed()))
-        };
-    }
-
-    /// Log a message with severity level `trace`.
-    pub(crate) fn log_trace(x: &str) {
-        trace!("{}", x);
-    }
-
-    /// Log a message with severity level `debug`.
-    pub(crate) fn log_debug(x: &str) {
-        debug!("{}", x);
-    }
-
-    /// Log a message with severity level `info`.
-    pub(crate) fn log_info(x: &str) {
-        info!("{}", x);
-    }
-
-    /// Log a message with severity level `warn`.
-    pub(crate) fn log_warn(x: &str) {
-        warn!("{}", x);
-    }
-
-    /// Log a message with severity level `error`.
-    pub(crate) fn log_error(x: &str) {
-        error!("{}", x);
-    }
-
-    /// Delays the execution of the lua script by `millis` milliseconds.
-    pub(crate) fn delay(millis: u64) {
-        // TODO: This will totally block the Lua VM, so not very useful currently.
-        thread::sleep(Duration::from_millis(millis));
-    }
-
-    /// Returns the target framerate
-    pub(crate) fn get_target_fps() -> u64 {
-        constants::TARGET_FPS
-    }
-
-    /// Returns the Lua support scripts for all connected devices
-    pub(crate) fn get_support_script_files() -> Vec<String> {
-        let mut result = Vec::new();
-
-        for device in crate::KEYBOARD_DEVICES.read().iter() {
-            result.push(device.read().get_support_script_file());
-        }
-
-        for device in crate::MOUSE_DEVICES.read().iter() {
-            result.push(device.read().get_support_script_file());
-        }
-
-        for device in crate::MISC_DEVICES.read().iter() {
-            result.push(device.read().get_support_script_file());
-        }
-
-        result
-    }
-
-    /// Inject a key on the eruption virtual keyboard.
-    pub(crate) fn inject_key(ev_key: u32, down: bool) {
-        // calling inject_key(..) from Lua will drop the current input;
-        // the original key event from the hardware keyboard will not be
-        // mirrored on the virtual keyboard.
-        macros::DROP_CURRENT_KEY.store(true, Ordering::SeqCst);
-
-        macros::UINPUT_TX
-            .read()
-            .as_ref()
-            .unwrap()
-            .send(macros::Message::InjectKey { key: ev_key, down })
-            .unwrap();
-    }
-
-    /// Inject a button event on the eruption virtual mouse.
-    pub(crate) fn inject_mouse_button(button_index: u32, down: bool) {
-        // calling inject_mouse_button(..) from Lua will drop the current input;
-        // the original mouse event from the hardware mouse will not be
-        // mirrored on the virtual mouse.
-        macros::DROP_CURRENT_MOUSE_INPUT.store(true, Ordering::SeqCst);
-
-        macros::UINPUT_TX
-            .read()
-            .as_ref()
-            .unwrap()
-            .send(macros::Message::InjectButtonEvent {
-                button: button_index,
-                down,
-            })
-            .unwrap();
-    }
-
-    /// Inject a mouse wheel scroll event on the eruption virtual mouse.
-    pub(crate) fn inject_mouse_wheel(direction: u32) {
-        // calling inject_mouse_wheel(..) from Lua will drop the current input;
-        // the original mouse event from the hardware mouse will not be
-        // mirrored on the virtual mouse.
-        macros::DROP_CURRENT_MOUSE_INPUT.store(true, Ordering::SeqCst);
-
-        macros::UINPUT_TX
-            .read()
-            .as_ref()
-            .unwrap()
-            .send(macros::Message::InjectMouseWheelEvent { direction })
-            .unwrap();
-    }
-
-    /// Inject a key on the eruption virtual keyboard after sleeping for `millis` milliseconds.
-    pub(crate) fn inject_key_with_delay(ev_key: u32, down: bool, millis: u64) {
-        // calling inject_key(..) from Lua will drop the current input;
-        // the original key event from the hardware keyboard will not be
-        // mirrored on the virtual keyboard.
-        macros::DROP_CURRENT_KEY.store(true, Ordering::SeqCst);
-
-        thread::Builder::new()
-            .name("uinput/delayed".to_owned())
-            .spawn(move || {
-                thread::sleep(Duration::from_millis(millis));
-
-                macros::UINPUT_TX
-                    .read()
-                    .as_ref()
-                    .unwrap()
-                    .send(macros::Message::InjectKey { key: ev_key, down })
-                    .unwrap();
-            })
-            .unwrap();
-    }
-
-    // pub(crate) fn set_status_led(keyboard_device: &KeyboardDevice, led_id: u8, on: bool) {
-    //     keyboard_device
-    //         .read()
-    //         .set_status_led(LedKind::from_id(led_id).unwrap(), on)
-    //         .unwrap_or_else(|e| error!("{}", e));
-    // }
-
-    /// Get RGB components of a 32 bits color value.
-    pub(crate) fn color_to_rgb(c: u32) -> (u8, u8, u8) {
-        let r = u8::try_from((c >> 16) & 0xff).unwrap();
-        let g = u8::try_from((c >> 8) & 0xff).unwrap();
-        let b = u8::try_from(c & 0xff).unwrap();
-
-        (r, g, b)
-    }
-
-    /// Get RGB components of a 32 bits color value.
-    #[allow(clippy::many_single_char_names)]
-    pub(crate) fn color_to_rgba(c: u32) -> (u8, u8, u8, u8) {
-        let a = u8::try_from((c >> 24) & 0xff).unwrap();
-        let r = u8::try_from((c >> 16) & 0xff).unwrap();
-        let g = u8::try_from((c >> 8) & 0xff).unwrap();
-        let b = u8::try_from(c & 0xff).unwrap();
-
-        (r, g, b, a)
-    }
-
-    /// Get HSL components of a 32 bits color value.
-    #[allow(clippy::many_single_char_names)]
-    pub(crate) fn color_to_hsl(c: u32) -> (f64, f64, f64) {
-        let (r, g, b) = color_to_rgb(c);
-        let rgb =
-            Srgb::from_components(((r as f64 / 255.0), (g as f64 / 255.0), (b as f64 / 255.0)))
-                .into_linear();
-
-        let (h, s, l) = Hsl::from_color(rgb).into_components();
-
-        (h.into(), s, l)
-    }
-
-    /// Convert RGB components to a 32 bits color value.
-    pub(crate) fn rgb_to_color(r: u8, g: u8, b: u8) -> u32 {
-        LittleEndian::read_u32(&[b, g, r, 255])
-    }
-
-    /// Convert RGBA components to a 32 bits color value.
-    pub(crate) fn rgba_to_color(r: u8, g: u8, b: u8, a: u8) -> u32 {
-        LittleEndian::read_u32(&[b, g, r, a])
-    }
-
-    /// Convert HSL components to a 32 bits color value.
-    pub(crate) fn hsl_to_color(h: f64, s: f64, l: f64) -> u32 {
-        let rgb = Srgb::from_color(Hsl::new(h, s, l)).into_linear();
-        let rgb = rgb.into_components();
-        rgba_to_color(
-            (rgb.0 * 255.0) as u8,
-            (rgb.1 * 255.0) as u8,
-            (rgb.2 * 255.0) as u8,
-            255,
-        )
-    }
-
-    /// Convert HSLA components to a 32 bits color value.
-    pub(crate) fn hsla_to_color(h: f64, s: f64, l: f64, a: u8) -> u32 {
-        let rgb = Srgb::from_color(Hsl::new(h, s, l)).into_linear();
-        let rgb = rgb.into_components();
-        rgba_to_color(
-            (rgb.0 * 255.0) as u8,
-            (rgb.1 * 255.0) as u8,
-            (rgb.2 * 255.0) as u8,
-            a,
-        )
-    }
-
-    /// Convert a CSS color value to a 32 bits color value.
-    pub(crate) fn parse_color(val: &str) -> Result<u32> {
-        match csscolorparser::parse(val) {
-            Ok(color) => {
-                let (r, g, b, a) = color.to_linear_rgba_u8();
-=======
 #[derive(Debug, Clone, PartialEq, PartialOrd)]
 pub struct ParameterValue {
     pub name: String,
     pub value: TypedValue,
 }
->>>>>>> 240e824c
 
 #[derive(Debug, Clone, PartialEq, PartialOrd)]
 pub enum TypedValue {
@@ -597,77 +307,6 @@
                 }
                 func
             })
-<<<<<<< HEAD
-            .collect::<Vec<u32>>();
-
-        assert!(result.len() == constants::CANVAS_SIZE);
-
-        result
-    }
-
-    /// Submit LED color map for later realization, as soon as the
-    /// next frame is rendered
-    pub(crate) fn submit_color_map(map: &[u32]) -> Result<()> {
-        // trace!("submit_color_map: {}/{}", map.len(), constants::CANVAS_SIZE);
-
-        // assert!(
-        //     map.len() == constants::CANVAS_SIZE,
-        //     format!(
-        //         "Assertion 'map.len() == constants::CANVAS_SIZE' failed: {} != {}",
-        //         map.len(),
-        //         constants::CANVAS_SIZE
-        //     )
-        // );
-
-        if map.len() != constants::CANVAS_SIZE {
-            error!(
-                "Script: in submit_color_map: Invalid number of elements: {}/{}",
-                map.len(),
-                constants::CANVAS_SIZE
-            );
-
-            Ok(())
-        } else {
-            let mut led_map = [RGBA {
-                r: 0,
-                g: 0,
-                b: 0,
-                a: 0,
-            }; constants::CANVAS_SIZE];
-
-            let mut i = 0;
-            loop {
-                led_map[i] = RGBA {
-                    a: map[i].checked_shr(24).unwrap_or(0) as u8,
-                    r: map[i].checked_shr(16).unwrap_or(0) as u8,
-                    g: map[i].checked_shr(8).unwrap_or(0) as u8,
-                    b: map[i] as u8,
-                };
-
-                i += 1;
-                if i >= led_map.len() || i >= map.len() {
-                    break;
-                }
-            }
-
-            LOCAL_LED_MAP.with(|local_map| local_map.borrow_mut().copy_from_slice(&led_map));
-            LOCAL_LED_MAP_MODIFIED.with(|f| *f.borrow_mut() = true);
-
-            super::FRAME_GENERATION_COUNTER.fetch_add(1, Ordering::SeqCst);
-
-            Ok(())
-        }
-    }
-
-    pub(crate) fn get_brightness() -> isize {
-        crate::BRIGHTNESS.load(Ordering::SeqCst)
-    }
-
-    pub(crate) fn set_brightness(val: isize) {
-        crate::BRIGHTNESS.store(val, Ordering::SeqCst);
-        super::FRAME_GENERATION_COUNTER.fetch_add(1, Ordering::SeqCst);
-=======
->>>>>>> 240e824c
     }
 }
 
@@ -859,11 +498,6 @@
     continue_if_ok(called)
 }
 
-<<<<<<< HEAD
-    // math library
-    let max = lua_ctx.create_function(|_, (f1, f2): (f64, f64)| Ok(f1.max(f2)))?;
-    globals.set("max", max)?;
-=======
 fn realize_color_map() -> Result<RunningScriptResult> {
     if LOCAL_LED_MAP_MODIFIED.with(|f| *f.borrow()) {
         LOCAL_LED_MAP.with(|foreground| {
@@ -890,7 +524,6 @@
                         b: ((((fg.a as f32) * fg.b as f32 + (255 - fg.a) as f32 * bg.b as f32).floor() * brightness as f32 / 100.0) as u32 >> 8) as u8,
                         a: fg.a as u8,
                     };
->>>>>>> 240e824c
 
                     *background = color;
                 }
