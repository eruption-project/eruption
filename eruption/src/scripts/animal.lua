-- SPDX-License-Identifier: GPL-3.0-or-later
--
-- This file is part of Eruption.
--
-- Eruption is free software: you can redistribute it and/or modify
-- it under the terms of the GNU General Public License as published by
-- the Free Software Foundation, either version 3 of the License, or
-- (at your option) any later version.
--
-- Eruption is distributed in the hope that it will be useful,
-- but WITHOUT ANY WARRANTY without even the implied warranty of
-- MERCHANTABILITY or FITNESS FOR A PARTICULAR PURPOSE.  See the
-- GNU General Public License for more details.
--
-- You should have received a copy of the GNU General Public License
-- along with Eruption.  If not, see <http://www.gnu.org/licenses/>.
--
-- Copyright (c) 2019-2023, The Eruption Development Team
--
require "declarations"
require "utilities"
require "debug"

-- global state variables --
ticks = 0
color_map = {}

handle = animal_create(name, speed, len_min, len_max, max_radius,
-- color gradient definitions
                       {gradient_stop_1, color_1}, {gradient_stop_2, color_2},
                       {gradient_stop_3, color_3}, opacity,
-- coefficients of the movement computation
                       {
    coefficient_1, coefficient_2, coefficient_3, coefficient_4, coefficient_5
})

-- event handler functions --
function on_startup(config)
    for i = 1, canvas_size do color_map[i] = color_background end
end

function on_render()
    -- render the animal
    local animal_map = animal_render(handle)
    for i = 1, num_keys do color_map[i] = animal_map[i] end

    submit_color_map(color_map)
end

function on_tick(delta)
    ticks = ticks + delta

    -- this effect is almost completely implemented in Rust code (see 'plugins/animal.rs')
    if ticks % animation_delay == 0 then
        -- advance the animal's notion of time by 'delta' ticks
        animal_tick(handle, delta)
<<<<<<< HEAD

        -- render the animal
        local animal_map = animal_render(handle)
        for i = 1, canvas_size do color_map[i] = animal_map[i] end

        submit_color_map(color_map)
=======
>>>>>>> 177f25fc
    end
end<|MERGE_RESOLUTION|>--- conflicted
+++ resolved
@@ -54,14 +54,5 @@
     if ticks % animation_delay == 0 then
         -- advance the animal's notion of time by 'delta' ticks
         animal_tick(handle, delta)
-<<<<<<< HEAD
-
-        -- render the animal
-        local animal_map = animal_render(handle)
-        for i = 1, canvas_size do color_map[i] = animal_map[i] end
-
-        submit_color_map(color_map)
-=======
->>>>>>> 177f25fc
     end
 end