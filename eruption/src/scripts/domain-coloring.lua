--- conflicted
+++ resolved
@@ -59,19 +59,10 @@
             val = m * t * z
             val = lerp(0, 360, val)
 
-<<<<<<< HEAD
             color_map[i + 1] = hsla_to_color(
                                    (val / color_divisor) + color_offset,
                                    color_saturation, color_lightness,
                                    lerp(0, 255, opacity))
-=======
-                local index = n(rows_topology[j + (i * max_keys_per_row)]) + 1
-                color_map[index] = hsla_to_color(
-                    (val / color_divisor) + color_offset,
-                    color_saturation, color_lightness,
-                    lerp(0, 255, opacity))
-            end
->>>>>>> 6beba1d6
         end
     end
 end