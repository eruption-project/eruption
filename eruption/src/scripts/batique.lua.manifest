#    This file is part of Eruption.
#
#    Eruption is free software: you can redistribute it and/or modify
#    it under the terms of the GNU General Public License as published by
#    the Free Software Foundation, either version 3 of the License, or
#    (at your option) any later version.
#
#    Eruption is distributed in the hope that it will be useful,
#    but WITHOUT ANY WARRANTY; without even the implied warranty of
#    MERCHANTABILITY or FITNESS FOR A PARTICULAR PURPOSE.  See the
#    GNU General Public License for more details.
#
#    You should have received a copy of the GNU General Public License
#    along with Eruption.  If not, see <http://www.gnu.org/licenses/>.
#
#    Copyright (c) 2019-2022, The Eruption Development Team


name = "Batique"
description = "Compute Super Simplex Noise, mapped to a color-scheme"
version = "0.1.1"
author = "The Eruption Development Team"
min_supported_version = "0.2.0"
tags = ['Background', 'Vendor', 'Noise']

[[config]]
type = 'float'
name = 'animation_delay'
description = 'Step animation every [n] frames'
min = 0.0
max = 10.0
default = 1.0

[[config]]
type = 'float'
name = 'time_scale'
description = 'Scale of time axis (3rd coordinate of the noise function)'
min = 0.0
max = 1000.0
default = 250.0

[[config]]
type = 'float'
name = 'coord_scale'
description = 'Scale of coordinates (1st and 2nd coordinates of the noise function)'
min = 0.0
max = 1000.0
default = 2.5

[[config]]
type = 'int'
name = 'zone_start'
description = 'Zone on the canvas to paint to (start index)'
min = 0
max = 8192
default = 0

[[config]]
type = 'int'
name = 'zone_end'
description = 'Zone on the canvas to paint to (end index)'
min = 0
<<<<<<< HEAD
max = 8192
default = 8192
=======
max = 144
default = 180

[[config]]
type = 'string'
name = 'stock_gradient'
description = 'The gradient to use'
default = "system"
>>>>>>> 8e3996e3
<|MERGE_RESOLUTION|>--- conflicted
+++ resolved
@@ -60,16 +60,11 @@
 name = 'zone_end'
 description = 'Zone on the canvas to paint to (end index)'
 min = 0
-<<<<<<< HEAD
 max = 8192
 default = 8192
-=======
-max = 144
-default = 180
 
 [[config]]
 type = 'string'
 name = 'stock_gradient'
 description = 'The gradient to use'
-default = "system"
->>>>>>> 8e3996e3
+default = "system"