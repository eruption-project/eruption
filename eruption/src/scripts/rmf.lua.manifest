#  SPDX-License-Identifier: GPL-3.0-or-later
#
#  This file is part of Eruption.
#
#  Eruption is free software: you can redistribute it and/or modify
#  it under the terms of the GNU General Public License as published by
#  the Free Software Foundation, either version 3 of the License, or
#  (at your option) any later version.
#
#  Eruption is distributed in the hope that it will be useful,
#  but WITHOUT ANY WARRANTY; without even the implied warranty of
#  MERCHANTABILITY or FITNESS FOR A PARTICULAR PURPOSE.  See the
#  GNU General Public License for more details.
#
#  You should have received a copy of the GNU General Public License
#  along with Eruption.  If not, see <http://www.gnu.org/licenses/>.
#
#  Copyright (c) 2019-2023, The Eruption Development Team

name = "Ridged Multifractal Noise"
description = "Compute Ridged Multifractal Noise, mapped to the HSL color space"
version = "0.1.0"
author = "The Eruption Development Team"
<<<<<<< HEAD
min_supported_version = "0.1.24"
=======
min_supported_version = "0.4.0"
>>>>>>> 177f25fc
tags = ['Background', 'Vendor', 'Noise']

[[config]]
type = 'float'
name = 'animation_delay'
description = 'Step animation every [n] frames'
min = 0.0
max = 10.0
default = 1.0

[[config]]
type = 'float'
name = 'time_scale'
description = 'Scale of time axis (3rd coordinate of the noise function)'
min = 0.0
max = 1000.0
default = 200.0

[[config]]
type = 'float'
name = 'coord_scale'
description = 'Scale of coordinates (1st and 2nd coordinates of the noise function)'
min = 0.0
max = 100.0
default = 25.0

[[config]]
type = 'float'
name = 'color_saturation'
description = 'Saturation in the range 0.0 .. 1.0'
min = 0.0
max = 1.0
default = 1.0

[[config]]
type = 'float'
name = 'color_lightness'
description = 'Lightness in the range 0.0 .. 0.5; above 0.5 == whiten color'
min = 0.0
max = 1.0
default = 0.5

[[config]]
type = 'float'
name = 'color_divisor'
description = 'Divide resulting hue angle by color_divisor. Final value will be mapped to the interval [0..360)'
min = 0.0
max = 360.0
default = 1.0

[[config]]
type = 'float'
name = 'color_offset'
description = 'Offset resulting hue angle by color_offset. Final value will be mapped to the interval [0..360)'
min = 0.0
max = 360.0
default = 0.0

[[config]]
type = 'float'
name = 'opacity'
description = 'Opacity value in the range 0.0 .. 1.0, where 1.0 is fully opaque'
min = 0.0
max = 1.0
default = 1.0<|MERGE_RESOLUTION|>--- conflicted
+++ resolved
@@ -21,11 +21,7 @@
 description = "Compute Ridged Multifractal Noise, mapped to the HSL color space"
 version = "0.1.0"
 author = "The Eruption Development Team"
-<<<<<<< HEAD
-min_supported_version = "0.1.24"
-=======
 min_supported_version = "0.4.0"
->>>>>>> 177f25fc
 tags = ['Background', 'Vendor', 'Noise']
 
 [[config]]
