--- conflicted
+++ resolved
@@ -21,11 +21,7 @@
 description = "Display horizontal stripes of multiple colors (HSL color space)"
 version = "0.1.0"
 author = "The Eruption Development Team"
-<<<<<<< HEAD
-min_supported_version = "0.1.24"
-=======
 min_supported_version = "0.4.0"
->>>>>>> 177f25fc
 tags = ['Vendor', 'Gradient']
 
 [[config]]
