/*
    This file is part of Eruption.

    Eruption is free software: you can redistribute it and/or modify
    it under the terms of the GNU General Public License as published by
    the Free Software Foundation, either version 3 of the License, or
    (at your option) any later version.

    Eruption is distributed in the hope that it will be useful,
    but WITHOUT ANY WARRANTY; without even the implied warranty of
    MERCHANTABILITY or FITNESS FOR A PARTICULAR PURPOSE.  See the
    GNU General Public License for more details.

    You should have received a copy of the GNU General Public License
    along with Eruption.  If not, see <http://www.gnu.org/licenses/>.

    Copyright (c) 2019-2022, The Eruption Development Team
*/

use evdev_rs::enums::EV_SYN;
use evdev_rs::{Device, DeviceWrapper, GrabMode};
use flume::{unbounded, Receiver, Sender};
use log::{debug, error, info, trace, warn};
<<<<<<< HEAD
use palette::{FromColor, Hsva, Hue, Saturate, Shade, Srgba};
=======
use std::collections::HashMap;
>>>>>>> 240e824c
use std::fs::File;
use std::path::Path;
use std::sync::atomic::{AtomicUsize, Ordering};
use std::thread;
use std::time::{Duration, Instant};

use crate::{
    constants, dbus_interface, hwdevices, macros, plugins, script,
    scripting::script::ParameterValue, sdk_support, uleds, DeviceAction, EvdevError,
    KeyboardDevice, MainError, MouseDevice, COLOR_MAPS_READY_CONDITION, FAILED_TXS, KEY_STATES,
    LUA_TXS, QUIT, REQUEST_FAILSAFE_MODE, RGBA, SDK_SUPPORT_ACTIVE, ULEDS_SUPPORT_ACTIVE,
};

pub type Result<T> = std::result::Result<T, eyre::Error>;

#[derive(Debug, Clone)]
pub enum DbusApiEvent {
    ProfilesChanged,
    ActiveProfileChanged,
    ActiveSlotChanged,
    BrightnessChanged,

    HueChanged,
    SaturationChanged,
    LightnessChanged,

    DeviceStatusChanged,
    DeviceHotplug((u16, u16), bool),
}

/// Spawns the D-Bus API thread and executes it's main loop
pub fn spawn_dbus_api_thread(
    dbus_tx: Sender<dbus_interface::Message>,
) -> plugins::Result<Sender<DbusApiEvent>> {
    let (dbus_api_tx, dbus_api_rx) = unbounded();

    thread::Builder::new()
        .name("dbus-interface".into())
        .spawn(move || -> Result<()> {
            #[cfg(feature = "profiling")]
            coz::thread_init();

            let dbus = dbus_interface::initialize(dbus_tx)?;

            // will be set to true if we received a dbus event in the current iteration of the loop
            let mut event_received = false;

            loop {
                let timeout = if event_received { 0 } else { 5 };

                // process events, destined for the dbus api
                match dbus_api_rx.recv_timeout(Duration::from_millis(timeout)) {
                    Ok(result) => match result {
                        DbusApiEvent::ProfilesChanged => dbus.notify_profiles_changed()?,

                        DbusApiEvent::ActiveProfileChanged => {
                            dbus.notify_active_profile_changed()?
                        }

                        DbusApiEvent::ActiveSlotChanged => dbus.notify_active_slot_changed()?,

                        DbusApiEvent::BrightnessChanged => dbus.notify_brightness_changed()?,

                        DbusApiEvent::HueChanged => dbus.notify_hue_changed()?,
                        DbusApiEvent::SaturationChanged => dbus.notify_saturation_changed()?,
                        DbusApiEvent::LightnessChanged => dbus.notify_lightness_changed()?,

                        DbusApiEvent::DeviceStatusChanged => dbus.notify_device_status_changed()?,

                        DbusApiEvent::DeviceHotplug(device_info, remove) => {
                            dbus.notify_device_hotplug(device_info, remove)?
                        }
                    },

                    Err(_e) => {
                        event_received = dbus.get_next_event_timeout(0).unwrap_or_else(|e| {
                            error!("Could not get the next D-Bus event: {}", e);

                            false
                        });
                    }
                };
            }
        })?;

    Ok(dbus_api_tx)
}

/// Spawns the keyboard events thread and executes it's main loop
pub fn spawn_keyboard_input_thread(
    kbd_tx: Sender<Option<evdev_rs::InputEvent>>,
    keyboard_device: KeyboardDevice,
    device_index: usize,
    usb_vid: u16,
    usb_pid: u16,
) -> plugins::Result<()> {
    thread::Builder::new()
        .name(format!("events/kbd:{}", device_index))
        .spawn(move || -> Result<()> {
            #[cfg(feature = "profiling")]
            coz::thread_init();

            let device = match hwdevices::get_input_dev_from_udev(usb_vid, usb_pid) {
                Ok(filename) => match File::open(filename.clone()) {
                    Ok(devfile) => match Device::new_from_file(devfile) {
                        Ok(mut device) => {
                            info!("Now listening on keyboard: {}", filename);

                            info!(
                                "Input device name: \"{}\"",
                                device.name().unwrap_or("<n/a>")
                            );

                            info!(
                                "Input device ID: bus 0x{:x} vendor 0x{:x} product 0x{:x}",
                                device.bustype(),
                                device.vendor_id(),
                                device.product_id()
                            );

                            // info!("Driver version: {:x}", device.driver_version());

                            info!("Physical location: {}", device.phys().unwrap_or("<n/a>"));

                            // info!("Unique identifier: {}", device.uniq().unwrap_or("<n/a>"));

                            info!("Grabbing the keyboard device exclusively");
                            let _ = device
                                .grab(GrabMode::Grab)
                                .map_err(|e| error!("Could not grab the device: {}", e));

                            device
                        }

                        Err(_e) => return Err(EvdevError::EvdevHandleError {}.into()),
                    },

                    Err(_e) => return Err(EvdevError::EvdevError {}.into()),
                },

                Err(_e) => return Err(EvdevError::UdevError {}.into()),
            };

            loop {
                // check if we shall terminate the input thread, before we poll the keyboard
                if QUIT.load(Ordering::SeqCst) {
                    break Ok(());
                }

                if keyboard_device.read().has_failed()? {
                    warn!("Terminating input thread due to a failed device");

                    // we need to terminate and then re-enter the main loop to update all global state
                    crate::REENTER_MAIN_LOOP.store(true, Ordering::SeqCst);

                    break Ok(());
                }

                match device.next_event(evdev_rs::ReadFlag::NORMAL | evdev_rs::ReadFlag::BLOCKING) {
                    Ok(k) => {
                        trace!("Key event: {:?}", k.1);

                        // reset "to be dropped" flag
                        macros::DROP_CURRENT_KEY.store(false, Ordering::SeqCst);

                        // update our internal representation of the keyboard state
                        if let evdev_rs::enums::EventCode::EV_KEY(ref code) = k.1.event_code {
                            let is_pressed = k.1.value > 0;
                            let index = keyboard_device.read().ev_key_to_key_index(*code) as usize;

                            {
                                KEY_STATES.write()[index] = is_pressed;
                            }
                        }

                        kbd_tx.send(Some(k.1)).unwrap_or_else(|e| {
                            error!("Could not send a keyboard event to the main thread: {}", e)
                        });

                        // update AFK timer
                        *crate::LAST_INPUT_TIME.lock() = Instant::now();
                    }

                    Err(e) => {
                        if e.raw_os_error().unwrap() == libc::ENODEV {
                            warn!("Keyboard device went away: {}", e);

                            // we need to terminate and then re-enter the main loop to update all global state
                            crate::REENTER_MAIN_LOOP.store(true, Ordering::SeqCst);

                            return Err(EvdevError::EvdevEventError {}.into());
                        } else {
                            error!("Could not peek evdev event: {}", e);

                            // we need to terminate and then re-enter the main loop to update all global state
                            crate::REENTER_MAIN_LOOP.store(true, Ordering::SeqCst);

                            return Err(EvdevError::EvdevEventError {}.into());
                        }
                    }
                };
            }
        })
        .unwrap_or_else(|e| {
            error!("Could not spawn a thread: {}", e);
            panic!()
        });

    Ok(())
}

/// Spawns the mouse events thread and executes it's main loop
pub fn spawn_mouse_input_thread(
    mouse_tx: Sender<Option<evdev_rs::InputEvent>>,
    mouse_device: MouseDevice,
    device_index: usize,
    usb_vid: u16,
    usb_pid: u16,
) -> plugins::Result<()> {
    thread::Builder::new()
        .name(format!("events/mouse:{}", device_index))
        .spawn(move || -> Result<()> {
            #[cfg(feature = "profiling")]
            coz::thread_init();

            let device = match hwdevices::get_input_dev_from_udev(usb_vid, usb_pid) {
                Ok(filename) => match File::open(filename.clone()) {
                    Ok(devfile) => match Device::new_from_file(devfile) {
                        Ok(mut device) => {
                            info!("Now listening on mouse: {}", filename);

                            info!(
                                "Input device name: \"{}\"",
                                device.name().unwrap_or("<n/a>")
                            );

                            info!(
                                "Input device ID: bus 0x{:x} vendor 0x{:x} product 0x{:x}",
                                device.bustype(),
                                device.vendor_id(),
                                device.product_id()
                            );

                            // info!("Driver version: {:x}", device.driver_version());

                            info!("Physical location: {}", device.phys().unwrap_or("<n/a>"));

                            // info!("Unique identifier: {}", device.uniq().unwrap_or("<n/a>"));

                            info!("Grabbing the mouse device exclusively");
                            let _ = device
                                .grab(GrabMode::Grab)
                                .map_err(|e| error!("Could not grab the device: {}", e));

                            device
                        }

                        Err(_e) => return Err(EvdevError::EvdevHandleError {}.into()),
                    },

                    Err(_e) => return Err(EvdevError::EvdevError {}.into()),
                },

                Err(_e) => return Err(EvdevError::UdevError {}.into()),
            };

            loop {
                // check if we shall terminate the input thread, before we poll the mouse device
                if QUIT.load(Ordering::SeqCst) {
                    break Ok(());
                }

                match device.next_event(evdev_rs::ReadFlag::NORMAL | evdev_rs::ReadFlag::BLOCKING) {
                    Ok(k) => {
                        // trace!("Mouse event: {:?}", k.1);

                        // reset "to be dropped" flag
                        macros::DROP_CURRENT_MOUSE_INPUT.store(false, Ordering::SeqCst);

                        // update our internal representation of the device state
                        if let evdev_rs::enums::EventCode::EV_SYN(code) = k.1.clone().event_code {
                            if code == EV_SYN::SYN_DROPPED {
                                warn!("Mouse:{} dropped some events, resyncing...", device_index);
                                device.next_event(evdev_rs::ReadFlag::SYNC)?;
                            } else {
                                // directly mirror SYN events to reduce input lag
                                if crate::GRAB_MOUSE.load(Ordering::SeqCst) {
                                    macros::UINPUT_TX
                                        .read()
                                        .as_ref()
                                        .unwrap()
                                        .send(macros::Message::MirrorMouseEventImmediate(
                                            k.1.clone(),
                                        ))
                                        .unwrap_or_else(|e| {
                                            error!("Could not send a pending mouse event: {}", e)
                                        });
                                }
                            }
                        } else if let evdev_rs::enums::EventCode::EV_KEY(code) =
                            k.1.clone().event_code
                        {
                            let is_pressed = k.1.value > 0;
                            match mouse_device.read().ev_key_to_button_index(code) {
                                Ok(index) => {
                                    crate::BUTTON_STATES.write()[index as usize] = is_pressed
                                }

                                Err(e) => {
                                    log::warn!("Mouse event for '{code:?}' not processed: {e}")
                                }
                            }
                        } else if let evdev_rs::enums::EventCode::EV_REL(code) =
                            k.1.clone().event_code
                        {
                            // ignore mouse wheel related events here
                            if code != evdev_rs::enums::EV_REL::REL_WHEEL
                                && code != evdev_rs::enums::EV_REL::REL_HWHEEL
                                && code != evdev_rs::enums::EV_REL::REL_WHEEL_HI_RES
                                && code != evdev_rs::enums::EV_REL::REL_HWHEEL_HI_RES
                            {
                                // directly mirror pointer motion events to reduce input lag.
                                // This currently prohibits further manipulation of pointer motion events
                                if crate::GRAB_MOUSE.load(Ordering::SeqCst) {
                                    macros::UINPUT_TX
                                        .read()
                                        .as_ref()
                                        .unwrap()
                                        .send(macros::Message::MirrorMouseEventImmediate(
                                            k.1.clone(),
                                        ))
                                        .unwrap_or_else(|e| {
                                            error!("Could not send a pending mouse event: {}", e)
                                        });
                                }
                            }
                        }

                        mouse_tx.send(Some(k.1)).unwrap_or_else(|e| {
                            error!("Could not send a mouse event to the main thread: {}", e)
                        });

                        // update AFK timer
                        *crate::LAST_INPUT_TIME.lock() = Instant::now();
                    }

                    Err(e) => {
                        if e.raw_os_error().unwrap() == libc::ENODEV {
                            warn!("Mouse device went away: {}", e);

                            // we need to terminate and then re-enter the main loop to update all global state
                            crate::REENTER_MAIN_LOOP.store(true, Ordering::SeqCst);

                            return Err(EvdevError::EvdevEventError {}.into());
                        } else {
                            error!("Could not peek evdev event: {}", e);

                            // we need to terminate and then re-enter the main loop to update all global state
                            crate::REENTER_MAIN_LOOP.store(true, Ordering::SeqCst);

                            return Err(EvdevError::EvdevEventError {}.into());
                        }
                    }
                };
            }
        })
        .unwrap_or_else(|e| {
            error!("Could not spawn a thread: {}", e);
            panic!()
        });

    Ok(())
}

/// Spawns the mouse events thread for an additional sub-device on the mouse and executes the thread's main loop
/* pub fn spawn_mouse_input_thread_secondary(
    mouse_tx: Sender<Option<evdev_rs::InputEvent>>,
    mouse_device: MouseDevice,
    device_index: usize,
    usb_vid: u16,
    usb_pid: u16,
) -> plugins::Result<()> {
    thread::Builder::new()
        .name(format!("events/mouse-sub:{}", device_index))
        .spawn(move || -> Result<()> {
            let device = match hwdevices::get_input_sub_dev_from_udev(usb_vid, usb_pid, 2) {
                Ok(filename) => match File::open(filename.clone()) {
                    Ok(devfile) => match Device::new_from_file(devfile) {
                        Ok(mut device) => {
                            info!("Now listening on mouse sub-dev: {}", filename);

                            info!(
                                "Input device name: \"{}\"",
                                device.name().unwrap_or("<n/a>")
                            );

                            info!(
                                "Input device ID: bus 0x{:x} vendor 0x{:x} product 0x{:x}",
                                device.bustype(),
                                device.vendor_id(),
                                device.product_id()
                            );

                            // info!("Driver version: {:x}", device.driver_version());

                            info!("Physical location: {}", device.phys().unwrap_or("<n/a>"));

                            // info!("Unique identifier: {}", device.uniq().unwrap_or("<n/a>"));

                            info!("Grabbing the sub-device exclusively");
                            let _ = device
                                .grab(GrabMode::Grab)
                                .map_err(|e| error!("Could not grab the device: {}", e));

                            device
                        }

                        Err(_e) => return Err(EvdevError::EvdevHandleError {}.into()),
                    },

                    Err(_e) => return Err(EvdevError::EvdevError {}.into()),
                },

                Err(_e) => return Err(EvdevError::UdevError {}.into()),
            };

            loop {
                // check if we shall terminate the input thread, before we poll the mouse device
                if QUIT.load(Ordering::SeqCst) {
                    break Ok(());
                }

                match device.next_event(evdev_rs::ReadFlag::NORMAL | evdev_rs::ReadFlag::BLOCKING) {
                    Ok(k) => {
                        trace!("Mouse sub-device event: {:?}", k.1);

                        // reset "to be dropped" flag
                        macros::DROP_CURRENT_MOUSE_INPUT.store(false, Ordering::SeqCst);

                        // update our internal representation of the device state
                        if let evdev_rs::enums::EventCode::EV_SYN(code) = k.1.clone().event_code {
                            if code == EV_SYN::SYN_DROPPED {
                                warn!("Mouse-sub:{} dropped some events, resyncing...", device_index);
                                device.next_event(evdev_rs::ReadFlag::SYNC)?;
                            } else {
                                // directly mirror SYN events to reduce input lag
                                if GRAB_MOUSE.load(Ordering::SeqCst) {
                                    macros::UINPUT_TX
                                        .read()
                                        .as_ref()
                                        .unwrap()
                                        .send(macros::Message::MirrorMouseEventImmediate(
                                            k.1.clone(),
                                        ))
                                        .unwrap_or_else(|e| {
                                            error!("Could not send a pending mouse event: {}", e)
                                        });
                                }
                            }
                        } else if let evdev_rs::enums::EventCode::EV_KEY(code) = k.1.clone().event_code {
                            let is_pressed = k.1.value > 0;
                            let index = mouse_device.read().ev_key_to_button_index(code).unwrap() as usize;

                            BUTTON_STATES.write()[index] = is_pressed;
                        } else if let evdev_rs::enums::EventCode::EV_REL(code) =
                            k.1.clone().event_code
                        {
                            if code != evdev_rs::enums::EV_REL::REL_WHEEL
                                && code != evdev_rs::enums::EV_REL::REL_HWHEEL
                                && code != evdev_rs::enums::EV_REL::REL_WHEEL_HI_RES
                                && code != evdev_rs::enums::EV_REL::REL_HWHEEL_HI_RES
                            {
                                // directly mirror pointer motion events to reduce input lag.
                                // This currently prohibits further manipulation of pointer motion events
                                if GRAB_MOUSE.load(Ordering::SeqCst) {
                                    macros::UINPUT_TX
                                        .read()
                                        .as_ref()
                                        .unwrap()
                                        .send(macros::Message::MirrorMouseEventImmediate(
                                            k.1.clone(),
                                        ))
                                        .unwrap_or_else(|e| {
                                            error!("Could not send a pending mouse sub-device event: {}", e)
                                        });
                                }
                            }
                        }

                        mouse_tx.send(Some(k.1)).unwrap_or_else(|e| {
                            error!("Could not send a mouse sub-device event to the main thread: {}", e)
                        });

                        // update AFK timer
                        *crate::LAST_INPUT_TIME.lock() = Instant::now();
                    }

                    Err(e) => {
                        if e.raw_os_error().unwrap() == libc::ENODEV {
                            warn!("Mouse sub-device went away: {}", e);

                            // we need to terminate and then re-enter the main loop to update all global state
                            crate::REENTER_MAIN_LOOP
                            .store(true, Ordering::SeqCst);

                            return Err(EvdevError::EvdevEventError {}.into());
                        } else {
                            error!("Could not peek evdev event: {}", e);

                            // we need to terminate and then re-enter the main loop to update all global state
                            crate::REENTER_MAIN_LOOP
                            .store(true, Ordering::SeqCst);

                            return Err(EvdevError::EvdevEventError {}.into());
                        }
                    }
                };
            }
        })
        .unwrap_or_else(|e| {
            error!("Could not spawn a thread: {}", e);
            panic!()
        });

    Ok(())
} */

/// Spawns the misc devices input thread and executes it's main loop
pub fn spawn_misc_input_thread(
    misc_tx: Sender<Option<evdev_rs::InputEvent>>,
    _misc_device: crate::MiscDevice,
    device_index: usize,
    usb_vid: u16,
    usb_pid: u16,
) -> plugins::Result<()> {
    thread::Builder::new()
        .name(format!("events/misc:{}", device_index))
        .spawn(move || -> Result<()> {
            #[cfg(feature = "profiling")]
            coz::thread_init();

            let device = match hwdevices::get_input_dev_from_udev(usb_vid, usb_pid) {
                Ok(filename) => match File::open(filename.clone()) {
                    Ok(devfile) => match Device::new_from_file(devfile) {
                        Ok(mut device) => {
                            info!("Now listening on misc device input: {}", filename);

                            info!(
                                "Input device name: \"{}\"",
                                device.name().unwrap_or("<n/a>")
                            );

                            info!(
                                "Input device ID: bus 0x{:x} vendor 0x{:x} product 0x{:x}",
                                device.bustype(),
                                device.vendor_id(),
                                device.product_id()
                            );

                            // info!("Driver version: {:x}", device.driver_version());

                            info!("Physical location: {}", device.phys().unwrap_or("<n/a>"));

                            // info!("Unique identifier: {}", device.uniq().unwrap_or("<n/a>"));

                            info!("Grabbing the misc device input exclusively");
                            let _ = device
                                .grab(GrabMode::Grab)
                                .map_err(|e| error!("Could not grab the device: {}", e));

                            device
                        }

                        Err(_e) => return Err(EvdevError::EvdevHandleError {}.into()),
                    },

                    Err(_e) => return Err(EvdevError::EvdevError {}.into()),
                },

                Err(_e) => return Err(EvdevError::UdevError {}.into()),
            };

            loop {
                // check if we shall terminate the input thread, before we poll the device
                if QUIT.load(Ordering::SeqCst) {
                    break Ok(());
                }

                match device.next_event(evdev_rs::ReadFlag::NORMAL | evdev_rs::ReadFlag::BLOCKING) {
                    Ok(k) => {
                        trace!("Misc event: {:?}", k.1);

                        // reset "to be dropped" flag
                        // macros::DROP_CURRENT_MISC_INPUT.store(false, Ordering::SeqCst);

                        // directly mirror pointer motion events to reduce input lag.
                        // This currently prohibits further manipulation of pointer motion events
                        macros::UINPUT_TX
                            .read()
                            .as_ref()
                            .unwrap()
                            .send(macros::Message::MirrorKey(k.1.clone()))
                            .unwrap_or_else(|e| {
                                error!("Could not send a pending misc device input event: {}", e)
                            });

                        misc_tx.send(Some(k.1)).unwrap_or_else(|e| {
                            error!(
                                "Could not send a misc device input event to the main thread: {}",
                                e
                            )
                        });

                        // update AFK timer
                        *crate::LAST_INPUT_TIME.lock() = Instant::now();
                    }

                    Err(e) => {
                        if e.raw_os_error().unwrap() == libc::ENODEV {
                            warn!("Misc device went away: {}", e);

                            // we need to terminate and then re-enter the main loop to update all global state
                            crate::REENTER_MAIN_LOOP.store(true, Ordering::SeqCst);

                            return Err(EvdevError::EvdevEventError {}.into());
                        } else {
                            error!("Could not peek evdev event: {}", e);

                            // we need to terminate and then re-enter the main loop to update all global state
                            crate::REENTER_MAIN_LOOP.store(true, Ordering::SeqCst);

                            return Err(EvdevError::EvdevEventError {}.into());
                        }
                    }
                };
            }
        })
        .unwrap_or_else(|e| {
            error!("Could not spawn a thread: {}", e);
            panic!()
        });

    Ok(())
}

pub fn spawn_lua_thread(
    thread_idx: usize,
    lua_rx: Receiver<script::Message>,
    script_file: &Path,
    parameter_values: &[ParameterValue],
) -> Result<()> {
    info!("Loading Lua script: {}", script_file.display());

<<<<<<< HEAD
    let builder = thread::Builder::new()
        // .stack_size(4096 * 32)
        .name(format!(
            "{}:{}",
            thread_idx,
            script_path.file_name().unwrap().to_string_lossy(),
        ));
=======
    let builder = thread::Builder::new().name(format!(
        "{}:{}",
        thread_idx,
        script_file.file_name().unwrap().to_string_lossy(),
    ));
>>>>>>> 240e824c

    let script_file = script_file.to_path_buf();
    let mut parameter_values: HashMap<String, ParameterValue> = parameter_values
        .iter()
        .map(|pv| (pv.name.clone(), pv.clone()))
        .collect();

    builder.spawn(move || -> Result<()> {
        #[cfg(feature = "profiling")]
        coz::thread_init();

        loop {
            let result = script::run_script(&script_file, &mut parameter_values, &lua_rx);

            match result {
                Ok(script::RunScriptResult::RestartScript) => {
                    debug!("Restarting script {}", script_file.to_string_lossy());
                }

                Ok(script::RunScriptResult::TerminatedGracefully) => return Ok(()),

                Ok(script::RunScriptResult::TerminatedWithErrors) => {
                    error!("Script execution failed");

                    LUA_TXS.write().get_mut(thread_idx).unwrap().is_failed = true;
                    REQUEST_FAILSAFE_MODE.store(true, Ordering::SeqCst);

                    return Err(MainError::ScriptExecError {}.into());
                }

                Err(_e) => {
                    error!("Script execution failed due to an unknown error");

                    LUA_TXS.write().get_mut(thread_idx).unwrap().is_failed = true;
                    REQUEST_FAILSAFE_MODE.store(true, Ordering::SeqCst);

                    return Err(MainError::ScriptExecError {}.into());
                }
            }
        }
    })?;

    Ok(())
}

pub fn spawn_device_io_thread(dev_io_rx: Receiver<DeviceAction>) -> Result<()> {
    let builder = thread::Builder::new().name("dev-io/all".to_owned());

    builder.spawn(move || -> Result<()> {
        #[cfg(feature = "profiling")]
        coz::thread_init();

        // stores the generation number of the frame that is currently visible on the keyboard
        let saved_frame_generation = AtomicUsize::new(0);

        // used to calculate frames per second
        let mut fps_counter: i32 = 0;
        let mut fps_timer = Instant::now();

        #[allow(clippy::never_loop)]
        loop {
            // check if we shall terminate the device I/O thread
            if QUIT.load(Ordering::SeqCst) {
                break Ok(());
            }

            match dev_io_rx.recv() {
                Ok(message) => match message {
                    DeviceAction::RenderNow  => {
                        let current_frame_generation = script::FRAME_GENERATION_COUNTER.load(Ordering::SeqCst);
                        if saved_frame_generation.load(Ordering::SeqCst) < current_frame_generation {
                            // instruct the Lua VMs to realize their color maps, but only if at least one VM
                            // submitted a new color map (performed a frame generation increment)

                            // execute render "pipeline" now...
                            let mut drop_frame = false;

                            // first, start with a clear canvas
                            script::LED_MAP.write().copy_from_slice(
                                &[RGBA {
                                    r: 0,
                                    g: 0,
                                    b: 0,
                                    a: 0,
                                }; constants::CANVAS_SIZE],
                            );

                            // instruct Lua VMs to realize their color maps,
                            // e.g. to blend their local color maps with the canvas
                            *COLOR_MAPS_READY_CONDITION.0.lock() = LUA_TXS.read().len().saturating_sub(FAILED_TXS.read().len());

                            for (index, lua_tx) in LUA_TXS.read().iter().enumerate() {
                                // if this tx failed previously, then skip it completely
                                if !FAILED_TXS.read().contains(&index) {
                                    // guarantee the right order of execution for the alpha blend
                                    // operations, so we have to wait for the current Lua VM to
                                    // complete its blending code, before continuing
                                    let mut pending = COLOR_MAPS_READY_CONDITION.0.lock();

                                    lua_tx
                                        .send(script::Message::RealizeColorMap)
                                        .unwrap_or_else(|e| {
                                            error!("Send error during realization of color maps: {}", e);
                                            FAILED_TXS.write().insert(index);
                                        });

                                    let result = COLOR_MAPS_READY_CONDITION.1.wait_for(
                                        &mut pending,
                                        Duration::from_millis(constants::TIMEOUT_CONDITION_MILLIS),
                                    );

                                    if result.timed_out() {
                                        drop_frame = true;
                                        warn!("Frame dropped: Timeout while waiting for a lock!");
                                        break;
                                    }
                                } else {
                                    drop_frame = true;
                                }
                            }

                            if ULEDS_SUPPORT_ACTIVE.load(Ordering::SeqCst) {
                                // blend the LED map of the Userspace LEDs support plugin
                                let uleds_led_map = uleds::LED_MAP.read();
                                let brightness = crate::BRIGHTNESS.load(Ordering::SeqCst);

                                for chunks in script::LED_MAP.write().chunks_exact_mut(constants::CANVAS_SIZE) {
                                    for (idx, background) in chunks.iter_mut().enumerate() {
                                        let bg = &background;
                                        let fg = uleds_led_map[idx];

                                        #[rustfmt::skip]
                                        let color = RGBA {
                                            r: ((((fg.a as f32) * fg.r as f32 + (255 - fg.a) as f32 * bg.r as f32).floor() * brightness as f32 / 100.0) as u32 >> 8) as u8,
                                            g: ((((fg.a as f32) * fg.g as f32 + (255 - fg.a) as f32 * bg.g as f32).floor() * brightness as f32 / 100.0) as u32 >> 8) as u8,
                                            b: ((((fg.a as f32) * fg.b as f32 + (255 - fg.a) as f32 * bg.b as f32).floor() * brightness as f32 / 100.0) as u32 >> 8) as u8,
                                            a: fg.a as u8,
                                        };

                                        *background = color;
                                    }
                                }
                            }

                            if SDK_SUPPORT_ACTIVE.load(Ordering::SeqCst) {
                                // finally, blend the LED map of the SDK support plugin
                                let sdk_led_map = sdk_support::LED_MAP.read();
                                let brightness = crate::BRIGHTNESS.load(Ordering::SeqCst);

                                for chunks in script::LED_MAP.write().chunks_exact_mut(constants::CANVAS_SIZE) {
                                    for (idx, background) in chunks.iter_mut().enumerate() {
                                        let bg = &background;
                                        let fg = sdk_led_map[idx];

                                        #[rustfmt::skip]
                                        let color = RGBA {
                                            r: ((((fg.a as f32) * fg.r as f32 + (255 - fg.a) as f32 * bg.r as f32).floor() * brightness as f32 / 100.0) as u32 >> 8) as u8,
                                            g: ((((fg.a as f32) * fg.g as f32 + (255 - fg.a) as f32 * bg.g as f32).floor() * brightness as f32 / 100.0) as u32 >> 8) as u8,
                                            b: ((((fg.a as f32) * fg.b as f32 + (255 - fg.a) as f32 * bg.b as f32).floor() * brightness as f32 / 100.0) as u32 >> 8) as u8,
                                            a: fg.a as u8,
                                        };

                                        *background = color;
                                    }
                                }
                            }

                            // number of pending blend ops should have reached zero by now
                            // may currently occur during switching of profiles
                            let ops_pending = *COLOR_MAPS_READY_CONDITION.0.lock();
                            if ops_pending > 0 {
                                debug!(
                                    "Pending blend ops before writing LED map to device: {}",
                                    ops_pending
                                        );
                            }

                            // apply global post-processing
                            let hsl = *crate::CANVAS_HSL.lock();

                            let hue_value = hsl.0;
                            let saturation_value = hsl.1 / 100.0;
                            let lighten_value = hsl.2 / 100.0;

                            for (_idx, color_val) in script::LED_MAP.write().iter_mut().enumerate() {
                                let color = Srgba::new(
                                    color_val.r as f64 / 255.0,
                                    color_val.g as f64 / 255.0,
                                    color_val.b as f64 / 255.0,
                                    color_val.a as f64 / 255.0,
                                );

                                let color = Hsva::from_color(color);
                                let color = Srgba::from_color(
                                    color
                                        .shift_hue(hue_value)
                                        .saturate(saturation_value)
                                        .lighten(lighten_value),
                                )
                                .into_components();

                                color_val.r = (color.0 * 255.0) as u8;
                                color_val.g = (color.1 * 255.0) as u8;
                                color_val.b = (color.2 * 255.0) as u8;
                                color_val.a = (color.3 * 255.0) as u8;
                            }

                            // send the final (combined) color map to all of the devices
                            if !drop_frame {
                                for keyboard_device in crate::KEYBOARD_DEVICES.read().iter() {
                                    if let Some(mut device) = keyboard_device.try_write() {
                                        if let Ok(is_initialized) = device.is_initialized() {
                                            if is_initialized {
                                                if let Err(e) = device.send_led_map(&script::LED_MAP.read()) {
                                                    error!("Error sending LED map to a device: {}", e);

                                                    if device.has_failed().unwrap_or(true) {
                                                        warn!("Trying to unplug the failed device");

                                                        // we need to terminate and then re-enter the main loop to update all global state
                                                        crate::REENTER_MAIN_LOOP.store(true, Ordering::SeqCst);
                                                    }
                                                }
                                            } else {
                                                warn!("Skipping uninitialized device, trying to re-initialize it now...");

                                                let hidapi = crate::HIDAPI.read();
                                                let hidapi = hidapi.as_ref().unwrap();

                                                device.open(hidapi).unwrap_or_else(|e| {
                                                    error!("Error opening the keyboard device: {}", e);
                                                });

                                                // send initialization handshake
                                                info!("Initializing keyboard device...");
                                                device
                                                    .send_init_sequence()
                                                    .unwrap_or_else(|e| error!("Could not initialize the device: {}", e));
                                            }
                                        } else {
                                            warn!("Could not query device status");
                                        }
                                    } else {
                                        info!("Skipped rendering a frame to a device, because we could not acquire a lock");
                                    }
                                }

                                for mouse_device in crate::MOUSE_DEVICES.read().iter() {
                                    if let Some(mut device) = mouse_device.try_write() {
                                        if let Ok(is_initialized) = device.is_initialized() {
                                            if is_initialized {
                                                if let Err(e) = device.send_led_map(&script::LED_MAP.read()) {
                                                    error!("Error sending LED map to a device: {}", e);

                                                    if device.has_failed().unwrap_or(true) {
                                                        warn!("Trying to unplug the failed device");

                                                        // we need to terminate and then re-enter the main loop to update all global state
                                                        crate::REENTER_MAIN_LOOP.store(true, Ordering::SeqCst);
                                                    }
                                                }
                                            } else {
                                                warn!("Skipping uninitialized device, trying to re-initialize it now...");

                                                let hidapi = crate::HIDAPI.read();
                                                let hidapi = hidapi.as_ref().unwrap();

                                                device.open(hidapi).unwrap_or_else(|e| {
                                                    error!("Error opening the mouse device: {}", e);
                                                });

                                                // send initialization handshake
                                                info!("Initializing mouse device...");
                                                device
                                                    .send_init_sequence()
                                                    .unwrap_or_else(|e| error!("Could not initialize the device: {}", e));
                                            }
                                        } else {
                                            warn!("Could not query device status");
                                        }
                                    } else {
                                        info!("Skipped rendering a frame to a device, because we could not acquire a lock");
                                    }
                                }

                                for misc_device in crate::MISC_DEVICES.read().iter() {
                                    if let Some(mut device) = misc_device.try_write() {
                                        if let Ok(is_initialized) = device.is_initialized() {
                                            if is_initialized {
                                                if let Err(e) = device.send_led_map(&script::LED_MAP.read()) {
                                                    error!("Error sending LED map to a device: {}", e);

                                                    if device.has_failed().unwrap_or(true) {
                                                        warn!("Trying to unplug the failed device");

                                                        // we need to terminate and then re-enter the main loop to update all global state
                                                        crate::REENTER_MAIN_LOOP.store(true, Ordering::SeqCst);
                                                    }
                                                }
                                            } else {
                                                warn!("Skipping uninitialized device, trying to re-initialize it now...");

                                                let hidapi = crate::HIDAPI.read();
                                                let hidapi = hidapi.as_ref().unwrap();

                                                device.open(hidapi).unwrap_or_else(|e| {
                                                    error!("Error opening the misc device: {}", e);
                                                });

                                                // send initialization handshake
                                                info!("Initializing misc device...");
                                                device
                                                    .send_init_sequence()
                                                    .unwrap_or_else(|e| error!("Could not initialize the device: {}", e));
                                            }
                                        } else {
                                            warn!("Could not query device status");
                                        }
                                    } else {
                                        info!("Skipped rendering a frame to a device, because we could not acquire a lock");
                                    }
                                }

                                // update the current frame generation
                                saved_frame_generation.store(current_frame_generation, Ordering::SeqCst);

                                script::LAST_RENDERED_LED_MAP
                                    .write()
                                    .copy_from_slice(&script::LED_MAP.read());
                            }

                            fps_counter += 1;
                        }

                        // calculate and log fps each second
                        if fps_timer.elapsed().as_millis() >= 1000 {
                            trace!("FPS: {}", fps_counter);

                            fps_timer = Instant::now();
                            fps_counter = 0;
                        }
                    }
                },

                Err(e) => {
                    error!("Could not receive data: {}", e)
                }
            }
        }
    })?;

    Ok(())
}<|MERGE_RESOLUTION|>--- conflicted
+++ resolved
@@ -21,11 +21,8 @@
 use evdev_rs::{Device, DeviceWrapper, GrabMode};
 use flume::{unbounded, Receiver, Sender};
 use log::{debug, error, info, trace, warn};
-<<<<<<< HEAD
 use palette::{FromColor, Hsva, Hue, Saturate, Shade, Srgba};
-=======
 use std::collections::HashMap;
->>>>>>> 240e824c
 use std::fs::File;
 use std::path::Path;
 use std::sync::atomic::{AtomicUsize, Ordering};
@@ -679,21 +676,13 @@
 ) -> Result<()> {
     info!("Loading Lua script: {}", script_file.display());
 
-<<<<<<< HEAD
     let builder = thread::Builder::new()
         // .stack_size(4096 * 32)
         .name(format!(
             "{}:{}",
             thread_idx,
-            script_path.file_name().unwrap().to_string_lossy(),
+            script_file.file_name().unwrap().to_string_lossy(),
         ));
-=======
-    let builder = thread::Builder::new().name(format!(
-        "{}:{}",
-        thread_idx,
-        script_file.file_name().unwrap().to_string_lossy(),
-    ));
->>>>>>> 240e824c
 
     let script_file = script_file.to_path_buf();
     let mut parameter_values: HashMap<String, ParameterValue> = parameter_values
