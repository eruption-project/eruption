--- conflicted
+++ resolved
@@ -17,13 +17,9 @@
 
 use crossbeam::channel::Sender;
 use dbus::{ffidisp::BusType, ffidisp::Connection, ffidisp::NameFlag, message::SignalArgs};
-<<<<<<< HEAD
-use dbus_tree::{Access, EmitsChangedSignal, Factory, MethodErr, Signal};
-=======
 use dbus_tree::{
     Access, MethodErr, Signal, {EmitsChangedSignal, Factory},
 };
->>>>>>> 44195146
 use log::*;
 use std::path::PathBuf;
 use std::sync::atomic::Ordering;
@@ -661,8 +657,7 @@
 
 /// Initialize the Eruption D-Bus API support
 pub fn initialize(dbus_tx: Sender<Message>) -> Result<DbusApi> {
-<<<<<<< HEAD
-    Ok(DbusApi::new(dbus_tx))
+    DbusApi::new(dbus_tx)
 }
 
 mod perms {
@@ -1629,7 +1624,4 @@
             const INTERFACE: &'static str = "org.freedesktop.PolicyKit1.Authority";
         }
     }
-=======
-    DbusApi::new(dbus_tx)
->>>>>>> 44195146
 }