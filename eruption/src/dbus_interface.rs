/*
    This file is part of Eruption.

    Eruption is free software: you can redistribute it and/or modify
    it under the terms of the GNU General Public License as published by
    the Free Software Foundation, either version 3 of the License, or
    (at your option) any later version.

    Eruption is distributed in the hope that it will be useful,
    but WITHOUT ANY WARRANTY; without even the implied warranty of
    MERCHANTABILITY or FITNESS FOR A PARTICULAR PURPOSE.  See the
    GNU General Public License for more details.

    You should have received a copy of the GNU General Public License
    along with Eruption.  If not, see <http://www.gnu.org/licenses/>.
*/

use dbus::{ffidisp::BusType, ffidisp::Connection, ffidisp::NameFlag, message::SignalArgs};
use dbus_tree::{Access, EmitsChangedSignal, Factory, MethodErr, Signal};
use log::*;
use std::path::PathBuf;
use std::sync::atomic::Ordering;
use std::sync::mpsc::Sender;
use std::sync::Arc;
use std::time::Instant;

use crate::plugins::audio;
use crate::profiles;
use crate::script;
use crate::CONFIG;
use crate::{constants, plugins};

/// D-Bus messages and signals that are processed by the main thread
#[derive(Debug, Clone)]
pub enum Message {
    SwitchSlot(usize),
    SwitchProfile(PathBuf),
}

pub type Result<T> = std::result::Result<T, eyre::Error>;

#[derive(Debug, thiserror::Error)]
pub enum DbusApiError {
    #[error("D-Bus not connected")]
    BusNotConnected {},
}

/// D-Bus API support
pub struct DbusApi {
    connection: Option<Arc<Connection>>,

    active_slot_changed: Arc<Signal<()>>,
    active_profile_changed: Arc<Signal<()>>,
    profiles_changed: Arc<Signal<()>>,
}

impl DbusApi {
    /// Initialize the D-Bus API
    pub fn new(dbus_tx: Sender<Message>) -> Self {
        let dbus_tx_clone = dbus_tx.clone();

        let c = Connection::get_private(BusType::System).unwrap();
        c.register_name("org.eruption", NameFlag::ReplaceExisting as u32)
            .unwrap();

        let c_clone = Arc::new(c);
        let c_clone2 = c_clone.clone();
        let c_clone3 = c_clone.clone();

        let f = Factory::new_fn::<()>();

        let active_slot_changed_signal =
            Arc::new(f.signal("ActiveSlotChanged", ()).sarg::<u64, _>("new slot"));
        let active_slot_changed_signal_clone = active_slot_changed_signal.clone();

        // let slot_names_changed_signal = Arc::new(
        //     f.signal("SlotNamesChanged", ())
        //         .sarg::<String, _>("new slot names"),
        // );
        // let slot_names_changed_signal_clone = slot_names_changed_signal.clone();

        let active_profile_changed_signal = Arc::new(
            f.signal("ActiveProfileChanged", ())
                .sarg::<String, _>("new profile name"),
        );
        let active_profile_changed_signal_clone = active_profile_changed_signal.clone();

        let profiles_changed_signal = Arc::new(f.signal("ProfilesChanged", ()));
        let profiles_changed_signal_clone = profiles_changed_signal.clone();

        let active_slot_property = f
            .property::<u64, _>("ActiveSlot", ())
            .emits_changed(EmitsChangedSignal::Const)
            .on_get(|i, m| {
                *crate::LAST_DBUS_EVENT_TIME.lock() = Instant::now();

                if perms::has_monitor_permission(&m.msg.sender().unwrap().to_string())
                    .unwrap_or(false)
                {
                    let result = crate::ACTIVE_SLOT.load(Ordering::SeqCst) as u64;
                    i.append(result);

                    Ok(())
                } else {
                    Err(MethodErr::failed("Authentication failed"))
                }
            });

        let active_slot_property_clone = Arc::new(active_slot_property);

        let active_profile_property = f
            .property::<String, _>("ActiveProfile", ())
            .emits_changed(EmitsChangedSignal::Const)
            .on_get(|i, m| {
                *crate::LAST_DBUS_EVENT_TIME.lock() = Instant::now();

                if perms::has_monitor_permission(&m.msg.sender().unwrap().to_string())
                    .unwrap_or(false)
                {
                    let result = crate::ACTIVE_PROFILE.lock();

                    result
                        .as_ref()
                        .and_then(|p| {
                            p.profile_file.file_name().map(|v| {
                                i.append(&*v.to_string_lossy());
                            })
                        })
                        .ok_or_else(|| MethodErr::failed("Method failed"))
                } else {
                    Err(MethodErr::failed("Authentication failed"))
                }
            });

        let active_profile_property_clone = Arc::new(active_profile_property);

        let enable_sfx_property = f
            .property::<bool, _>("EnableSfx", ())
            .emits_changed(EmitsChangedSignal::True)
            .access(Access::ReadWrite)
            .auto_emit_on_set(true)
            .on_get(|i, m| {
                *crate::LAST_DBUS_EVENT_TIME.lock() = Instant::now();

                if perms::has_monitor_permission(&m.msg.sender().unwrap().to_string())
                    .unwrap_or(false)
                {
                    i.append(audio::ENABLE_SFX.load(Ordering::SeqCst));

                    Ok(())
                } else {
                    Err(MethodErr::failed("Authentication failed"))
                }
            })
            .on_set(|i, m| {
                *crate::LAST_DBUS_EVENT_TIME.lock() = Instant::now();

                if perms::has_settings_permission(&m.msg.sender().unwrap().to_string())
                    .unwrap_or(false)
                {
                    audio::ENABLE_SFX.store(i.read::<bool>()?, Ordering::SeqCst);

                    Ok(())
                } else {
                    Err(MethodErr::failed("Authentication failed"))
                }
            });

        let enable_sfx_property_clone = Arc::new(enable_sfx_property);

        let brightness_property = f
            .property::<i64, _>("Brightness", ())
            .emits_changed(EmitsChangedSignal::True)
            .access(Access::ReadWrite)
            .auto_emit_on_set(true)
            .on_get(|i, m| {
                *crate::LAST_DBUS_EVENT_TIME.lock() = Instant::now();

                if perms::has_monitor_permission(&m.msg.sender().unwrap().to_string())
                    .unwrap_or(false)
                {
                    let result = crate::BRIGHTNESS.load(Ordering::SeqCst) as i64;
                    i.append(result);

                    Ok(())
                } else {
                    Err(MethodErr::failed("Authentication failed"))
                }
            })
            .on_set(|i, m| {
                *crate::LAST_DBUS_EVENT_TIME.lock() = Instant::now();

                if perms::has_settings_permission(&m.msg.sender().unwrap().to_string())
                    .unwrap_or(false)
                {
                    crate::BRIGHTNESS.store(i.read::<i64>()? as isize, Ordering::SeqCst);
                    script::FRAME_GENERATION_COUNTER.fetch_add(1, Ordering::SeqCst);

                    Ok(())
                } else {
                    Err(MethodErr::failed("Authentication failed"))
                }
            });

        let brightness_property_clone = Arc::new(brightness_property);

        let tree = f
            .tree(())
            .add(
                f.object_path("/org/eruption/status", ())
                    .introspectable()
                    .add(
                        f.interface("org.eruption.Status", ())
                            .add_p(
                                f.property::<bool, _>("Running", ())
                                    .emits_changed(EmitsChangedSignal::True)
                                    .on_get(|i, m| {
                                        *crate::LAST_DBUS_EVENT_TIME.lock() = Instant::now();

                                        if perms::has_monitor_permission(&m.msg.sender().unwrap().to_string())
                                            .unwrap_or(false)
                                        {
                                            i.append(true);
                                            Ok(())
                                        } else {
                                            Err(MethodErr::failed("Authentication failed"))
                                        }
                                    })
                                    .on_set(|i, m| {
                                        *crate::LAST_DBUS_EVENT_TIME.lock() = Instant::now();

                                        if perms::has_settings_permission(&m.msg.sender().unwrap().to_string())
                                            .unwrap_or(false)
                                        {
                                            let _b: bool = i.read()?;

                                            //TODO: Implement this
                                            warn!("Not implemented");

                                            Ok(())
                                        } else {
                                            Err(MethodErr::failed("Authentication failed"))
                                        }
                                    }),
                            )
                            .add_m(
                                f.method("GetLedColors", (), move |m| {
                                    *crate::LAST_DBUS_EVENT_TIME.lock() = Instant::now();

                                    if perms::has_monitor_permission(
                                        &m.msg.sender().unwrap().to_string(),
                                    )
                                    .unwrap_or(false)
                                    {
                                        let s = script::LAST_RENDERED_LED_MAP.read().iter().map(|v| {
                                            (v.r, v.g, v.b, v.a)
                                        }).collect::<Vec<(u8, u8, u8, u8)>>();

                                        Ok(vec![m.msg.method_return().append1(s)])
                                    } else {
                                        Err(MethodErr::failed("Authentication failed"))
                                    }
                                })
                                .outarg::<Vec<(u8, u8, u8, u8)>, _>("values"),
                            )
                            // .add_m(
                            //     f.method("SetLedColors", (), move |m| {
                            //         *crate::LAST_DBUS_EVENT_TIME.lock() = Instant::now();
                            //         let s = *script::LED_MAP.read();

                            //         Ok(vec![m.msg.method_return().append_all(s)])
                            //     }), // .outarg::<Vec<RGBA>, _>("values"),
                            // ),
                    ),
            )
            .add(
                f.object_path("/org/eruption/config", ())
                    .introspectable()
                    .add(
                        f.interface("org.eruption.Config", ())
                            .add_p(enable_sfx_property_clone)
                            .add_p(brightness_property_clone)
                            .add_m(
                                f.method("WriteFile", (), move |m| {
                                    *crate::LAST_DBUS_EVENT_TIME.lock() = Instant::now();

                                    if perms::has_manage_permission(
                                        &m.msg.sender().unwrap().to_string(),
                                    )
                                    .unwrap_or(false)
                                    {
                                        let s = true;
                                        Ok(vec![m.msg.method_return().append1(s)])
                                    } else {
                                        Err(MethodErr::failed("Authentication failed"))
                                    }
                                })
                                .inarg::<String, _>("filename")
                                .inarg::<String, _>("data")
                                .outarg::<bool, _>("status"),
                            ),
                    ),
            )
            .add(
                f.object_path("/org/eruption/slot", ())
                    .introspectable()
                    .add(
                        f.interface("org.eruption.Slot", ())
                            .add_s(active_slot_changed_signal_clone)
                            .add_p(active_slot_property_clone.clone())
                            .add_m(
                                f.method("SwitchSlot", (), move |m| {
                                    *crate::LAST_DBUS_EVENT_TIME.lock() = Instant::now();

<<<<<<< HEAD
                                    if perms::has_settings_permission(
                                        &m.msg.sender().unwrap().to_string(),
                                    )
                                    .unwrap_or(false)
                                    {
                                        let n: u64 = m.msg.read1()?;

                                        if n as usize >= constants::NUM_SLOTS {
                                            Err(MethodErr::failed("Slot index out of bounds"))
                                        } else {
                                            dbus_tx
                                                .send(Message::SwitchSlot(n as usize))
                                                .unwrap_or_else(|e| {
                                                    error!(
                                                        "Could not send a pending D-Bus event: {}",
                                                        e
                                                    )
                                                });
                                            let mut changed_properties = Vec::new();
                                            active_slot_property_clone.add_propertieschanged(
                                                &mut changed_properties,
                                                &"org.eruption".into(),
                                                || Box::new(n),
                                            );
                                            if !changed_properties.is_empty() {
                                                let msg = changed_properties
                                                    .first()
                                                    .unwrap()
                                                    .to_emit_message(&"/org/eruption/slot".into());
                                                c_clone2.clone().send(msg).unwrap();
                                            }
                                            let s = true;
                                            Ok(vec![m.msg.method_return().append1(s)])
=======
                                    if n as usize >= constants::NUM_SLOTS {
                                        Err(MethodErr::failed("Slot index out of bounds"))
                                    } else {
                                        dbus_tx
                                            .send(Message::SwitchSlot(n as usize))
                                            .unwrap_or_else(|e| {
                                                error!(
                                                    "Could not send a pending D-Bus event: {}",
                                                    e
                                                )
                                            });

                                        // reset the audio backend, it will be enabled again if needed
                                        plugins::audio::reset_audio_backend();

                                        let mut changed_properties = Vec::new();
                                        active_slot_property_clone.add_propertieschanged(
                                            &mut changed_properties,
                                            &"org.eruption".into(),
                                            || Box::new(n),
                                        );
                                        if !changed_properties.is_empty() {
                                            let msg = changed_properties
                                                .first()
                                                .unwrap()
                                                .to_emit_message(&"/org/eruption/slot".into());
                                            c_clone2.clone().send(msg).unwrap();
>>>>>>> 8c08093a
                                        }
                                    } else {
                                        Err(MethodErr::failed("Authentication failed"))
                                    }
                                })
                                .inarg::<u64, _>("slot")
                                .outarg::<bool, _>("status"),
                            )
                            .add_m(
                                f.method("GetSlotProfiles", (), move |m| {
                                    *crate::LAST_DBUS_EVENT_TIME.lock() = Instant::now();

                                    if perms::has_monitor_permission(
                                        &m.msg.sender().unwrap().to_string(),
                                    )
                                    .unwrap_or(false)
                                    {
                                        let s: Vec<String> = crate::SLOT_PROFILES
                                        .lock()
                                        .as_ref()
                                        .unwrap()
                                        .iter()
                                        .map(|p| p.to_string_lossy().to_string())
                                        .collect();

                                    Ok(vec![m.msg.method_return().append1(s)])
                                    } else {
                                        Err(MethodErr::failed("Authentication failed"))
                                    }
                                })
                                .outarg::<Vec<String>, _>("values"),
                            )
                            .add_p(
                                f.property::<Vec<String>, _>("SlotNames", ())
                                    .access(Access::ReadWrite)
                                    .emits_changed(EmitsChangedSignal::True)
                                    .auto_emit_on_set(true)
                                    .on_get(|i, m| {
                                        *crate::LAST_DBUS_EVENT_TIME.lock() = Instant::now();

                                        if perms::has_monitor_permission(
                                            &m.msg.sender().unwrap().to_string(),
                                        )
                                        .unwrap_or(false)
                                        {
                                            let s = crate::SLOT_NAMES.lock();
                                            i.append(&*s);

                                            Ok(())
                                        } else {
                                            Err(MethodErr::failed("Authentication failed"))
                                        }
                                    })
                                    .on_set(|i, m| {
                                            *crate::LAST_DBUS_EVENT_TIME.lock() = Instant::now();

                                            if perms::has_settings_permission(
                                                &m.msg.sender().unwrap().to_string(),
                                            )
                                            .unwrap_or(false)
                                            {
                                                let n: Vec<String> = i.read()?;

                                                if n.len() >= constants::NUM_SLOTS {
                                                    *crate::SLOT_NAMES.lock() = n;

                                                    Ok(())
                                                } else {
                                                    Err(MethodErr::failed("Invalid number of elements"))
                                                }
                                            } else {
                                                Err(MethodErr::failed("Authentication failed"))
                                            }
                                    })
                        ),

                    ),
            )
            .add(
                f.object_path("/org/eruption/profile", ())
                    .introspectable()
                    .add(
                        f.interface("org.eruption.Profile", ())
                            .add_s(profiles_changed_signal_clone)
                            .add_s(active_profile_changed_signal_clone)
                            .add_p(active_profile_property_clone.clone())
                            .add_m(
                                f.method("SwitchProfile", (), move |m| {
<<<<<<< HEAD
                                    *crate::LAST_DBUS_EVENT_TIME.lock() = Instant::now();
=======
                                    let n: &str = m.msg.read1()?;

                                    dbus_tx_clone
                                        .send(Message::SwitchProfile(PathBuf::from(n)))
                                        .unwrap_or_else(|e| {
                                            error!("Could not send a pending D-Bus event: {}", e)
                                        });

                                    // reset the audio backend, it will be enabled again if needed
                                    plugins::audio::reset_audio_backend();

                                    //c_clone2
                                    //.send(active_profile_changed_signal_clone.emit(
                                    //&"/org/eruption/profile".into(),
                                    //&"org.eruption.Profile".into(),
                                    //&[n],
                                    //))
                                    //.unwrap();

                                    let mut changed_properties = Vec::new();
                                    active_profile_property_clone.add_propertieschanged(
                                        &mut changed_properties,
                                        &"org.eruption".into(),
                                        || Box::new(n.to_owned()),
                                    );

                                    if !changed_properties.is_empty() {
                                        let msg = changed_properties
                                            .first()
                                            .unwrap()
                                            .to_emit_message(&"/org/eruption/profile".into());
                                        c_clone3.clone().send(msg).unwrap();
                                    }
>>>>>>> 8c08093a

                                    if perms::has_settings_permission(
                                        &m.msg.sender().unwrap().to_string(),
                                    )
                                    .unwrap_or(false)
                                    {
                                        let n: &str = m.msg.read1()?;

                                        dbus_tx_clone
                                            .send(Message::SwitchProfile(PathBuf::from(n)))
                                            .unwrap_or_else(|e| {
                                                error!("Could not send a pending D-Bus event: {}", e)
                                            });

                                        let mut changed_properties = Vec::new();
                                        active_profile_property_clone.add_propertieschanged(
                                            &mut changed_properties,
                                            &"org.eruption".into(),
                                            || Box::new(n.to_owned()),
                                        );

                                        if !changed_properties.is_empty() {
                                            let msg = changed_properties
                                                .first()
                                                .unwrap()
                                                .to_emit_message(&"/org/eruption/profile".into());
                                            c_clone3.clone().send(msg).unwrap();
                                        }

                                        let s = true;
                                        Ok(vec![m.msg.method_return().append1(s)])
                                    } else {
                                        Err(MethodErr::failed("Authentication failed"))
                                    }
                                })
                                .inarg::<&str, _>("filename")
                                .outarg::<bool, _>("status"),
                            )
                            .add_m(
                                f.method("EnumProfiles", (), move |m| {
                                    *crate::LAST_DBUS_EVENT_TIME.lock() = Instant::now();

                                    if perms::has_monitor_permission(
                                        &m.msg.sender().unwrap().to_string(),
                                    )
                                    .unwrap_or(false)
                                    {
                                        let profile_dir = PathBuf::from(
                                            CONFIG
                                                .lock()
                                                .as_ref()
                                                .unwrap()
                                                .get_str("global.profile_dir")
                                                .unwrap_or_else(|_| {
                                                    constants::DEFAULT_PROFILE_DIR.to_string()
                                                }),
                                        );

                                        let mut s: Vec<(String, String)> =
                                            profiles::get_profiles(&profile_dir)
                                                .unwrap()
                                                .iter()
                                                .map(|profile| {
                                                    (
                                                        profile.name.clone(),
                                                        profile
                                                            .profile_file
                                                            .file_name()
                                                            .unwrap()
                                                            .to_string_lossy()
                                                            .to_string(),
                                                    )
                                                })
                                                .collect();

                                        s.sort_by(|lhs, rhs| lhs.0.cmp(&rhs.0));

                                        Ok(vec![m.msg.method_return().append1(s)])
                                    } else {
                                        Err(MethodErr::failed("Authentication failed"))
                                    }
                                })
                                .outarg::<Vec<(String, String)>, _>("profiles"),
                            ),
                    ),
            );

        tree.set_registered(&*c_clone, true)
            .unwrap_or_else(|e| error!("Could not register the tree: {}", e));
        c_clone.add_handler(tree);

        DbusApi {
            connection: Some(c_clone),
            active_slot_changed: active_slot_changed_signal,
            active_profile_changed: active_profile_changed_signal,
            profiles_changed: profiles_changed_signal,
        }
    }

    pub fn notify_active_slot_changed(&self) {
        *crate::LAST_DBUS_EVENT_TIME.lock() = Instant::now();

        let active_slot = crate::ACTIVE_SLOT.load(Ordering::SeqCst);

        self.connection
            .as_ref()
            .unwrap()
            .send(self.active_slot_changed.emit(
                &"/org/eruption/slot".into(),
                &"org.eruption.Slot".into(),
                &[active_slot as u64],
            ))
            .unwrap();
    }

    pub fn notify_active_profile_changed(&self) {
        *crate::LAST_DBUS_EVENT_TIME.lock() = Instant::now();

        let active_profile = crate::ACTIVE_PROFILE.lock();

        let active_profile = active_profile
            .as_ref()
            .unwrap()
            .profile_file
            .file_name()
            .unwrap()
            .to_str()
            .unwrap();

        self.connection
            .as_ref()
            .unwrap()
            .send(self.active_profile_changed.emit(
                &"/org/eruption/profile".into(),
                &"org.eruption.Profile".into(),
                &[active_profile],
            ))
            .unwrap();
    }

    pub fn notify_profiles_changed(&self) {
        *crate::LAST_DBUS_EVENT_TIME.lock() = Instant::now();

        self.connection
            .as_ref()
            .unwrap()
            .send(self.profiles_changed.msg(
                &"/org/eruption/profile".into(),
                &"org.eruption.Profile".into(),
            ))
            .unwrap();
    }

    /// Returns true if an event is pending on the D-Bus connection
    pub fn has_pending_event(&self) -> Result<bool> {
        match self.connection {
            Some(ref connection) => {
                let count = connection.incoming(0).peekable().count();

                if count > 0 {
                    Ok(true)
                } else {
                    Ok(false)
                }
            }

            None => Err(DbusApiError::BusNotConnected {}.into()),
        }
    }

    /// Get the next event from D-Bus
    pub fn get_next_event(&self) -> Result<()> {
        match self.connection {
            Some(ref connection) => {
                if let Some(item) = connection.incoming(constants::DBUS_TIMEOUT_MILLIS).next() {
                    // For the actual event handler code please see
                    // implementation of `struct DbusApi`
                    debug!("Message: {:?}", item);
                } else {
                    trace!("Received a timeout message");
                }

                Ok(())
            }

            None => Err(DbusApiError::BusNotConnected {}.into()),
        }
    }
}

/// Initialize the Eruption D-Bus API support
pub fn initialize(dbus_tx: Sender<Message>) -> Result<DbusApi> {
    Ok(DbusApi::new(dbus_tx))
}

mod perms {
    use dbus::{arg::RefArg, arg::Variant, blocking::Connection};
    use std::{collections::HashMap, time::Duration};

    use crate::constants;

    pub type Result<T> = std::result::Result<T, eyre::Error>;

    pub fn has_monitor_permission(sender: &str) -> Result<bool> {
        use bus::OrgFreedesktopDBus;
        use polkit::OrgFreedesktopPolicyKit1Authority;

        let conn = Connection::new_system().unwrap();

        let dbus_proxy = conn.with_proxy(
            "org.freedesktop.DBus",
            "/org/freedesktop/DBus/Bus",
            Duration::from_secs(constants::DBUS_TIMEOUT_MILLIS as u64),
        );

        let pid: u32 = dbus_proxy.get_connection_unix_process_id(sender)?;
        let uid: u32 = dbus_proxy.get_connection_unix_user(sender)?;

        let polkit_proxy = conn.with_proxy(
            "org.freedesktop.PolicyKit1",
            "/org/freedesktop/PolicyKit1/Authority",
            Duration::from_secs(constants::DBUS_TIMEOUT_MILLIS_INTERACTIVE as u64),
        );

        let result = 'AUTH_LOOP: loop {
            let mut map = HashMap::new();
            map.insert("pid", Variant(Box::new(pid) as Box<dyn RefArg>));
            map.insert("start-time", Variant(Box::new(0 as u64) as Box<dyn RefArg>));
            map.insert("uid", Variant(Box::new(uid) as Box<dyn RefArg>));

            let mut details = HashMap::new();
            details.insert("AllowUserInteraction", "true");
            // details.insert("polkit.Message", "Authenticate");
            // details.insert("polkit.icon_name", "keyboard");

            let result = polkit_proxy.check_authorization(
                ("unix-process", map),
                "org.eruption.monitor",
                details,
                1,
                "",
            )?;

            let dismissed = result.2.get("polkit.dismissed").is_some();

            if (result.0 && !dismissed) || (!result.0 && dismissed) {
                // we have either been dismissed with 'cancel' or the authentication succeeded
                break 'AUTH_LOOP result;
            }
        };

        Ok(result.0)
    }

    pub fn has_settings_permission(sender: &str) -> Result<bool> {
        use bus::OrgFreedesktopDBus;
        use polkit::OrgFreedesktopPolicyKit1Authority;

        let conn = Connection::new_system().unwrap();

        let dbus_proxy = conn.with_proxy(
            "org.freedesktop.DBus",
            "/org/freedesktop/DBus/Bus",
            Duration::from_secs(constants::DBUS_TIMEOUT_MILLIS as u64),
        );

        let pid: u32 = dbus_proxy.get_connection_unix_process_id(sender)?;
        let uid: u32 = dbus_proxy.get_connection_unix_user(sender)?;

        let polkit_proxy = conn.with_proxy(
            "org.freedesktop.PolicyKit1",
            "/org/freedesktop/PolicyKit1/Authority",
            Duration::from_secs(constants::DBUS_TIMEOUT_MILLIS_INTERACTIVE as u64),
        );

        let result = 'AUTH_LOOP: loop {
            let mut map = HashMap::new();
            map.insert("pid", Variant(Box::new(pid) as Box<dyn RefArg>));
            map.insert("start-time", Variant(Box::new(0 as u64) as Box<dyn RefArg>));
            map.insert("uid", Variant(Box::new(uid) as Box<dyn RefArg>));

            let mut details = HashMap::new();
            details.insert("AllowUserInteraction", "true");
            // details.insert("polkit.Message", "Authenticate");
            // details.insert("polkit.icon_name", "keyboard");

            let result = polkit_proxy.check_authorization(
                ("unix-process", map),
                "org.eruption.settings",
                details,
                1,
                "",
            )?;

            let dismissed = result.2.get("polkit.dismissed").is_some();

            if (result.0 && !dismissed) || (!result.0 && dismissed) {
                // we have either been dismissed with 'cancel' or the authentication succeeded
                break 'AUTH_LOOP result;
            }
        };

        Ok(result.0)
    }

    pub fn has_manage_permission(sender: &str) -> Result<bool> {
        use bus::OrgFreedesktopDBus;
        use polkit::OrgFreedesktopPolicyKit1Authority;

        let conn = Connection::new_system().unwrap();

        let dbus_proxy = conn.with_proxy(
            "org.freedesktop.DBus",
            "/org/freedesktop/DBus/Bus",
            Duration::from_secs(constants::DBUS_TIMEOUT_MILLIS as u64),
        );

        let pid: u32 = dbus_proxy.get_connection_unix_process_id(sender)?;
        let uid: u32 = dbus_proxy.get_connection_unix_user(sender)?;

        let polkit_proxy = conn.with_proxy(
            "org.freedesktop.PolicyKit1",
            "/org/freedesktop/PolicyKit1/Authority",
            Duration::from_secs(constants::DBUS_TIMEOUT_MILLIS_INTERACTIVE as u64),
        );

        let result = 'AUTH_LOOP: loop {
            let mut map = HashMap::new();
            map.insert("pid", Variant(Box::new(pid) as Box<dyn RefArg>));
            map.insert("start-time", Variant(Box::new(0 as u64) as Box<dyn RefArg>));
            map.insert("uid", Variant(Box::new(uid) as Box<dyn RefArg>));

            let mut details = HashMap::new();
            details.insert("AllowUserInteraction", "true");
            // details.insert("polkit.Message", "Authenticate");
            // details.insert("polkit.icon_name", "keyboard");

            let result = polkit_proxy.check_authorization(
                ("unix-process", map),
                "org.eruption.manage",
                details,
                1,
                "",
            )?;

            let dismissed = result.2.get("polkit.dismissed").is_some();

            if (result.0 && !dismissed) || (!result.0 && dismissed) {
                // we have either been dismissed with 'cancel' or the authentication succeeded
                break 'AUTH_LOOP result;
            }
        };

        Ok(result.0)
    }

    mod bus {
        // This code was autogenerated with `dbus-codegen-rust -s -d org.freedesktop.DBus -p /org/freedesktop/DBus/Bus -m None`, see https://github.com/diwic/dbus-rs
        use dbus;
        use dbus::arg;
        use dbus::blocking;

        pub trait OrgFreedesktopDBus {
            fn hello(&self) -> Result<String, dbus::Error>;
            fn request_name(&self, arg0: &str, arg1: u32) -> Result<u32, dbus::Error>;
            fn release_name(&self, arg0: &str) -> Result<u32, dbus::Error>;
            fn start_service_by_name(&self, arg0: &str, arg1: u32) -> Result<u32, dbus::Error>;
            fn update_activation_environment(
                &self,
                arg0: ::std::collections::HashMap<&str, &str>,
            ) -> Result<(), dbus::Error>;
            fn name_has_owner(&self, arg0: &str) -> Result<bool, dbus::Error>;
            fn list_names(&self) -> Result<Vec<String>, dbus::Error>;
            fn list_activatable_names(&self) -> Result<Vec<String>, dbus::Error>;
            fn add_match(&self, arg0: &str) -> Result<(), dbus::Error>;
            fn remove_match(&self, arg0: &str) -> Result<(), dbus::Error>;
            fn get_name_owner(&self, arg0: &str) -> Result<String, dbus::Error>;
            fn list_queued_owners(&self, arg0: &str) -> Result<Vec<String>, dbus::Error>;
            fn get_connection_unix_user(&self, arg0: &str) -> Result<u32, dbus::Error>;
            fn get_connection_unix_process_id(&self, arg0: &str) -> Result<u32, dbus::Error>;
            fn get_adt_audit_session_data(&self, arg0: &str) -> Result<Vec<u8>, dbus::Error>;
            fn get_connection_selinux_security_context(
                &self,
                arg0: &str,
            ) -> Result<Vec<u8>, dbus::Error>;
            fn reload_config(&self) -> Result<(), dbus::Error>;
            fn get_id(&self) -> Result<String, dbus::Error>;
            fn get_connection_credentials(
                &self,
                arg0: &str,
            ) -> Result<
                ::std::collections::HashMap<String, arg::Variant<Box<dyn arg::RefArg + 'static>>>,
                dbus::Error,
            >;
            fn features(&self) -> Result<Vec<String>, dbus::Error>;
            fn interfaces(&self) -> Result<Vec<String>, dbus::Error>;
        }

        impl<'a, C: ::std::ops::Deref<Target = blocking::Connection>> OrgFreedesktopDBus
            for blocking::Proxy<'a, C>
        {
            fn hello(&self) -> Result<String, dbus::Error> {
                self.method_call("org.freedesktop.DBus", "Hello", ())
                    .and_then(|r: (String,)| Ok(r.0))
            }

            fn request_name(&self, arg0: &str, arg1: u32) -> Result<u32, dbus::Error> {
                self.method_call("org.freedesktop.DBus", "RequestName", (arg0, arg1))
                    .and_then(|r: (u32,)| Ok(r.0))
            }

            fn release_name(&self, arg0: &str) -> Result<u32, dbus::Error> {
                self.method_call("org.freedesktop.DBus", "ReleaseName", (arg0,))
                    .and_then(|r: (u32,)| Ok(r.0))
            }

            fn start_service_by_name(&self, arg0: &str, arg1: u32) -> Result<u32, dbus::Error> {
                self.method_call("org.freedesktop.DBus", "StartServiceByName", (arg0, arg1))
                    .and_then(|r: (u32,)| Ok(r.0))
            }

            fn update_activation_environment(
                &self,
                arg0: ::std::collections::HashMap<&str, &str>,
            ) -> Result<(), dbus::Error> {
                self.method_call(
                    "org.freedesktop.DBus",
                    "UpdateActivationEnvironment",
                    (arg0,),
                )
            }

            fn name_has_owner(&self, arg0: &str) -> Result<bool, dbus::Error> {
                self.method_call("org.freedesktop.DBus", "NameHasOwner", (arg0,))
                    .and_then(|r: (bool,)| Ok(r.0))
            }

            fn list_names(&self) -> Result<Vec<String>, dbus::Error> {
                self.method_call("org.freedesktop.DBus", "ListNames", ())
                    .and_then(|r: (Vec<String>,)| Ok(r.0))
            }

            fn list_activatable_names(&self) -> Result<Vec<String>, dbus::Error> {
                self.method_call("org.freedesktop.DBus", "ListActivatableNames", ())
                    .and_then(|r: (Vec<String>,)| Ok(r.0))
            }

            fn add_match(&self, arg0: &str) -> Result<(), dbus::Error> {
                self.method_call("org.freedesktop.DBus", "AddMatch", (arg0,))
            }

            fn remove_match(&self, arg0: &str) -> Result<(), dbus::Error> {
                self.method_call("org.freedesktop.DBus", "RemoveMatch", (arg0,))
            }

            fn get_name_owner(&self, arg0: &str) -> Result<String, dbus::Error> {
                self.method_call("org.freedesktop.DBus", "GetNameOwner", (arg0,))
                    .and_then(|r: (String,)| Ok(r.0))
            }

            fn list_queued_owners(&self, arg0: &str) -> Result<Vec<String>, dbus::Error> {
                self.method_call("org.freedesktop.DBus", "ListQueuedOwners", (arg0,))
                    .and_then(|r: (Vec<String>,)| Ok(r.0))
            }

            fn get_connection_unix_user(&self, arg0: &str) -> Result<u32, dbus::Error> {
                self.method_call("org.freedesktop.DBus", "GetConnectionUnixUser", (arg0,))
                    .and_then(|r: (u32,)| Ok(r.0))
            }

            fn get_connection_unix_process_id(&self, arg0: &str) -> Result<u32, dbus::Error> {
                self.method_call(
                    "org.freedesktop.DBus",
                    "GetConnectionUnixProcessID",
                    (arg0,),
                )
                .and_then(|r: (u32,)| Ok(r.0))
            }

            fn get_adt_audit_session_data(&self, arg0: &str) -> Result<Vec<u8>, dbus::Error> {
                self.method_call("org.freedesktop.DBus", "GetAdtAuditSessionData", (arg0,))
                    .and_then(|r: (Vec<u8>,)| Ok(r.0))
            }

            fn get_connection_selinux_security_context(
                &self,
                arg0: &str,
            ) -> Result<Vec<u8>, dbus::Error> {
                self.method_call(
                    "org.freedesktop.DBus",
                    "GetConnectionSELinuxSecurityContext",
                    (arg0,),
                )
                .and_then(|r: (Vec<u8>,)| Ok(r.0))
            }

            fn reload_config(&self) -> Result<(), dbus::Error> {
                self.method_call("org.freedesktop.DBus", "ReloadConfig", ())
            }

            fn get_id(&self) -> Result<String, dbus::Error> {
                self.method_call("org.freedesktop.DBus", "GetId", ())
                    .and_then(|r: (String,)| Ok(r.0))
            }

            fn get_connection_credentials(
                &self,
                arg0: &str,
            ) -> Result<
                ::std::collections::HashMap<String, arg::Variant<Box<dyn arg::RefArg + 'static>>>,
                dbus::Error,
            > {
                self.method_call("org.freedesktop.DBus", "GetConnectionCredentials", (arg0,))
                    .and_then(
                        |r: (
                            ::std::collections::HashMap<
                                String,
                                arg::Variant<Box<dyn arg::RefArg + 'static>>,
                            >,
                        )| Ok(r.0),
                    )
            }

            fn features(&self) -> Result<Vec<String>, dbus::Error> {
                <Self as blocking::stdintf::org_freedesktop_dbus::Properties>::get(
                    &self,
                    "org.freedesktop.DBus",
                    "Features",
                )
            }

            fn interfaces(&self) -> Result<Vec<String>, dbus::Error> {
                <Self as blocking::stdintf::org_freedesktop_dbus::Properties>::get(
                    &self,
                    "org.freedesktop.DBus",
                    "Interfaces",
                )
            }
        }

        #[derive(Debug)]
        pub struct OrgFreedesktopDBusNameOwnerChanged {
            pub arg0: String,
            pub arg1: String,
            pub arg2: String,
        }

        impl arg::AppendAll for OrgFreedesktopDBusNameOwnerChanged {
            fn append(&self, i: &mut arg::IterAppend) {
                arg::RefArg::append(&self.arg0, i);
                arg::RefArg::append(&self.arg1, i);
                arg::RefArg::append(&self.arg2, i);
            }
        }

        impl arg::ReadAll for OrgFreedesktopDBusNameOwnerChanged {
            fn read(i: &mut arg::Iter) -> Result<Self, arg::TypeMismatchError> {
                Ok(OrgFreedesktopDBusNameOwnerChanged {
                    arg0: i.read()?,
                    arg1: i.read()?,
                    arg2: i.read()?,
                })
            }
        }

        impl dbus::message::SignalArgs for OrgFreedesktopDBusNameOwnerChanged {
            const NAME: &'static str = "NameOwnerChanged";
            const INTERFACE: &'static str = "org.freedesktop.DBus";
        }

        #[derive(Debug)]
        pub struct OrgFreedesktopDBusNameLost {
            pub arg0: String,
        }

        impl arg::AppendAll for OrgFreedesktopDBusNameLost {
            fn append(&self, i: &mut arg::IterAppend) {
                arg::RefArg::append(&self.arg0, i);
            }
        }

        impl arg::ReadAll for OrgFreedesktopDBusNameLost {
            fn read(i: &mut arg::Iter) -> Result<Self, arg::TypeMismatchError> {
                Ok(OrgFreedesktopDBusNameLost { arg0: i.read()? })
            }
        }

        impl dbus::message::SignalArgs for OrgFreedesktopDBusNameLost {
            const NAME: &'static str = "NameLost";
            const INTERFACE: &'static str = "org.freedesktop.DBus";
        }

        #[derive(Debug)]
        pub struct OrgFreedesktopDBusNameAcquired {
            pub arg0: String,
        }

        impl arg::AppendAll for OrgFreedesktopDBusNameAcquired {
            fn append(&self, i: &mut arg::IterAppend) {
                arg::RefArg::append(&self.arg0, i);
            }
        }

        impl arg::ReadAll for OrgFreedesktopDBusNameAcquired {
            fn read(i: &mut arg::Iter) -> Result<Self, arg::TypeMismatchError> {
                Ok(OrgFreedesktopDBusNameAcquired { arg0: i.read()? })
            }
        }

        impl dbus::message::SignalArgs for OrgFreedesktopDBusNameAcquired {
            const NAME: &'static str = "NameAcquired";
            const INTERFACE: &'static str = "org.freedesktop.DBus";
        }

        pub trait OrgFreedesktopDBusIntrospectable {
            fn introspect(&self) -> Result<String, dbus::Error>;
        }

        impl<'a, C: ::std::ops::Deref<Target = blocking::Connection>>
            OrgFreedesktopDBusIntrospectable for blocking::Proxy<'a, C>
        {
            fn introspect(&self) -> Result<String, dbus::Error> {
                self.method_call("org.freedesktop.DBus.Introspectable", "Introspect", ())
                    .and_then(|r: (String,)| Ok(r.0))
            }
        }

        pub trait OrgFreedesktopDBusPeer {
            fn get_machine_id(&self) -> Result<String, dbus::Error>;
            fn ping(&self) -> Result<(), dbus::Error>;
        }

        impl<'a, C: ::std::ops::Deref<Target = blocking::Connection>> OrgFreedesktopDBusPeer
            for blocking::Proxy<'a, C>
        {
            fn get_machine_id(&self) -> Result<String, dbus::Error> {
                self.method_call("org.freedesktop.DBus.Peer", "GetMachineId", ())
                    .and_then(|r: (String,)| Ok(r.0))
            }

            fn ping(&self) -> Result<(), dbus::Error> {
                self.method_call("org.freedesktop.DBus.Peer", "Ping", ())
            }
        }
    }

    mod polkit {
        // This code was autogenerated with `dbus-codegen-rust -s -d org.freedesktop.PolicyKit1 -p /org/freedesktop/PolicyKit1/Authority -m None`, see https://github.com/diwic/dbus-rs
        use dbus;
        use dbus::arg;
        use dbus::blocking;

        pub trait OrgFreedesktopDBusProperties {
            fn get(
                &self,
                interface_name: &str,
                property_name: &str,
            ) -> Result<arg::Variant<Box<dyn arg::RefArg + 'static>>, dbus::Error>;
            fn get_all(
                &self,
                interface_name: &str,
            ) -> Result<
                ::std::collections::HashMap<String, arg::Variant<Box<dyn arg::RefArg + 'static>>>,
                dbus::Error,
            >;
            fn set(
                &self,
                interface_name: &str,
                property_name: &str,
                value: arg::Variant<Box<dyn arg::RefArg>>,
            ) -> Result<(), dbus::Error>;
        }

        impl<'a, C: ::std::ops::Deref<Target = blocking::Connection>> OrgFreedesktopDBusProperties
            for blocking::Proxy<'a, C>
        {
            fn get(
                &self,
                interface_name: &str,
                property_name: &str,
            ) -> Result<arg::Variant<Box<dyn arg::RefArg + 'static>>, dbus::Error> {
                self.method_call(
                    "org.freedesktop.DBus.Properties",
                    "Get",
                    (interface_name, property_name),
                )
                .and_then(|r: (arg::Variant<Box<dyn arg::RefArg + 'static>>,)| Ok(r.0))
            }

            fn get_all(
                &self,
                interface_name: &str,
            ) -> Result<
                ::std::collections::HashMap<String, arg::Variant<Box<dyn arg::RefArg + 'static>>>,
                dbus::Error,
            > {
                self.method_call(
                    "org.freedesktop.DBus.Properties",
                    "GetAll",
                    (interface_name,),
                )
                .and_then(
                    |r: (
                        ::std::collections::HashMap<
                            String,
                            arg::Variant<Box<dyn arg::RefArg + 'static>>,
                        >,
                    )| Ok(r.0),
                )
            }

            fn set(
                &self,
                interface_name: &str,
                property_name: &str,
                value: arg::Variant<Box<dyn arg::RefArg>>,
            ) -> Result<(), dbus::Error> {
                self.method_call(
                    "org.freedesktop.DBus.Properties",
                    "Set",
                    (interface_name, property_name, value),
                )
            }
        }

        #[derive(Debug)]
        pub struct OrgFreedesktopDBusPropertiesPropertiesChanged {
            pub interface_name: String,
            pub changed_properties:
                ::std::collections::HashMap<String, arg::Variant<Box<dyn arg::RefArg + 'static>>>,
            pub invalidated_properties: Vec<String>,
        }

        impl arg::AppendAll for OrgFreedesktopDBusPropertiesPropertiesChanged {
            fn append(&self, i: &mut arg::IterAppend) {
                arg::RefArg::append(&self.interface_name, i);
                arg::RefArg::append(&self.changed_properties, i);
                arg::RefArg::append(&self.invalidated_properties, i);
            }
        }

        impl arg::ReadAll for OrgFreedesktopDBusPropertiesPropertiesChanged {
            fn read(i: &mut arg::Iter) -> Result<Self, arg::TypeMismatchError> {
                Ok(OrgFreedesktopDBusPropertiesPropertiesChanged {
                    interface_name: i.read()?,
                    changed_properties: i.read()?,
                    invalidated_properties: i.read()?,
                })
            }
        }

        impl dbus::message::SignalArgs for OrgFreedesktopDBusPropertiesPropertiesChanged {
            const NAME: &'static str = "PropertiesChanged";
            const INTERFACE: &'static str = "org.freedesktop.DBus.Properties";
        }

        pub trait OrgFreedesktopDBusIntrospectable {
            fn introspect(&self) -> Result<String, dbus::Error>;
        }

        impl<'a, C: ::std::ops::Deref<Target = blocking::Connection>>
            OrgFreedesktopDBusIntrospectable for blocking::Proxy<'a, C>
        {
            fn introspect(&self) -> Result<String, dbus::Error> {
                self.method_call("org.freedesktop.DBus.Introspectable", "Introspect", ())
                    .and_then(|r: (String,)| Ok(r.0))
            }
        }

        pub trait OrgFreedesktopDBusPeer {
            fn ping(&self) -> Result<(), dbus::Error>;
            fn get_machine_id(&self) -> Result<String, dbus::Error>;
        }

        impl<'a, C: ::std::ops::Deref<Target = blocking::Connection>> OrgFreedesktopDBusPeer
            for blocking::Proxy<'a, C>
        {
            fn ping(&self) -> Result<(), dbus::Error> {
                self.method_call("org.freedesktop.DBus.Peer", "Ping", ())
            }

            fn get_machine_id(&self) -> Result<String, dbus::Error> {
                self.method_call("org.freedesktop.DBus.Peer", "GetMachineId", ())
                    .and_then(|r: (String,)| Ok(r.0))
            }
        }

        pub trait OrgFreedesktopPolicyKit1Authority {
            fn enumerate_actions(
                &self,
                locale: &str,
            ) -> Result<
                Vec<(
                    String,
                    String,
                    String,
                    String,
                    String,
                    String,
                    u32,
                    u32,
                    u32,
                    ::std::collections::HashMap<String, String>,
                )>,
                dbus::Error,
            >;
            fn check_authorization(
                &self,
                subject: (
                    &str,
                    ::std::collections::HashMap<&str, arg::Variant<Box<dyn arg::RefArg>>>,
                ),
                action_id: &str,
                details: ::std::collections::HashMap<&str, &str>,
                flags: u32,
                cancellation_id: &str,
            ) -> Result<(bool, bool, ::std::collections::HashMap<String, String>), dbus::Error>;
            fn cancel_check_authorization(&self, cancellation_id: &str) -> Result<(), dbus::Error>;
            fn register_authentication_agent(
                &self,
                subject: (
                    &str,
                    ::std::collections::HashMap<&str, arg::Variant<Box<dyn arg::RefArg>>>,
                ),
                locale: &str,
                object_path: &str,
            ) -> Result<(), dbus::Error>;
            fn register_authentication_agent_with_options(
                &self,
                subject: (
                    &str,
                    ::std::collections::HashMap<&str, arg::Variant<Box<dyn arg::RefArg>>>,
                ),
                locale: &str,
                object_path: &str,
                options: ::std::collections::HashMap<&str, arg::Variant<Box<dyn arg::RefArg>>>,
            ) -> Result<(), dbus::Error>;
            fn unregister_authentication_agent(
                &self,
                subject: (
                    &str,
                    ::std::collections::HashMap<&str, arg::Variant<Box<dyn arg::RefArg>>>,
                ),
                object_path: &str,
            ) -> Result<(), dbus::Error>;
            fn authentication_agent_response(
                &self,
                cookie: &str,
                identity: (
                    &str,
                    ::std::collections::HashMap<&str, arg::Variant<Box<dyn arg::RefArg>>>,
                ),
            ) -> Result<(), dbus::Error>;
            fn authentication_agent_response2(
                &self,
                uid: u32,
                cookie: &str,
                identity: (
                    &str,
                    ::std::collections::HashMap<&str, arg::Variant<Box<dyn arg::RefArg>>>,
                ),
            ) -> Result<(), dbus::Error>;
            fn enumerate_temporary_authorizations(
                &self,
                subject: (
                    &str,
                    ::std::collections::HashMap<&str, arg::Variant<Box<dyn arg::RefArg>>>,
                ),
            ) -> Result<
                Vec<(
                    String,
                    String,
                    (
                        String,
                        ::std::collections::HashMap<
                            String,
                            arg::Variant<Box<dyn arg::RefArg + 'static>>,
                        >,
                    ),
                    u64,
                    u64,
                )>,
                dbus::Error,
            >;
            fn revoke_temporary_authorizations(
                &self,
                subject: (
                    &str,
                    ::std::collections::HashMap<&str, arg::Variant<Box<dyn arg::RefArg>>>,
                ),
            ) -> Result<(), dbus::Error>;
            fn revoke_temporary_authorization_by_id(&self, id: &str) -> Result<(), dbus::Error>;
            fn backend_name(&self) -> Result<String, dbus::Error>;
            fn backend_version(&self) -> Result<String, dbus::Error>;
            fn backend_features(&self) -> Result<u32, dbus::Error>;
        }

        impl<'a, C: ::std::ops::Deref<Target = blocking::Connection>>
            OrgFreedesktopPolicyKit1Authority for blocking::Proxy<'a, C>
        {
            fn enumerate_actions(
                &self,
                locale: &str,
            ) -> Result<
                Vec<(
                    String,
                    String,
                    String,
                    String,
                    String,
                    String,
                    u32,
                    u32,
                    u32,
                    ::std::collections::HashMap<String, String>,
                )>,
                dbus::Error,
            > {
                self.method_call(
                    "org.freedesktop.PolicyKit1.Authority",
                    "EnumerateActions",
                    (locale,),
                )
                .and_then(
                    |r: (
                        Vec<(
                            String,
                            String,
                            String,
                            String,
                            String,
                            String,
                            u32,
                            u32,
                            u32,
                            ::std::collections::HashMap<String, String>,
                        )>,
                    )| Ok(r.0),
                )
            }

            fn check_authorization(
                &self,
                subject: (
                    &str,
                    ::std::collections::HashMap<&str, arg::Variant<Box<dyn arg::RefArg>>>,
                ),
                action_id: &str,
                details: ::std::collections::HashMap<&str, &str>,
                flags: u32,
                cancellation_id: &str,
            ) -> Result<(bool, bool, ::std::collections::HashMap<String, String>), dbus::Error>
            {
                self.method_call(
                    "org.freedesktop.PolicyKit1.Authority",
                    "CheckAuthorization",
                    (subject, action_id, details, flags, cancellation_id),
                )
                .and_then(|r: ((bool, bool, ::std::collections::HashMap<String, String>),)| Ok(r.0))
            }

            fn cancel_check_authorization(&self, cancellation_id: &str) -> Result<(), dbus::Error> {
                self.method_call(
                    "org.freedesktop.PolicyKit1.Authority",
                    "CancelCheckAuthorization",
                    (cancellation_id,),
                )
            }

            fn register_authentication_agent(
                &self,
                subject: (
                    &str,
                    ::std::collections::HashMap<&str, arg::Variant<Box<dyn arg::RefArg>>>,
                ),
                locale: &str,
                object_path: &str,
            ) -> Result<(), dbus::Error> {
                self.method_call(
                    "org.freedesktop.PolicyKit1.Authority",
                    "RegisterAuthenticationAgent",
                    (subject, locale, object_path),
                )
            }

            fn register_authentication_agent_with_options(
                &self,
                subject: (
                    &str,
                    ::std::collections::HashMap<&str, arg::Variant<Box<dyn arg::RefArg>>>,
                ),
                locale: &str,
                object_path: &str,
                options: ::std::collections::HashMap<&str, arg::Variant<Box<dyn arg::RefArg>>>,
            ) -> Result<(), dbus::Error> {
                self.method_call(
                    "org.freedesktop.PolicyKit1.Authority",
                    "RegisterAuthenticationAgentWithOptions",
                    (subject, locale, object_path, options),
                )
            }

            fn unregister_authentication_agent(
                &self,
                subject: (
                    &str,
                    ::std::collections::HashMap<&str, arg::Variant<Box<dyn arg::RefArg>>>,
                ),
                object_path: &str,
            ) -> Result<(), dbus::Error> {
                self.method_call(
                    "org.freedesktop.PolicyKit1.Authority",
                    "UnregisterAuthenticationAgent",
                    (subject, object_path),
                )
            }

            fn authentication_agent_response(
                &self,
                cookie: &str,
                identity: (
                    &str,
                    ::std::collections::HashMap<&str, arg::Variant<Box<dyn arg::RefArg>>>,
                ),
            ) -> Result<(), dbus::Error> {
                self.method_call(
                    "org.freedesktop.PolicyKit1.Authority",
                    "AuthenticationAgentResponse",
                    (cookie, identity),
                )
            }

            fn authentication_agent_response2(
                &self,
                uid: u32,
                cookie: &str,
                identity: (
                    &str,
                    ::std::collections::HashMap<&str, arg::Variant<Box<dyn arg::RefArg>>>,
                ),
            ) -> Result<(), dbus::Error> {
                self.method_call(
                    "org.freedesktop.PolicyKit1.Authority",
                    "AuthenticationAgentResponse2",
                    (uid, cookie, identity),
                )
            }

            fn enumerate_temporary_authorizations(
                &self,
                subject: (
                    &str,
                    ::std::collections::HashMap<&str, arg::Variant<Box<dyn arg::RefArg>>>,
                ),
            ) -> Result<
                Vec<(
                    String,
                    String,
                    (
                        String,
                        ::std::collections::HashMap<
                            String,
                            arg::Variant<Box<dyn arg::RefArg + 'static>>,
                        >,
                    ),
                    u64,
                    u64,
                )>,
                dbus::Error,
            > {
                self.method_call(
                    "org.freedesktop.PolicyKit1.Authority",
                    "EnumerateTemporaryAuthorizations",
                    (subject,),
                )
                .and_then(
                    |r: (
                        Vec<(
                            String,
                            String,
                            (
                                String,
                                ::std::collections::HashMap<
                                    String,
                                    arg::Variant<Box<dyn arg::RefArg + 'static>>,
                                >,
                            ),
                            u64,
                            u64,
                        )>,
                    )| Ok(r.0),
                )
            }

            fn revoke_temporary_authorizations(
                &self,
                subject: (
                    &str,
                    ::std::collections::HashMap<&str, arg::Variant<Box<dyn arg::RefArg>>>,
                ),
            ) -> Result<(), dbus::Error> {
                self.method_call(
                    "org.freedesktop.PolicyKit1.Authority",
                    "RevokeTemporaryAuthorizations",
                    (subject,),
                )
            }

            fn revoke_temporary_authorization_by_id(&self, id: &str) -> Result<(), dbus::Error> {
                self.method_call(
                    "org.freedesktop.PolicyKit1.Authority",
                    "RevokeTemporaryAuthorizationById",
                    (id,),
                )
            }

            fn backend_name(&self) -> Result<String, dbus::Error> {
                <Self as blocking::stdintf::org_freedesktop_dbus::Properties>::get(
                    &self,
                    "org.freedesktop.PolicyKit1.Authority",
                    "BackendName",
                )
            }

            fn backend_version(&self) -> Result<String, dbus::Error> {
                <Self as blocking::stdintf::org_freedesktop_dbus::Properties>::get(
                    &self,
                    "org.freedesktop.PolicyKit1.Authority",
                    "BackendVersion",
                )
            }

            fn backend_features(&self) -> Result<u32, dbus::Error> {
                <Self as blocking::stdintf::org_freedesktop_dbus::Properties>::get(
                    &self,
                    "org.freedesktop.PolicyKit1.Authority",
                    "BackendFeatures",
                )
            }
        }

        #[derive(Debug)]
        pub struct OrgFreedesktopPolicyKit1AuthorityChanged {}

        impl arg::AppendAll for OrgFreedesktopPolicyKit1AuthorityChanged {
            fn append(&self, _: &mut arg::IterAppend) {}
        }

        impl arg::ReadAll for OrgFreedesktopPolicyKit1AuthorityChanged {
            fn read(_: &mut arg::Iter) -> Result<Self, arg::TypeMismatchError> {
                Ok(OrgFreedesktopPolicyKit1AuthorityChanged {})
            }
        }

        impl dbus::message::SignalArgs for OrgFreedesktopPolicyKit1AuthorityChanged {
            const NAME: &'static str = "Changed";
            const INTERFACE: &'static str = "org.freedesktop.PolicyKit1.Authority";
        }
    }
}<|MERGE_RESOLUTION|>--- conflicted
+++ resolved
@@ -312,7 +312,6 @@
                                 f.method("SwitchSlot", (), move |m| {
                                     *crate::LAST_DBUS_EVENT_TIME.lock() = Instant::now();
 
-<<<<<<< HEAD
                                     if perms::has_settings_permission(
                                         &m.msg.sender().unwrap().to_string(),
                                     )
@@ -331,6 +330,10 @@
                                                         e
                                                     )
                                                 });
+
+                                            // reset the audio backend, it will be enabled again if needed
+                                            plugins::audio::reset_audio_backend();
+
                                             let mut changed_properties = Vec::new();
                                             active_slot_property_clone.add_propertieschanged(
                                                 &mut changed_properties,
@@ -346,35 +349,6 @@
                                             }
                                             let s = true;
                                             Ok(vec![m.msg.method_return().append1(s)])
-=======
-                                    if n as usize >= constants::NUM_SLOTS {
-                                        Err(MethodErr::failed("Slot index out of bounds"))
-                                    } else {
-                                        dbus_tx
-                                            .send(Message::SwitchSlot(n as usize))
-                                            .unwrap_or_else(|e| {
-                                                error!(
-                                                    "Could not send a pending D-Bus event: {}",
-                                                    e
-                                                )
-                                            });
-
-                                        // reset the audio backend, it will be enabled again if needed
-                                        plugins::audio::reset_audio_backend();
-
-                                        let mut changed_properties = Vec::new();
-                                        active_slot_property_clone.add_propertieschanged(
-                                            &mut changed_properties,
-                                            &"org.eruption".into(),
-                                            || Box::new(n),
-                                        );
-                                        if !changed_properties.is_empty() {
-                                            let msg = changed_properties
-                                                .first()
-                                                .unwrap()
-                                                .to_emit_message(&"/org/eruption/slot".into());
-                                            c_clone2.clone().send(msg).unwrap();
->>>>>>> 8c08093a
                                         }
                                     } else {
                                         Err(MethodErr::failed("Authentication failed"))
@@ -463,43 +437,7 @@
                             .add_p(active_profile_property_clone.clone())
                             .add_m(
                                 f.method("SwitchProfile", (), move |m| {
-<<<<<<< HEAD
                                     *crate::LAST_DBUS_EVENT_TIME.lock() = Instant::now();
-=======
-                                    let n: &str = m.msg.read1()?;
-
-                                    dbus_tx_clone
-                                        .send(Message::SwitchProfile(PathBuf::from(n)))
-                                        .unwrap_or_else(|e| {
-                                            error!("Could not send a pending D-Bus event: {}", e)
-                                        });
-
-                                    // reset the audio backend, it will be enabled again if needed
-                                    plugins::audio::reset_audio_backend();
-
-                                    //c_clone2
-                                    //.send(active_profile_changed_signal_clone.emit(
-                                    //&"/org/eruption/profile".into(),
-                                    //&"org.eruption.Profile".into(),
-                                    //&[n],
-                                    //))
-                                    //.unwrap();
-
-                                    let mut changed_properties = Vec::new();
-                                    active_profile_property_clone.add_propertieschanged(
-                                        &mut changed_properties,
-                                        &"org.eruption".into(),
-                                        || Box::new(n.to_owned()),
-                                    );
-
-                                    if !changed_properties.is_empty() {
-                                        let msg = changed_properties
-                                            .first()
-                                            .unwrap()
-                                            .to_emit_message(&"/org/eruption/profile".into());
-                                        c_clone3.clone().send(msg).unwrap();
-                                    }
->>>>>>> 8c08093a
 
                                     if perms::has_settings_permission(
                                         &m.msg.sender().unwrap().to_string(),
@@ -513,6 +451,9 @@
                                             .unwrap_or_else(|e| {
                                                 error!("Could not send a pending D-Bus event: {}", e)
                                             });
+
+                                        // reset the audio backend, it will be enabled again if needed
+                                        plugins::audio::reset_audio_backend();
 
                                         let mut changed_properties = Vec::new();
                                         active_profile_property_clone.add_propertieschanged(
