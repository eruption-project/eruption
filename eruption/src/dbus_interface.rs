/*  SPDX-License-Identifier: GPL-3.0-or-later  */

/*
    This file is part of Eruption.

    Eruption is free software: you can redistribute it and/or modify
    it under the terms of the GNU General Public License as published by
    the Free Software Foundation, either version 3 of the License, or
    (at your option) any later version.

    Eruption is distributed in the hope that it will be useful,
    but WITHOUT ANY WARRANTY; without even the implied warranty of
    MERCHANTABILITY or FITNESS FOR A PARTICULAR PURPOSE.  See the
    GNU General Public License for more details.

    You should have received a copy of the GNU General Public License
    along with Eruption.  If not, see <http://www.gnu.org/licenses/>.

    Copyright (c) 2019-2023, The Eruption Development Team
*/

use dbus::strings::{Interface as FaceName, Path as PathName};
use dbus::{ffidisp::BusType, ffidisp::Connection, ffidisp::NameFlag};
use dbus_tree::{MTFn, MethodErr, MethodResult, Signal};
use flume::Sender;
use lazy_static::lazy_static;
use std::path::PathBuf;
use std::sync::atomic::Ordering;
use std::sync::Arc;
use tracing::*;

use self::convenience::TreeAdd;
use crate::hwdevices;

pub type Factory = dbus_tree::Factory<MTFn<()>, ()>;
pub type Interface = dbus_tree::Interface<MTFn<()>, ()>;
pub type Method = dbus_tree::Method<MTFn<()>, ()>;
pub type MethodInfo<'a> = dbus_tree::MethodInfo<'a, MTFn<()>, ()>;
pub type Property = dbus_tree::Property<MTFn<()>, ()>;
pub type PropertyInfo<'a> = dbus_tree::PropInfo<'a, MTFn<()>, ()>;
pub type PropertyResult = std::result::Result<(), MethodErr>;
pub type Tree = dbus_tree::Tree<MTFn<()>, ()>;

pub type Result<T> = std::result::Result<T, eyre::Error>;

mod bus;
mod config;
mod convenience;
mod devices;
mod perms;
mod polkit;
mod profile;
mod slot;
mod status;

/// D-Bus messages and signals that are processed by the main thread
#[derive(Debug, Clone)]
pub enum Message {
    SwitchSlot(usize),
    SwitchProfile(PathBuf),
}

#[derive(Debug, thiserror::Error)]
pub enum DbusApiError {
    #[error("D-Bus not connected")]
    BusNotConnected {},

    #[error("Invalid device")]
    InvalidDevice {},

    #[error("Invalid parameter")]
    InvalidParameter {},
    // #[error("Operation not supported")]
    // OpNotSupported {},
}

lazy_static! {
    static ref INTERFACE_ROOT: FaceName<'static> = "org.eruption".into();
    static ref CONFIG_PATH: PathName<'static> = "/org/eruption/config".into();
    static ref CONFIG_FACE: FaceName<'static> = "org.eruption.Config".into();
    static ref DEVICES_PATH: PathName<'static> = "/org/eruption/devices".into(); // plural
    static ref DEVICES_FACE: FaceName<'static> = "org.eruption.Device".into(); // singular
    static ref PROFILE_PATH: PathName<'static> = "/org/eruption/profile".into();
    static ref PROFILE_FACE: FaceName<'static> = "org.eruption.Profile".into();
    static ref SLOT_PATH: PathName<'static> = "/org/eruption/slot".into();
    static ref SLOT_FACE: FaceName<'static> = "org.eruption.Slot".into();
    static ref STATUS_PATH: PathName<'static> = "/org/eruption/status".into();
    static ref STATUS_FACE: FaceName<'static> = "org.eruption.Status".into();
}

#[derive(Debug, Clone, serde::Serialize, serde::Deserialize)]
pub struct DeviceStatus {
    pub index: u64,
    pub usb_vid: u16,
    pub usb_pid: u16,
    pub status: hwdevices::DeviceStatus,
}

/// D-Bus API support
pub struct DbusApi {
    connection: Option<Arc<Connection>>,

    active_slot_changed: Arc<Signal<()>>,
    active_profile_changed: Arc<Signal<()>>,
    profiles_changed: Arc<Signal<()>>,
    brightness_changed: Arc<Signal<()>>,

    hue_changed: Arc<Signal<()>>,
    saturation_changed: Arc<Signal<()>>,
    lightness_changed: Arc<Signal<()>>,

    device_status_changed: Arc<Signal<()>>,
    device_hotplug: Arc<Signal<()>>,
}

impl DbusApi {
    /// Initialize the D-Bus API
    pub fn new(dbus_tx: Sender<Message>) -> Result<Self> {
        let dbus_tx = Arc::new(dbus_tx);
        let conn = Arc::new(Connection::get_private(BusType::System)?);
        conn.register_name(&INTERFACE_ROOT, NameFlag::ReplaceExisting as u32)?;

        let f = Factory::new_fn::<()>();

<<<<<<< HEAD
        let active_slot_changed_signal =
            Arc::new(f.signal("ActiveSlotChanged", ()).sarg::<u64, _>("slot"));
        let active_slot_changed_signal_clone = active_slot_changed_signal.clone();

        // let slot_names_changed_signal = Arc::new(
        //     f.signal("SlotNamesChanged", ())
        //         .sarg::<String, _>("new slot names"),
        // );
        // let slot_names_changed_signal_clone = slot_names_changed_signal.clone();

        let active_profile_changed_signal = Arc::new(
            f.signal("ActiveProfileChanged", ())
                .sarg::<String, _>("profile_name"),
        );
        let active_profile_changed_signal_clone = active_profile_changed_signal.clone();

        let profiles_changed_signal = Arc::new(f.signal("ProfilesChanged", ()));
        let profiles_changed_signal_clone = profiles_changed_signal.clone();

        let brightness_changed_signal = Arc::new(
            f.signal("BrightnessChanged", ())
                .sarg::<i64, _>("brightness"),
        );
        let brightness_changed_signal_clone = brightness_changed_signal.clone();

        let hue_changed_signal = Arc::new(f.signal("HueChanged", ()).sarg::<f64, _>("hue"));
        let hue_changed_signal_clone = hue_changed_signal.clone();

        let saturation_changed_signal = Arc::new(
            f.signal("SaturationChanged", ())
                .sarg::<f64, _>("saturation"),
        );
        let saturation_changed_signal_clone = saturation_changed_signal.clone();

        let lightness_changed_signal =
            Arc::new(f.signal("LightnessChanged", ()).sarg::<f64, _>("lightness"));
        let lightness_changed_signal_clone = lightness_changed_signal.clone();

        let device_status_changed_signal = Arc::new(
            f.signal("DeviceStatusChanged", ())
                .sarg::<String, _>("status"),
        );
        let device_status_changed_signal_clone = device_status_changed_signal.clone();

        let device_hotplug_signal = Arc::new(
            f.signal("DeviceHotplug", ())
                .sarg::<(u16, u16, bool), _>("device_info"),
        );
        let device_hotplug_signal_clone = device_hotplug_signal.clone();

        let active_slot_property = f
            .property::<u64, _>("ActiveSlot", ())
            .emits_changed(EmitsChangedSignal::Const)
            .on_get(|i, m| {
                if perms::has_monitor_permission_cached(&m.msg.sender().unwrap()).unwrap_or(false) {
                    let result = crate::ACTIVE_SLOT.load(Ordering::SeqCst) as u64;
                    i.append(result);

                    Ok(())
                } else {
                    Err(MethodErr::failed("Authentication failed"))
                }
            });

        let active_slot_property_clone = Arc::new(active_slot_property);

        let active_profile_property = f
            .property::<String, _>("ActiveProfile", ())
            .emits_changed(EmitsChangedSignal::Const)
            .on_get(|i, m| {
                if perms::has_monitor_permission_cached(&m.msg.sender().unwrap()).unwrap_or(false) {
                    let result = crate::ACTIVE_PROFILE.lock();

                    result
                        .as_ref()
                        .map(|p| {
                            i.append(&*p.profile_file.to_string_lossy());
                        })
                        .ok_or_else(|| MethodErr::failed("Method failed"))
                } else {
                    Err(MethodErr::failed("Authentication failed"))
                }
            });

        let active_profile_property_clone = Arc::new(active_profile_property);

        let enable_sfx_property = f
            .property::<bool, _>("EnableSfx", ())
            .emits_changed(EmitsChangedSignal::True)
            .access(Access::ReadWrite)
            .auto_emit_on_set(true)
            .on_get(|i, m| {
                if perms::has_monitor_permission_cached(&m.msg.sender().unwrap()).unwrap_or(false) {
                    i.append(audio::ENABLE_SFX.load(Ordering::SeqCst));

                    Ok(())
                } else {
                    Err(MethodErr::failed("Authentication failed"))
                }
            })
            .on_set(|i, m| {
                if perms::has_settings_permission_cached(&m.msg.sender().unwrap()).unwrap_or(false)
                {
                    audio::ENABLE_SFX.store(i.read::<bool>()?, Ordering::SeqCst);

                    Ok(())
                } else {
                    Err(MethodErr::failed("Authentication failed"))
                }
            });

        let enable_sfx_property_clone = Arc::new(enable_sfx_property);

        let brightness_property = f
            .property::<i64, _>("Brightness", ())
            .emits_changed(EmitsChangedSignal::True)
            .access(Access::ReadWrite)
            .auto_emit_on_set(true)
            .on_get(|i, m| {
                if perms::has_monitor_permission_cached(&m.msg.sender().unwrap()).unwrap_or(false) {
                    let result = crate::BRIGHTNESS.load(Ordering::SeqCst) as i64;
                    i.append(result);

                    Ok(())
                } else {
                    Err(MethodErr::failed("Authentication failed"))
                }
            })
            .on_set(|i, m| {
                if perms::has_settings_permission_cached(&m.msg.sender().unwrap()).unwrap_or(false)
                {
                    crate::BRIGHTNESS.store(i.read::<i64>()? as isize, Ordering::SeqCst);
                    script::FRAME_GENERATION_COUNTER.fetch_add(1, Ordering::SeqCst);

                    Ok(())
                } else {
                    Err(MethodErr::failed("Authentication failed"))
                }
            });

        let brightness_property_clone = Arc::new(brightness_property);

        let hue_property = f
            .property::<f64, _>("Hue", ())
            .emits_changed(EmitsChangedSignal::True)
            .access(Access::ReadWrite)
            .auto_emit_on_set(true)
            .on_get(|i, m| {
                if perms::has_monitor_permission_cached(&m.msg.sender().unwrap()).unwrap_or(false) {
                    let result = crate::CANVAS_HSL.lock().0;
                    i.append(result);

                    Ok(())
                } else {
                    Err(MethodErr::failed("Authentication failed"))
                }
            })
            .on_set(|i, m| {
                if perms::has_settings_permission_cached(&m.msg.sender().unwrap()).unwrap_or(false)
                {
                    crate::CANVAS_HSL.lock().0 = i.read::<f64>()?;
                    script::FRAME_GENERATION_COUNTER.fetch_add(1, Ordering::SeqCst);

                    Ok(())
                } else {
                    Err(MethodErr::failed("Authentication failed"))
                }
            });

        let hue_property_clone = Arc::new(hue_property);

        let saturation_property = f
            .property::<f64, _>("Saturation", ())
            .emits_changed(EmitsChangedSignal::True)
            .access(Access::ReadWrite)
            .auto_emit_on_set(true)
            .on_get(|i, m| {
                if perms::has_monitor_permission_cached(&m.msg.sender().unwrap()).unwrap_or(false) {
                    let result = crate::CANVAS_HSL.lock().1;
                    i.append(result);

                    Ok(())
                } else {
                    Err(MethodErr::failed("Authentication failed"))
                }
            })
            .on_set(|i, m| {
                if perms::has_settings_permission_cached(&m.msg.sender().unwrap()).unwrap_or(false)
                {
                    crate::CANVAS_HSL.lock().1 = i.read::<f64>()?;
                    script::FRAME_GENERATION_COUNTER.fetch_add(1, Ordering::SeqCst);

                    Ok(())
                } else {
                    Err(MethodErr::failed("Authentication failed"))
                }
            });

        let saturation_property_clone = Arc::new(saturation_property);

        let lightness_property = f
            .property::<f64, _>("Lightness", ())
            .emits_changed(EmitsChangedSignal::True)
            .access(Access::ReadWrite)
            .auto_emit_on_set(true)
            .on_get(|i, m| {
                if perms::has_monitor_permission_cached(&m.msg.sender().unwrap()).unwrap_or(false) {
                    let result = crate::CANVAS_HSL.lock().2;
                    i.append(result);

                    Ok(())
                } else {
                    Err(MethodErr::failed("Authentication failed"))
                }
            })
            .on_set(|i, m| {
                if perms::has_settings_permission_cached(&m.msg.sender().unwrap()).unwrap_or(false)
                {
                    crate::CANVAS_HSL.lock().2 = i.read::<f64>()?;
                    script::FRAME_GENERATION_COUNTER.fetch_add(1, Ordering::SeqCst);

                    Ok(())
                } else {
                    Err(MethodErr::failed("Authentication failed"))
                }
            });

        let lightness_property_clone = Arc::new(lightness_property);

        let device_status_property = f
            .property::<String, _>("DeviceStatus", ())
            .emits_changed(EmitsChangedSignal::True)
            .access(Access::Read)
            // .auto_emit_on_set(true)
            .on_get(|i, m| {
                if perms::has_monitor_permission_cached(&m.msg.sender().unwrap()).unwrap_or(false) {
                    let device_status = &*crate::DEVICE_STATUS.as_ref().lock();

                    let device_status = device_status
                        .iter()
                        .map(|(k, v)| {
                            let (usb_vid, usb_pid) =
                                get_device_specific_ids(*k).unwrap_or_default();

                            DeviceStatus {
                                index: *k,
                                usb_vid,
                                usb_pid,
                                status: v.clone(),
                            }
                        })
                        .collect::<Vec<DeviceStatus>>();

                    let result = serde_json::to_string_pretty(&device_status)
                        .map_err(|e| MethodErr::failed(&format!("{e}")))?;

                    i.append(result);

                    Ok(())
                } else {
                    Err(MethodErr::failed("Authentication failed"))
                }
            });

        let device_status_property_clone = Arc::new(device_status_property);
=======
        let status_interface = status::StatusInterface::new();
        let devices_interface = devices::DevicesInterface::new(&f);
        let config_interface = config::ConfigInterface::new(&f);
        let slot_interface = slot::SlotInterface::new(&f, dbus_tx.clone(), conn.clone());
        let profile_interface = profile::ProfileInterface::new(&f, dbus_tx.clone(), conn.clone());
>>>>>>> 7edbce92

        let tree = f
            .tree(())
            .add_path_and_interface(&f, &CONFIG_PATH, &CONFIG_FACE, &config_interface)
            .add_path_and_interface(&f, &DEVICES_PATH, &DEVICES_FACE, &devices_interface)
            .add_path_and_interface(&f, &PROFILE_PATH, &PROFILE_FACE, &profile_interface)
            .add_path_and_interface(&f, &SLOT_PATH, &SLOT_FACE, &slot_interface)
            .add_path_and_interface(&f, &STATUS_PATH, &STATUS_FACE, &status_interface);

<<<<<<< HEAD
                                        {
                                            misc.extend(crate::MISC_DEVICES.read().iter().map(
                                                |device| {
                                                    (
                                                        device.read().get_usb_vid(),
                                                        device.read().get_usb_pid(),
                                                    )
                                                },
                                            ));
                                        }

                                        Ok(vec![m
                                            .msg
                                            .method_return()
                                            .append1((keyboards, mice, misc))])
                                    } else {
                                        Err(MethodErr::failed("Authentication failed"))
                                    }
                                })
                                .outarg::<(
                                    Vec<(u16, u16)>,
                                    Vec<(u16, u16)>,
                                    Vec<(u16, u16)>,
                                ), _>(
                                    "values"
                                ),
                            ),
                    ),
            )
            .add(
                f.object_path("/org/eruption/devices", ())
                    .introspectable()
                    .add(
                        f.interface("org.eruption.Device", ())
                            .add_s(device_status_changed_signal_clone)
                            .add_s(device_hotplug_signal_clone)
                            .add_m(
                                f.method("SetDeviceConfig", (), move |m| {
                                    if perms::has_settings_permission_cached(
                                        &m.msg.sender().unwrap(),
                                    )
                                    .unwrap_or(false)
                                    {
                                        let (device, param, value): (u64, String, String) =
                                            m.msg.read3()?;

                                        debug!(
                                            "Setting device [{}] config parameter '{}' to '{}'",
                                            device, &param, &value
                                        );

                                        apply_device_specific_configuration(device, &param, &value)
                                            .map_err(|_e| MethodErr::invalid_arg(&param))?;

                                        Ok(vec![m.msg.method_return().append1(true)])
                                    } else {
                                        Err(MethodErr::failed("Authentication failed"))
                                    }
                                })
                                .inarg::<u64, _>("device")
                                .inarg::<String, _>("param")
                                .inarg::<String, _>("value")
                                .outarg::<bool, _>("status"),
                            )
                            .add_m(
                                f.method("GetDeviceConfig", (), move |m| {
                                    if perms::has_settings_permission_cached(
                                        &m.msg.sender().unwrap(),
                                    )
                                    .unwrap_or(false)
                                    {
                                        let (device, param): (u64, String) = m.msg.read2()?;

                                        trace!(
                                            "Querying device [{}] config parameter '{}'",
                                            device,
                                            &param
                                        );

                                        let result =
                                            query_device_specific_configuration(device, &param)
                                                .map_err(|_e| MethodErr::invalid_arg(&param))?;

                                        Ok(vec![m.msg.method_return().append1(result)])
                                    } else {
                                        Err(MethodErr::failed("Authentication failed"))
                                    }
                                })
                                .inarg::<u64, _>("device")
                                .inarg::<String, _>("param")
                                .outarg::<String, _>("value"),
                            )
                            .add_m(
                                f.method("GetDeviceStatus", (), move |m| {
                                    if perms::has_monitor_permission_cached(
                                        &m.msg.sender().unwrap(),
                                    )
                                    .unwrap_or(false)
                                    {
                                        let device: u64 = m.msg.read1()?;

                                        trace!("Querying device [{}] status", device);

                                        let result = query_device_specific_status(device)
                                            .map_err(|e| MethodErr::failed(&format!("{e}")))?;

                                        Ok(vec![m.msg.method_return().append1(result)])
                                    } else {
                                        Err(MethodErr::failed("Authentication failed"))
                                    }
                                })
                                .inarg::<u64, _>("device")
                                .outarg::<String, _>("status"),
                            )
                            .add_m(
                                f.method("GetManagedDevices", (), move |m| {
                                    if perms::has_monitor_permission_cached(
                                        &m.msg.sender().unwrap(),
                                    )
                                    .unwrap_or(false)
                                    {
                                        if crate::QUIT.load(Ordering::SeqCst) {
                                            return Err(MethodErr::failed(
                                                "Eruption is shutting down",
                                            ));
                                        }

                                        let keyboards = {
                                            let keyboards = crate::KEYBOARD_DEVICES.read();

                                            let keyboards: Vec<(u16, u16)> = keyboards
                                                .iter()
                                                .map(|device| {
                                                    (
                                                        device.read().get_usb_vid(),
                                                        device.read().get_usb_pid(),
                                                    )
                                                })
                                                .collect();

                                            keyboards
                                        };

                                        let mice = {
                                            let mice = crate::MOUSE_DEVICES.read();

                                            let mice: Vec<(u16, u16)> = mice
                                                .iter()
                                                .map(|device| {
                                                    (
                                                        device.read().get_usb_vid(),
                                                        device.read().get_usb_pid(),
                                                    )
                                                })
                                                .collect();

                                            mice
                                        };

                                        let misc = {
                                            let misc = crate::MISC_DEVICES.read();

                                            let misc: Vec<(u16, u16)> = misc
                                                .iter()
                                                .map(|device| {
                                                    (
                                                        device.read().get_usb_vid(),
                                                        device.read().get_usb_pid(),
                                                    )
                                                })
                                                .collect();

                                            misc
                                        };

                                        Ok(vec![m
                                            .msg
                                            .method_return()
                                            .append1((keyboards, mice, misc))])
                                    } else {
                                        Err(MethodErr::failed("Authentication failed"))
                                    }
                                })
                                .outarg::<(
                                    Vec<(u16, u16)>,
                                    Vec<(u16, u16)>,
                                    Vec<(u16, u16)>,
                                ), _>(
                                    "values"
                                ),
                            )
                            .add_p(device_status_property_clone),
                    ),
            )
            .add(
                f.object_path("/org/eruption/canvas", ())
                    .introspectable()
                    .add(
                        f.interface("org.eruption.Canvas", ())
                            .add_s(hue_changed_signal_clone)
                            .add_s(saturation_changed_signal_clone)
                            .add_s(lightness_changed_signal_clone)
                            .add_p(hue_property_clone)
                            .add_p(saturation_property_clone)
                            .add_p(lightness_property_clone),
                    ),
            )
            .add(
                f.object_path("/org/eruption/config", ())
                    .introspectable()
                    .add(
                        f.interface("org.eruption.Config", ())
                            .add_s(brightness_changed_signal_clone)
                            .add_p(enable_sfx_property_clone)
                            .add_p(brightness_property_clone)
                            .add_m(
                                f.method("WriteFile", (), move |m| {
                                    if perms::has_manage_permission_cached(&m.msg.sender().unwrap())
                                        .unwrap_or(false)
                                    {
                                        let (filename, data): (String, String) = m.msg.read2()?;

                                        crate::util::write_file(&PathBuf::from(filename), &data)
                                            .map_err(|e| {
                                                MethodErr::failed(&format!(
                                                    "Error writing file: {e}"
                                                ))
                                            })?;

                                        let s = true;
                                        Ok(vec![m.msg.method_return().append1(s)])
                                    } else {
                                        Err(MethodErr::failed("Authentication failed"))
                                    }
                                })
                                .inarg::<String, _>("filename")
                                .inarg::<String, _>("data")
                                .outarg::<bool, _>("status"),
                            )
                            .add_m(
                                f.method("Ping", (), move |m| {
                                    if perms::has_monitor_permission_cached(
                                        &m.msg.sender().unwrap(),
                                    )
                                    .unwrap_or(false)
                                    {
                                        let s = true;
                                        Ok(vec![m.msg.method_return().append1(s)])
                                    } else {
                                        Err(MethodErr::failed("Authentication failed"))
                                    }
                                })
                                .outarg::<bool, _>("status"),
                            )
                            .add_m(
                                f.method("PingPrivileged", (), move |m| {
                                    if perms::has_manage_permission_cached(&m.msg.sender().unwrap())
                                        .unwrap_or(false)
                                    {
                                        let s = true;
                                        Ok(vec![m.msg.method_return().append1(s)])
                                    } else {
                                        Err(MethodErr::failed("Authentication failed"))
                                    }
                                })
                                .outarg::<bool, _>("status"),
                            )
                            .add_m(
                                f.method("GetColorSchemes", (), move |m| {
                                    if perms::has_monitor_permission_cached(
                                        &m.msg.sender().unwrap(),
                                    )
                                    .unwrap_or(false)
                                    {
                                        let color_schemes: Vec<String> = crate::NAMED_COLOR_SCHEMES
                                            .read()
                                            .keys()
                                            .cloned()
                                            .collect();

                                        Ok(vec![m.msg.method_return().append1(color_schemes)])
                                    } else {
                                        Err(MethodErr::failed("Authentication failed"))
                                    }
                                })
                                .outarg::<Vec<String>, _>("color_schemes"),
                            )
                            .add_m(
                                f.method("SetColorScheme", (), move |m| {
                                    if perms::has_settings_permission_cached(
                                        &m.msg.sender().unwrap(),
                                    )
                                    .unwrap_or(false)
                                    {
                                        let (name, data): (String, Vec<u8>) = m.msg.read2()?;

                                        if name.chars().take(1).all(char::is_numeric)
                                            || !name.chars().all(|c| {
                                                c == '_' || char::is_ascii_alphanumeric(&c)
                                            })
                                        {
                                            Err(MethodErr::failed("Invalid identifier name"))
                                        } else {
                                            let mut color_schemes =
                                                crate::NAMED_COLOR_SCHEMES.write();
                                            let mut colors = Vec::new();

                                            for chunk in data.chunks(4) {
                                                let r = chunk[0];
                                                let g = chunk[1];
                                                let b = chunk[2];
                                                let a = chunk[3];

                                                let color = Color::from_linear_rgba8(r, g, b, a);

                                                colors.push(color);
                                            }

                                            color_schemes.insert(name, ColorScheme { colors });

                                            crate::REQUEST_PROFILE_RELOAD
                                                .store(true, Ordering::SeqCst);

                                            let s = true;
                                            Ok(vec![m.msg.method_return().append1(s)])
                                        }
                                    } else {
                                        Err(MethodErr::failed("Authentication failed"))
                                    }
                                })
                                .inarg::<String, _>("name")
                                .inarg::<Vec<u8>, _>("data")
                                .outarg::<bool, _>("status"),
                            )
                            .add_m(
                                f.method("RemoveColorScheme", (), move |m| {
                                    if perms::has_settings_permission_cached(
                                        &m.msg.sender().unwrap(),
                                    )
                                    .unwrap_or(false)
                                    {
                                        let name: String = m.msg.read1()?;

                                        let s = crate::NAMED_COLOR_SCHEMES
                                            .write()
                                            .remove(&name)
                                            .is_some();

                                        if s {
                                            crate::REQUEST_PROFILE_RELOAD
                                                .store(true, Ordering::SeqCst);
                                        }

                                        Ok(vec![m.msg.method_return().append1(s)])
                                    } else {
                                        Err(MethodErr::failed("Authentication failed"))
                                    }
                                })
                                .inarg::<String, _>("name")
                                .outarg::<bool, _>("status"),
                            ),
                    ),
            )
            .add(
                f.object_path("/org/eruption/slot", ())
                    .introspectable()
                    .add(
                        f.interface("org.eruption.Slot", ())
                            .add_s(active_slot_changed_signal_clone)
                            .add_p(active_slot_property_clone.clone())
                            .add_m(
                                f.method("SwitchSlot", (), move |m| {
                                    if perms::has_settings_permission_cached(
                                        &m.msg.sender().unwrap(),
                                    )
                                    .unwrap_or(false)
                                    {
                                        let n: u64 = m.msg.read1()?;

                                        if n as usize >= constants::NUM_SLOTS {
                                            Err(MethodErr::failed("Slot index out of bounds"))
                                        } else {
                                            dbus_tx
                                                .send(Message::SwitchSlot(n as usize))
                                                .unwrap_or_else(|e| {
                                                    error!(
                                                        "Could not send a pending D-Bus event: {}",
                                                        e
                                                    )
                                                });

                                            // reset the audio backend, it will be enabled again if needed
                                            plugins::audio::reset_audio_backend();

                                            let mut changed_properties = Vec::new();
                                            active_slot_property_clone.add_propertieschanged(
                                                &mut changed_properties,
                                                &"org.eruption".into(),
                                                || Box::new(n),
                                            );
                                            if !changed_properties.is_empty() {
                                                let msg = changed_properties
                                                    .first()
                                                    .unwrap()
                                                    .to_emit_message(&"/org/eruption/slot".into());
                                                c_clone2.clone().send(msg).unwrap();
                                            }
                                            let s = true;
                                            Ok(vec![m.msg.method_return().append1(s)])
                                        }
                                    } else {
                                        Err(MethodErr::failed("Authentication failed"))
                                    }
                                })
                                .inarg::<u64, _>("slot")
                                .outarg::<bool, _>("status"),
                            )
                            .add_m(
                                f.method("GetSlotProfiles", (), move |m| {
                                    if perms::has_monitor_permission_cached(
                                        &m.msg.sender().unwrap(),
                                    )
                                    .unwrap_or(false)
                                    {
                                        let s: Vec<String> = crate::SLOT_PROFILES
                                            .lock()
                                            .as_ref()
                                            .unwrap()
                                            .iter()
                                            .map(|p| p.to_string_lossy().to_string())
                                            .collect();

                                        Ok(vec![m.msg.method_return().append1(s)])
                                    } else {
                                        Err(MethodErr::failed("Authentication failed"))
                                    }
                                })
                                .outarg::<Vec<String>, _>("values"),
                            )
                            .add_p(
                                f.property::<Vec<String>, _>("SlotNames", ())
                                    .access(Access::ReadWrite)
                                    .emits_changed(EmitsChangedSignal::True)
                                    .auto_emit_on_set(true)
                                    .on_get(|i, m| {
                                        if perms::has_monitor_permission_cached(
                                            &m.msg.sender().unwrap(),
                                        )
                                        .unwrap_or(false)
                                        {
                                            let s = crate::SLOT_NAMES.lock();
                                            i.append(&*s);

                                            Ok(())
                                        } else {
                                            Err(MethodErr::failed("Authentication failed"))
                                        }
                                    })
                                    .on_set(|i, m| {
                                        if perms::has_settings_permission_cached(
                                            &m.msg.sender().unwrap(),
                                        )
                                        .unwrap_or(false)
                                        {
                                            let n: Vec<String> = i.read()?;

                                            if n.len() >= constants::NUM_SLOTS {
                                                *crate::SLOT_NAMES.lock() = n;

                                                Ok(())
                                            } else {
                                                Err(MethodErr::failed("Invalid number of elements"))
                                            }
                                        } else {
                                            Err(MethodErr::failed("Authentication failed"))
                                        }
                                    }),
                            ),
                    ),
            )
            .add(
                f.object_path("/org/eruption/profile", ())
                    .introspectable()
                    .add(
                        f.interface("org.eruption.Profile", ())
                            .add_s(profiles_changed_signal_clone)
                            .add_s(active_profile_changed_signal_clone)
                            .add_p(active_profile_property_clone.clone())
                            .add_m(
                                f.method("SwitchProfile", (), move |m| {
                                    if perms::has_settings_permission_cached(
                                        &m.msg.sender().unwrap(),
                                    )
                                    .unwrap_or(false)
                                    {
                                        let n: &str = m.msg.read1()?;

                                        dbus_tx_clone
                                            .send(Message::SwitchProfile(PathBuf::from(n)))
                                            .unwrap_or_else(|e| {
                                                error!(
                                                    "Could not send a pending D-Bus event: {}",
                                                    e
                                                )
                                            });

                                        // reset the audio backend, it will be enabled again if needed
                                        plugins::audio::reset_audio_backend();

                                        let mut changed_properties = Vec::new();
                                        active_profile_property_clone.add_propertieschanged(
                                            &mut changed_properties,
                                            &"org.eruption".into(),
                                            || Box::new(n.to_owned()),
                                        );

                                        if !changed_properties.is_empty() {
                                            let msg = changed_properties
                                                .first()
                                                .unwrap()
                                                .to_emit_message(&"/org/eruption/profile".into());
                                            c_clone3.clone().send(msg).unwrap();
                                        }

                                        let s = true;
                                        Ok(vec![m.msg.method_return().append1(s)])
                                    } else {
                                        Err(MethodErr::failed("Authentication failed"))
                                    }
                                })
                                .inarg::<&str, _>("filename")
                                .outarg::<bool, _>("status"),
                            )
                            .add_m(
                                f.method("EnumProfiles", (), move |m| {
                                    if perms::has_monitor_permission_cached(
                                        &m.msg.sender().unwrap(),
                                    )
                                    .unwrap_or(false)
                                    {
                                        let mut s: Vec<(String, String)> = profiles::get_profiles()
                                            .unwrap_or_else(|_| vec![])
                                            .iter()
                                            .map(|profile| {
                                                (
                                                    profile.name.clone(),
                                                    profile
                                                        .profile_file
                                                        .to_string_lossy()
                                                        .to_string(),
                                                )
                                            })
                                            .collect();

                                        s.sort_by(|lhs, rhs| lhs.0.cmp(&rhs.0));

                                        Ok(vec![m.msg.method_return().append1(s)])
                                    } else {
                                        Err(MethodErr::failed("Authentication failed"))
                                    }
                                })
                                .outarg::<Vec<(String, String)>, _>("profiles"),
                            )
                            .add_m(
                                f.method("SetParameter", (), move |m| {
                                    if perms::has_settings_permission_cached(
                                        &m.msg.sender().unwrap(),
                                    )
                                    .unwrap_or(false)
                                    {
                                        let (profile_file, script_file, param_name, value): (
                                            &str,
                                            &str,
                                            &str,
                                            &str,
                                        ) = m.msg.read4()?;

                                        debug!(
                                            "Setting parameter {}:{} {} to '{}'",
                                            &profile_file, &script_file, &param_name, &value
                                        );

                                        let applied = apply_parameter(
                                            profile_file,
                                            script_file,
                                            param_name,
                                            value,
                                        );
                                        match applied {
                                            Ok(()) => Ok(vec![m.msg.method_return().append1(true)]),
                                            Err(err) => {
                                                debug!("Could not set parameter: {}", err);
                                                Err(MethodErr::invalid_arg(&value))
                                            }
                                        }
                                    } else {
                                        Err(MethodErr::failed("Authentication failed"))
                                    }
                                })
                                .inarg::<&str, _>("profile_file")
                                .inarg::<&str, _>("script_file")
                                .inarg::<&str, _>("param_name")
                                .inarg::<&str, _>("value")
                                .outarg::<bool, _>("status"),
                            ),
                    ),
            );

        tree.set_registered(&c_clone, true)
=======
        tree.set_registered(&conn, true)
>>>>>>> 7edbce92
            .unwrap_or_else(|e| error!("Could not register the tree: {}", e));
        conn.add_handler(tree);

        Ok(Self {
<<<<<<< HEAD
            connection: Some(c_clone),
            active_slot_changed: active_slot_changed_signal,
            active_profile_changed: active_profile_changed_signal,
            profiles_changed: profiles_changed_signal,
            brightness_changed: brightness_changed_signal,

            hue_changed: hue_changed_signal,
            saturation_changed: saturation_changed_signal,
            lightness_changed: lightness_changed_signal,

            device_status_changed: device_status_changed_signal,
            device_hotplug: device_hotplug_signal,
=======
            connection: Some(conn),
            active_slot_changed: slot_interface.active_slot_changed_signal,
            active_profile_changed: profile_interface.active_profile_changed_signal,
            profiles_changed: profile_interface.profiles_changed_signal,
            brightness_changed: config_interface.brightness_changed_signal,
            device_status_changed: devices_interface.device_status_changed_signal,
            device_hotplug: devices_interface.device_hotplug_signal,
>>>>>>> 7edbce92
        })
    }

    pub fn notify_device_status_changed(&self) -> Result<()> {
        let device_status = &*crate::DEVICE_STATUS.as_ref().lock();

        let device_status = device_status
            .iter()
            .map(|(k, v)| {
                let (usb_vid, usb_pid) = devices::get_device_specific_ids(*k).unwrap_or_default();

                DeviceStatus {
                    index: *k,
                    usb_vid,
                    usb_pid,
                    status: v.clone(),
                }
            })
            .collect::<Vec<DeviceStatus>>();

        let result = serde_json::to_string_pretty(&device_status)
            .map_err(|e| MethodErr::failed(&format!("{e}")))?;

        let _ = self
            .connection
            .as_ref()
            .unwrap()
            .send(
                self.device_status_changed
                    .emit(&DEVICES_PATH, &DEVICES_FACE, &[result]),
            )
            .map_err(|_| error!("D-Bus error during send call"));

        Ok(())
    }

    pub fn notify_device_hotplug(&self, device_info: (u16, u16), removed: bool) -> Result<()> {
        let _ = self
            .connection
            .as_ref()
            .unwrap()
            .send(self.device_hotplug.emit(
                &DEVICES_PATH,
                &DEVICES_FACE,
                &[(device_info.0, device_info.1, removed)],
            ))
            .map_err(|_| error!("D-Bus error during send call"));

        Ok(())
    }

    pub fn notify_brightness_changed(&self) -> Result<()> {
        let brightness = crate::BRIGHTNESS.load(Ordering::SeqCst);

        let _ = self
            .connection
            .as_ref()
            .unwrap()
            .send(
                self.brightness_changed
                    .emit(&CONFIG_PATH, &CONFIG_FACE, &[brightness as i64]),
            )
            .map_err(|_| error!("D-Bus error during send call"));

        Ok(())
    }

    pub fn notify_hue_changed(&self) -> Result<()> {
        let hue = crate::CANVAS_HSL.lock().0;

        let _ = self
            .connection
            .as_ref()
            .unwrap()
            .send(self.hue_changed.emit(
                &"/org/eruption/canvas".into(),
                &"org.eruption.Canvas".into(),
                &[hue],
            ))
            .map_err(|_| error!("D-Bus error during send call"));

        Ok(())
    }

    pub fn notify_saturation_changed(&self) -> Result<()> {
        let saturation = crate::CANVAS_HSL.lock().1;

        let _ = self
            .connection
            .as_ref()
            .unwrap()
            .send(self.saturation_changed.emit(
                &"/org/eruption/canvas".into(),
                &"org.eruption.Canvas".into(),
                &[saturation],
            ))
            .map_err(|_| error!("D-Bus error during send call"));

        Ok(())
    }

    pub fn notify_lightness_changed(&self) -> Result<()> {
        let lightness = crate::CANVAS_HSL.lock().2;

        let _ = self
            .connection
            .as_ref()
            .unwrap()
            .send(self.lightness_changed.emit(
                &"/org/eruption/canvas".into(),
                &"org.eruption.Canvas".into(),
                &[lightness],
            ))
            .map_err(|_| error!("D-Bus error during send call"));

        Ok(())
    }

    pub fn notify_active_slot_changed(&self) -> Result<()> {
        let active_slot = crate::ACTIVE_SLOT.load(Ordering::SeqCst);

        let _ = self
            .connection
            .as_ref()
            .unwrap()
            .send(
                self.active_slot_changed
                    .emit(&SLOT_PATH, &SLOT_FACE, &[active_slot as u64]),
            )
            .map_err(|_| error!("D-Bus error during send call"));

        Ok(())
    }

    pub fn notify_active_profile_changed(&self) -> Result<()> {
        let active_profile = crate::ACTIVE_PROFILE.lock();

        let active_profile = active_profile
            .as_ref()
            .unwrap()
            .profile_file
            .to_str()
            .unwrap();

        let _ = self
            .connection
            .as_ref()
            .unwrap()
            .send(
                self.active_profile_changed
                    .emit(&PROFILE_PATH, &PROFILE_FACE, &[active_profile]),
            )
            .map_err(|_| error!("D-Bus error during send call"));

        Ok(())
    }

    pub fn notify_profiles_changed(&self) -> Result<()> {
        let _ = self
            .connection
            .as_ref()
            .unwrap()
            .send(self.profiles_changed.msg(&PROFILE_PATH, &PROFILE_FACE))
            .map_err(|_| error!("D-Bus error during send call"));

        Ok(())
    }

    /// Returns true if an event is pending on the D-Bus connection
    #[allow(dead_code)]
    pub fn has_pending_event(&self) -> Result<bool> {
        match self.connection {
            Some(ref connection) => {
                let count = connection.incoming(0).peekable().count();

                if count > 0 {
                    Ok(true)
                } else {
                    Ok(false)
                }
            }

            None => Err(DbusApiError::BusNotConnected {}.into()),
        }
    }

    /// Get the next event from D-Bus
    #[allow(dead_code)]
    pub fn get_next_event(&self) -> Result<bool> {
        match self.connection {
            Some(ref connection) => {
                if let Some(item) = connection.incoming(0).next() {
                    // For the actual event handler code please see
                    // implementation of `struct DbusApi`
                    debug!("Message: {:?}", item);

                    Ok(true)
                } else {
                    trace!("Received a timeout message");

                    Ok(false)
                }
            }

            None => Err(DbusApiError::BusNotConnected {}.into()),
        }
    }

    pub fn get_next_event_timeout(&self, timeout_ms: u32) -> Result<bool> {
        match self.connection {
            Some(ref connection) => {
                if let Some(item) = connection.incoming(timeout_ms).next() {
                    // For the actual event handler code please see
                    // implementation of `struct DbusApi`
                    debug!("Message: {:?}", item);

                    Ok(true)
                } else {
                    trace!("Received a timeout message");

                    Ok(false)
                }
            }

            None => Err(DbusApiError::BusNotConnected {}.into()),
        }
    }
}<|MERGE_RESOLUTION|>--- conflicted
+++ resolved
@@ -44,6 +44,7 @@
 pub type Result<T> = std::result::Result<T, eyre::Error>;
 
 mod bus;
+mod canvas;
 mod config;
 mod convenience;
 mod devices;
@@ -84,6 +85,8 @@
     static ref PROFILE_FACE: FaceName<'static> = "org.eruption.Profile".into();
     static ref SLOT_PATH: PathName<'static> = "/org/eruption/slot".into();
     static ref SLOT_FACE: FaceName<'static> = "org.eruption.Slot".into();
+    static ref CANVAS_PATH: PathName<'static> = "/org/eruption/canvas".into();
+    static ref CANVAS_FACE: FaceName<'static> = "org.eruption.Canvas".into();
     static ref STATUS_PATH: PathName<'static> = "/org/eruption/status".into();
     static ref STATUS_FACE: FaceName<'static> = "org.eruption.Status".into();
 }
@@ -122,279 +125,12 @@
 
         let f = Factory::new_fn::<()>();
 
-<<<<<<< HEAD
-        let active_slot_changed_signal =
-            Arc::new(f.signal("ActiveSlotChanged", ()).sarg::<u64, _>("slot"));
-        let active_slot_changed_signal_clone = active_slot_changed_signal.clone();
-
-        // let slot_names_changed_signal = Arc::new(
-        //     f.signal("SlotNamesChanged", ())
-        //         .sarg::<String, _>("new slot names"),
-        // );
-        // let slot_names_changed_signal_clone = slot_names_changed_signal.clone();
-
-        let active_profile_changed_signal = Arc::new(
-            f.signal("ActiveProfileChanged", ())
-                .sarg::<String, _>("profile_name"),
-        );
-        let active_profile_changed_signal_clone = active_profile_changed_signal.clone();
-
-        let profiles_changed_signal = Arc::new(f.signal("ProfilesChanged", ()));
-        let profiles_changed_signal_clone = profiles_changed_signal.clone();
-
-        let brightness_changed_signal = Arc::new(
-            f.signal("BrightnessChanged", ())
-                .sarg::<i64, _>("brightness"),
-        );
-        let brightness_changed_signal_clone = brightness_changed_signal.clone();
-
-        let hue_changed_signal = Arc::new(f.signal("HueChanged", ()).sarg::<f64, _>("hue"));
-        let hue_changed_signal_clone = hue_changed_signal.clone();
-
-        let saturation_changed_signal = Arc::new(
-            f.signal("SaturationChanged", ())
-                .sarg::<f64, _>("saturation"),
-        );
-        let saturation_changed_signal_clone = saturation_changed_signal.clone();
-
-        let lightness_changed_signal =
-            Arc::new(f.signal("LightnessChanged", ()).sarg::<f64, _>("lightness"));
-        let lightness_changed_signal_clone = lightness_changed_signal.clone();
-
-        let device_status_changed_signal = Arc::new(
-            f.signal("DeviceStatusChanged", ())
-                .sarg::<String, _>("status"),
-        );
-        let device_status_changed_signal_clone = device_status_changed_signal.clone();
-
-        let device_hotplug_signal = Arc::new(
-            f.signal("DeviceHotplug", ())
-                .sarg::<(u16, u16, bool), _>("device_info"),
-        );
-        let device_hotplug_signal_clone = device_hotplug_signal.clone();
-
-        let active_slot_property = f
-            .property::<u64, _>("ActiveSlot", ())
-            .emits_changed(EmitsChangedSignal::Const)
-            .on_get(|i, m| {
-                if perms::has_monitor_permission_cached(&m.msg.sender().unwrap()).unwrap_or(false) {
-                    let result = crate::ACTIVE_SLOT.load(Ordering::SeqCst) as u64;
-                    i.append(result);
-
-                    Ok(())
-                } else {
-                    Err(MethodErr::failed("Authentication failed"))
-                }
-            });
-
-        let active_slot_property_clone = Arc::new(active_slot_property);
-
-        let active_profile_property = f
-            .property::<String, _>("ActiveProfile", ())
-            .emits_changed(EmitsChangedSignal::Const)
-            .on_get(|i, m| {
-                if perms::has_monitor_permission_cached(&m.msg.sender().unwrap()).unwrap_or(false) {
-                    let result = crate::ACTIVE_PROFILE.lock();
-
-                    result
-                        .as_ref()
-                        .map(|p| {
-                            i.append(&*p.profile_file.to_string_lossy());
-                        })
-                        .ok_or_else(|| MethodErr::failed("Method failed"))
-                } else {
-                    Err(MethodErr::failed("Authentication failed"))
-                }
-            });
-
-        let active_profile_property_clone = Arc::new(active_profile_property);
-
-        let enable_sfx_property = f
-            .property::<bool, _>("EnableSfx", ())
-            .emits_changed(EmitsChangedSignal::True)
-            .access(Access::ReadWrite)
-            .auto_emit_on_set(true)
-            .on_get(|i, m| {
-                if perms::has_monitor_permission_cached(&m.msg.sender().unwrap()).unwrap_or(false) {
-                    i.append(audio::ENABLE_SFX.load(Ordering::SeqCst));
-
-                    Ok(())
-                } else {
-                    Err(MethodErr::failed("Authentication failed"))
-                }
-            })
-            .on_set(|i, m| {
-                if perms::has_settings_permission_cached(&m.msg.sender().unwrap()).unwrap_or(false)
-                {
-                    audio::ENABLE_SFX.store(i.read::<bool>()?, Ordering::SeqCst);
-
-                    Ok(())
-                } else {
-                    Err(MethodErr::failed("Authentication failed"))
-                }
-            });
-
-        let enable_sfx_property_clone = Arc::new(enable_sfx_property);
-
-        let brightness_property = f
-            .property::<i64, _>("Brightness", ())
-            .emits_changed(EmitsChangedSignal::True)
-            .access(Access::ReadWrite)
-            .auto_emit_on_set(true)
-            .on_get(|i, m| {
-                if perms::has_monitor_permission_cached(&m.msg.sender().unwrap()).unwrap_or(false) {
-                    let result = crate::BRIGHTNESS.load(Ordering::SeqCst) as i64;
-                    i.append(result);
-
-                    Ok(())
-                } else {
-                    Err(MethodErr::failed("Authentication failed"))
-                }
-            })
-            .on_set(|i, m| {
-                if perms::has_settings_permission_cached(&m.msg.sender().unwrap()).unwrap_or(false)
-                {
-                    crate::BRIGHTNESS.store(i.read::<i64>()? as isize, Ordering::SeqCst);
-                    script::FRAME_GENERATION_COUNTER.fetch_add(1, Ordering::SeqCst);
-
-                    Ok(())
-                } else {
-                    Err(MethodErr::failed("Authentication failed"))
-                }
-            });
-
-        let brightness_property_clone = Arc::new(brightness_property);
-
-        let hue_property = f
-            .property::<f64, _>("Hue", ())
-            .emits_changed(EmitsChangedSignal::True)
-            .access(Access::ReadWrite)
-            .auto_emit_on_set(true)
-            .on_get(|i, m| {
-                if perms::has_monitor_permission_cached(&m.msg.sender().unwrap()).unwrap_or(false) {
-                    let result = crate::CANVAS_HSL.lock().0;
-                    i.append(result);
-
-                    Ok(())
-                } else {
-                    Err(MethodErr::failed("Authentication failed"))
-                }
-            })
-            .on_set(|i, m| {
-                if perms::has_settings_permission_cached(&m.msg.sender().unwrap()).unwrap_or(false)
-                {
-                    crate::CANVAS_HSL.lock().0 = i.read::<f64>()?;
-                    script::FRAME_GENERATION_COUNTER.fetch_add(1, Ordering::SeqCst);
-
-                    Ok(())
-                } else {
-                    Err(MethodErr::failed("Authentication failed"))
-                }
-            });
-
-        let hue_property_clone = Arc::new(hue_property);
-
-        let saturation_property = f
-            .property::<f64, _>("Saturation", ())
-            .emits_changed(EmitsChangedSignal::True)
-            .access(Access::ReadWrite)
-            .auto_emit_on_set(true)
-            .on_get(|i, m| {
-                if perms::has_monitor_permission_cached(&m.msg.sender().unwrap()).unwrap_or(false) {
-                    let result = crate::CANVAS_HSL.lock().1;
-                    i.append(result);
-
-                    Ok(())
-                } else {
-                    Err(MethodErr::failed("Authentication failed"))
-                }
-            })
-            .on_set(|i, m| {
-                if perms::has_settings_permission_cached(&m.msg.sender().unwrap()).unwrap_or(false)
-                {
-                    crate::CANVAS_HSL.lock().1 = i.read::<f64>()?;
-                    script::FRAME_GENERATION_COUNTER.fetch_add(1, Ordering::SeqCst);
-
-                    Ok(())
-                } else {
-                    Err(MethodErr::failed("Authentication failed"))
-                }
-            });
-
-        let saturation_property_clone = Arc::new(saturation_property);
-
-        let lightness_property = f
-            .property::<f64, _>("Lightness", ())
-            .emits_changed(EmitsChangedSignal::True)
-            .access(Access::ReadWrite)
-            .auto_emit_on_set(true)
-            .on_get(|i, m| {
-                if perms::has_monitor_permission_cached(&m.msg.sender().unwrap()).unwrap_or(false) {
-                    let result = crate::CANVAS_HSL.lock().2;
-                    i.append(result);
-
-                    Ok(())
-                } else {
-                    Err(MethodErr::failed("Authentication failed"))
-                }
-            })
-            .on_set(|i, m| {
-                if perms::has_settings_permission_cached(&m.msg.sender().unwrap()).unwrap_or(false)
-                {
-                    crate::CANVAS_HSL.lock().2 = i.read::<f64>()?;
-                    script::FRAME_GENERATION_COUNTER.fetch_add(1, Ordering::SeqCst);
-
-                    Ok(())
-                } else {
-                    Err(MethodErr::failed("Authentication failed"))
-                }
-            });
-
-        let lightness_property_clone = Arc::new(lightness_property);
-
-        let device_status_property = f
-            .property::<String, _>("DeviceStatus", ())
-            .emits_changed(EmitsChangedSignal::True)
-            .access(Access::Read)
-            // .auto_emit_on_set(true)
-            .on_get(|i, m| {
-                if perms::has_monitor_permission_cached(&m.msg.sender().unwrap()).unwrap_or(false) {
-                    let device_status = &*crate::DEVICE_STATUS.as_ref().lock();
-
-                    let device_status = device_status
-                        .iter()
-                        .map(|(k, v)| {
-                            let (usb_vid, usb_pid) =
-                                get_device_specific_ids(*k).unwrap_or_default();
-
-                            DeviceStatus {
-                                index: *k,
-                                usb_vid,
-                                usb_pid,
-                                status: v.clone(),
-                            }
-                        })
-                        .collect::<Vec<DeviceStatus>>();
-
-                    let result = serde_json::to_string_pretty(&device_status)
-                        .map_err(|e| MethodErr::failed(&format!("{e}")))?;
-
-                    i.append(result);
-
-                    Ok(())
-                } else {
-                    Err(MethodErr::failed("Authentication failed"))
-                }
-            });
-
-        let device_status_property_clone = Arc::new(device_status_property);
-=======
+        let canvas_interface = canvas::CanvasInterface::new(&f);
         let status_interface = status::StatusInterface::new();
         let devices_interface = devices::DevicesInterface::new(&f);
         let config_interface = config::ConfigInterface::new(&f);
         let slot_interface = slot::SlotInterface::new(&f, dbus_tx.clone(), conn.clone());
         let profile_interface = profile::ProfileInterface::new(&f, dbus_tx.clone(), conn.clone());
->>>>>>> 7edbce92
 
         let tree = f
             .tree(())
@@ -402,647 +138,24 @@
             .add_path_and_interface(&f, &DEVICES_PATH, &DEVICES_FACE, &devices_interface)
             .add_path_and_interface(&f, &PROFILE_PATH, &PROFILE_FACE, &profile_interface)
             .add_path_and_interface(&f, &SLOT_PATH, &SLOT_FACE, &slot_interface)
+            .add_path_and_interface(&f, &CANVAS_PATH, &CANVAS_FACE, &canvas_interface)
             .add_path_and_interface(&f, &STATUS_PATH, &STATUS_FACE, &status_interface);
 
-<<<<<<< HEAD
-                                        {
-                                            misc.extend(crate::MISC_DEVICES.read().iter().map(
-                                                |device| {
-                                                    (
-                                                        device.read().get_usb_vid(),
-                                                        device.read().get_usb_pid(),
-                                                    )
-                                                },
-                                            ));
-                                        }
-
-                                        Ok(vec![m
-                                            .msg
-                                            .method_return()
-                                            .append1((keyboards, mice, misc))])
-                                    } else {
-                                        Err(MethodErr::failed("Authentication failed"))
-                                    }
-                                })
-                                .outarg::<(
-                                    Vec<(u16, u16)>,
-                                    Vec<(u16, u16)>,
-                                    Vec<(u16, u16)>,
-                                ), _>(
-                                    "values"
-                                ),
-                            ),
-                    ),
-            )
-            .add(
-                f.object_path("/org/eruption/devices", ())
-                    .introspectable()
-                    .add(
-                        f.interface("org.eruption.Device", ())
-                            .add_s(device_status_changed_signal_clone)
-                            .add_s(device_hotplug_signal_clone)
-                            .add_m(
-                                f.method("SetDeviceConfig", (), move |m| {
-                                    if perms::has_settings_permission_cached(
-                                        &m.msg.sender().unwrap(),
-                                    )
-                                    .unwrap_or(false)
-                                    {
-                                        let (device, param, value): (u64, String, String) =
-                                            m.msg.read3()?;
-
-                                        debug!(
-                                            "Setting device [{}] config parameter '{}' to '{}'",
-                                            device, &param, &value
-                                        );
-
-                                        apply_device_specific_configuration(device, &param, &value)
-                                            .map_err(|_e| MethodErr::invalid_arg(&param))?;
-
-                                        Ok(vec![m.msg.method_return().append1(true)])
-                                    } else {
-                                        Err(MethodErr::failed("Authentication failed"))
-                                    }
-                                })
-                                .inarg::<u64, _>("device")
-                                .inarg::<String, _>("param")
-                                .inarg::<String, _>("value")
-                                .outarg::<bool, _>("status"),
-                            )
-                            .add_m(
-                                f.method("GetDeviceConfig", (), move |m| {
-                                    if perms::has_settings_permission_cached(
-                                        &m.msg.sender().unwrap(),
-                                    )
-                                    .unwrap_or(false)
-                                    {
-                                        let (device, param): (u64, String) = m.msg.read2()?;
-
-                                        trace!(
-                                            "Querying device [{}] config parameter '{}'",
-                                            device,
-                                            &param
-                                        );
-
-                                        let result =
-                                            query_device_specific_configuration(device, &param)
-                                                .map_err(|_e| MethodErr::invalid_arg(&param))?;
-
-                                        Ok(vec![m.msg.method_return().append1(result)])
-                                    } else {
-                                        Err(MethodErr::failed("Authentication failed"))
-                                    }
-                                })
-                                .inarg::<u64, _>("device")
-                                .inarg::<String, _>("param")
-                                .outarg::<String, _>("value"),
-                            )
-                            .add_m(
-                                f.method("GetDeviceStatus", (), move |m| {
-                                    if perms::has_monitor_permission_cached(
-                                        &m.msg.sender().unwrap(),
-                                    )
-                                    .unwrap_or(false)
-                                    {
-                                        let device: u64 = m.msg.read1()?;
-
-                                        trace!("Querying device [{}] status", device);
-
-                                        let result = query_device_specific_status(device)
-                                            .map_err(|e| MethodErr::failed(&format!("{e}")))?;
-
-                                        Ok(vec![m.msg.method_return().append1(result)])
-                                    } else {
-                                        Err(MethodErr::failed("Authentication failed"))
-                                    }
-                                })
-                                .inarg::<u64, _>("device")
-                                .outarg::<String, _>("status"),
-                            )
-                            .add_m(
-                                f.method("GetManagedDevices", (), move |m| {
-                                    if perms::has_monitor_permission_cached(
-                                        &m.msg.sender().unwrap(),
-                                    )
-                                    .unwrap_or(false)
-                                    {
-                                        if crate::QUIT.load(Ordering::SeqCst) {
-                                            return Err(MethodErr::failed(
-                                                "Eruption is shutting down",
-                                            ));
-                                        }
-
-                                        let keyboards = {
-                                            let keyboards = crate::KEYBOARD_DEVICES.read();
-
-                                            let keyboards: Vec<(u16, u16)> = keyboards
-                                                .iter()
-                                                .map(|device| {
-                                                    (
-                                                        device.read().get_usb_vid(),
-                                                        device.read().get_usb_pid(),
-                                                    )
-                                                })
-                                                .collect();
-
-                                            keyboards
-                                        };
-
-                                        let mice = {
-                                            let mice = crate::MOUSE_DEVICES.read();
-
-                                            let mice: Vec<(u16, u16)> = mice
-                                                .iter()
-                                                .map(|device| {
-                                                    (
-                                                        device.read().get_usb_vid(),
-                                                        device.read().get_usb_pid(),
-                                                    )
-                                                })
-                                                .collect();
-
-                                            mice
-                                        };
-
-                                        let misc = {
-                                            let misc = crate::MISC_DEVICES.read();
-
-                                            let misc: Vec<(u16, u16)> = misc
-                                                .iter()
-                                                .map(|device| {
-                                                    (
-                                                        device.read().get_usb_vid(),
-                                                        device.read().get_usb_pid(),
-                                                    )
-                                                })
-                                                .collect();
-
-                                            misc
-                                        };
-
-                                        Ok(vec![m
-                                            .msg
-                                            .method_return()
-                                            .append1((keyboards, mice, misc))])
-                                    } else {
-                                        Err(MethodErr::failed("Authentication failed"))
-                                    }
-                                })
-                                .outarg::<(
-                                    Vec<(u16, u16)>,
-                                    Vec<(u16, u16)>,
-                                    Vec<(u16, u16)>,
-                                ), _>(
-                                    "values"
-                                ),
-                            )
-                            .add_p(device_status_property_clone),
-                    ),
-            )
-            .add(
-                f.object_path("/org/eruption/canvas", ())
-                    .introspectable()
-                    .add(
-                        f.interface("org.eruption.Canvas", ())
-                            .add_s(hue_changed_signal_clone)
-                            .add_s(saturation_changed_signal_clone)
-                            .add_s(lightness_changed_signal_clone)
-                            .add_p(hue_property_clone)
-                            .add_p(saturation_property_clone)
-                            .add_p(lightness_property_clone),
-                    ),
-            )
-            .add(
-                f.object_path("/org/eruption/config", ())
-                    .introspectable()
-                    .add(
-                        f.interface("org.eruption.Config", ())
-                            .add_s(brightness_changed_signal_clone)
-                            .add_p(enable_sfx_property_clone)
-                            .add_p(brightness_property_clone)
-                            .add_m(
-                                f.method("WriteFile", (), move |m| {
-                                    if perms::has_manage_permission_cached(&m.msg.sender().unwrap())
-                                        .unwrap_or(false)
-                                    {
-                                        let (filename, data): (String, String) = m.msg.read2()?;
-
-                                        crate::util::write_file(&PathBuf::from(filename), &data)
-                                            .map_err(|e| {
-                                                MethodErr::failed(&format!(
-                                                    "Error writing file: {e}"
-                                                ))
-                                            })?;
-
-                                        let s = true;
-                                        Ok(vec![m.msg.method_return().append1(s)])
-                                    } else {
-                                        Err(MethodErr::failed("Authentication failed"))
-                                    }
-                                })
-                                .inarg::<String, _>("filename")
-                                .inarg::<String, _>("data")
-                                .outarg::<bool, _>("status"),
-                            )
-                            .add_m(
-                                f.method("Ping", (), move |m| {
-                                    if perms::has_monitor_permission_cached(
-                                        &m.msg.sender().unwrap(),
-                                    )
-                                    .unwrap_or(false)
-                                    {
-                                        let s = true;
-                                        Ok(vec![m.msg.method_return().append1(s)])
-                                    } else {
-                                        Err(MethodErr::failed("Authentication failed"))
-                                    }
-                                })
-                                .outarg::<bool, _>("status"),
-                            )
-                            .add_m(
-                                f.method("PingPrivileged", (), move |m| {
-                                    if perms::has_manage_permission_cached(&m.msg.sender().unwrap())
-                                        .unwrap_or(false)
-                                    {
-                                        let s = true;
-                                        Ok(vec![m.msg.method_return().append1(s)])
-                                    } else {
-                                        Err(MethodErr::failed("Authentication failed"))
-                                    }
-                                })
-                                .outarg::<bool, _>("status"),
-                            )
-                            .add_m(
-                                f.method("GetColorSchemes", (), move |m| {
-                                    if perms::has_monitor_permission_cached(
-                                        &m.msg.sender().unwrap(),
-                                    )
-                                    .unwrap_or(false)
-                                    {
-                                        let color_schemes: Vec<String> = crate::NAMED_COLOR_SCHEMES
-                                            .read()
-                                            .keys()
-                                            .cloned()
-                                            .collect();
-
-                                        Ok(vec![m.msg.method_return().append1(color_schemes)])
-                                    } else {
-                                        Err(MethodErr::failed("Authentication failed"))
-                                    }
-                                })
-                                .outarg::<Vec<String>, _>("color_schemes"),
-                            )
-                            .add_m(
-                                f.method("SetColorScheme", (), move |m| {
-                                    if perms::has_settings_permission_cached(
-                                        &m.msg.sender().unwrap(),
-                                    )
-                                    .unwrap_or(false)
-                                    {
-                                        let (name, data): (String, Vec<u8>) = m.msg.read2()?;
-
-                                        if name.chars().take(1).all(char::is_numeric)
-                                            || !name.chars().all(|c| {
-                                                c == '_' || char::is_ascii_alphanumeric(&c)
-                                            })
-                                        {
-                                            Err(MethodErr::failed("Invalid identifier name"))
-                                        } else {
-                                            let mut color_schemes =
-                                                crate::NAMED_COLOR_SCHEMES.write();
-                                            let mut colors = Vec::new();
-
-                                            for chunk in data.chunks(4) {
-                                                let r = chunk[0];
-                                                let g = chunk[1];
-                                                let b = chunk[2];
-                                                let a = chunk[3];
-
-                                                let color = Color::from_linear_rgba8(r, g, b, a);
-
-                                                colors.push(color);
-                                            }
-
-                                            color_schemes.insert(name, ColorScheme { colors });
-
-                                            crate::REQUEST_PROFILE_RELOAD
-                                                .store(true, Ordering::SeqCst);
-
-                                            let s = true;
-                                            Ok(vec![m.msg.method_return().append1(s)])
-                                        }
-                                    } else {
-                                        Err(MethodErr::failed("Authentication failed"))
-                                    }
-                                })
-                                .inarg::<String, _>("name")
-                                .inarg::<Vec<u8>, _>("data")
-                                .outarg::<bool, _>("status"),
-                            )
-                            .add_m(
-                                f.method("RemoveColorScheme", (), move |m| {
-                                    if perms::has_settings_permission_cached(
-                                        &m.msg.sender().unwrap(),
-                                    )
-                                    .unwrap_or(false)
-                                    {
-                                        let name: String = m.msg.read1()?;
-
-                                        let s = crate::NAMED_COLOR_SCHEMES
-                                            .write()
-                                            .remove(&name)
-                                            .is_some();
-
-                                        if s {
-                                            crate::REQUEST_PROFILE_RELOAD
-                                                .store(true, Ordering::SeqCst);
-                                        }
-
-                                        Ok(vec![m.msg.method_return().append1(s)])
-                                    } else {
-                                        Err(MethodErr::failed("Authentication failed"))
-                                    }
-                                })
-                                .inarg::<String, _>("name")
-                                .outarg::<bool, _>("status"),
-                            ),
-                    ),
-            )
-            .add(
-                f.object_path("/org/eruption/slot", ())
-                    .introspectable()
-                    .add(
-                        f.interface("org.eruption.Slot", ())
-                            .add_s(active_slot_changed_signal_clone)
-                            .add_p(active_slot_property_clone.clone())
-                            .add_m(
-                                f.method("SwitchSlot", (), move |m| {
-                                    if perms::has_settings_permission_cached(
-                                        &m.msg.sender().unwrap(),
-                                    )
-                                    .unwrap_or(false)
-                                    {
-                                        let n: u64 = m.msg.read1()?;
-
-                                        if n as usize >= constants::NUM_SLOTS {
-                                            Err(MethodErr::failed("Slot index out of bounds"))
-                                        } else {
-                                            dbus_tx
-                                                .send(Message::SwitchSlot(n as usize))
-                                                .unwrap_or_else(|e| {
-                                                    error!(
-                                                        "Could not send a pending D-Bus event: {}",
-                                                        e
-                                                    )
-                                                });
-
-                                            // reset the audio backend, it will be enabled again if needed
-                                            plugins::audio::reset_audio_backend();
-
-                                            let mut changed_properties = Vec::new();
-                                            active_slot_property_clone.add_propertieschanged(
-                                                &mut changed_properties,
-                                                &"org.eruption".into(),
-                                                || Box::new(n),
-                                            );
-                                            if !changed_properties.is_empty() {
-                                                let msg = changed_properties
-                                                    .first()
-                                                    .unwrap()
-                                                    .to_emit_message(&"/org/eruption/slot".into());
-                                                c_clone2.clone().send(msg).unwrap();
-                                            }
-                                            let s = true;
-                                            Ok(vec![m.msg.method_return().append1(s)])
-                                        }
-                                    } else {
-                                        Err(MethodErr::failed("Authentication failed"))
-                                    }
-                                })
-                                .inarg::<u64, _>("slot")
-                                .outarg::<bool, _>("status"),
-                            )
-                            .add_m(
-                                f.method("GetSlotProfiles", (), move |m| {
-                                    if perms::has_monitor_permission_cached(
-                                        &m.msg.sender().unwrap(),
-                                    )
-                                    .unwrap_or(false)
-                                    {
-                                        let s: Vec<String> = crate::SLOT_PROFILES
-                                            .lock()
-                                            .as_ref()
-                                            .unwrap()
-                                            .iter()
-                                            .map(|p| p.to_string_lossy().to_string())
-                                            .collect();
-
-                                        Ok(vec![m.msg.method_return().append1(s)])
-                                    } else {
-                                        Err(MethodErr::failed("Authentication failed"))
-                                    }
-                                })
-                                .outarg::<Vec<String>, _>("values"),
-                            )
-                            .add_p(
-                                f.property::<Vec<String>, _>("SlotNames", ())
-                                    .access(Access::ReadWrite)
-                                    .emits_changed(EmitsChangedSignal::True)
-                                    .auto_emit_on_set(true)
-                                    .on_get(|i, m| {
-                                        if perms::has_monitor_permission_cached(
-                                            &m.msg.sender().unwrap(),
-                                        )
-                                        .unwrap_or(false)
-                                        {
-                                            let s = crate::SLOT_NAMES.lock();
-                                            i.append(&*s);
-
-                                            Ok(())
-                                        } else {
-                                            Err(MethodErr::failed("Authentication failed"))
-                                        }
-                                    })
-                                    .on_set(|i, m| {
-                                        if perms::has_settings_permission_cached(
-                                            &m.msg.sender().unwrap(),
-                                        )
-                                        .unwrap_or(false)
-                                        {
-                                            let n: Vec<String> = i.read()?;
-
-                                            if n.len() >= constants::NUM_SLOTS {
-                                                *crate::SLOT_NAMES.lock() = n;
-
-                                                Ok(())
-                                            } else {
-                                                Err(MethodErr::failed("Invalid number of elements"))
-                                            }
-                                        } else {
-                                            Err(MethodErr::failed("Authentication failed"))
-                                        }
-                                    }),
-                            ),
-                    ),
-            )
-            .add(
-                f.object_path("/org/eruption/profile", ())
-                    .introspectable()
-                    .add(
-                        f.interface("org.eruption.Profile", ())
-                            .add_s(profiles_changed_signal_clone)
-                            .add_s(active_profile_changed_signal_clone)
-                            .add_p(active_profile_property_clone.clone())
-                            .add_m(
-                                f.method("SwitchProfile", (), move |m| {
-                                    if perms::has_settings_permission_cached(
-                                        &m.msg.sender().unwrap(),
-                                    )
-                                    .unwrap_or(false)
-                                    {
-                                        let n: &str = m.msg.read1()?;
-
-                                        dbus_tx_clone
-                                            .send(Message::SwitchProfile(PathBuf::from(n)))
-                                            .unwrap_or_else(|e| {
-                                                error!(
-                                                    "Could not send a pending D-Bus event: {}",
-                                                    e
-                                                )
-                                            });
-
-                                        // reset the audio backend, it will be enabled again if needed
-                                        plugins::audio::reset_audio_backend();
-
-                                        let mut changed_properties = Vec::new();
-                                        active_profile_property_clone.add_propertieschanged(
-                                            &mut changed_properties,
-                                            &"org.eruption".into(),
-                                            || Box::new(n.to_owned()),
-                                        );
-
-                                        if !changed_properties.is_empty() {
-                                            let msg = changed_properties
-                                                .first()
-                                                .unwrap()
-                                                .to_emit_message(&"/org/eruption/profile".into());
-                                            c_clone3.clone().send(msg).unwrap();
-                                        }
-
-                                        let s = true;
-                                        Ok(vec![m.msg.method_return().append1(s)])
-                                    } else {
-                                        Err(MethodErr::failed("Authentication failed"))
-                                    }
-                                })
-                                .inarg::<&str, _>("filename")
-                                .outarg::<bool, _>("status"),
-                            )
-                            .add_m(
-                                f.method("EnumProfiles", (), move |m| {
-                                    if perms::has_monitor_permission_cached(
-                                        &m.msg.sender().unwrap(),
-                                    )
-                                    .unwrap_or(false)
-                                    {
-                                        let mut s: Vec<(String, String)> = profiles::get_profiles()
-                                            .unwrap_or_else(|_| vec![])
-                                            .iter()
-                                            .map(|profile| {
-                                                (
-                                                    profile.name.clone(),
-                                                    profile
-                                                        .profile_file
-                                                        .to_string_lossy()
-                                                        .to_string(),
-                                                )
-                                            })
-                                            .collect();
-
-                                        s.sort_by(|lhs, rhs| lhs.0.cmp(&rhs.0));
-
-                                        Ok(vec![m.msg.method_return().append1(s)])
-                                    } else {
-                                        Err(MethodErr::failed("Authentication failed"))
-                                    }
-                                })
-                                .outarg::<Vec<(String, String)>, _>("profiles"),
-                            )
-                            .add_m(
-                                f.method("SetParameter", (), move |m| {
-                                    if perms::has_settings_permission_cached(
-                                        &m.msg.sender().unwrap(),
-                                    )
-                                    .unwrap_or(false)
-                                    {
-                                        let (profile_file, script_file, param_name, value): (
-                                            &str,
-                                            &str,
-                                            &str,
-                                            &str,
-                                        ) = m.msg.read4()?;
-
-                                        debug!(
-                                            "Setting parameter {}:{} {} to '{}'",
-                                            &profile_file, &script_file, &param_name, &value
-                                        );
-
-                                        let applied = apply_parameter(
-                                            profile_file,
-                                            script_file,
-                                            param_name,
-                                            value,
-                                        );
-                                        match applied {
-                                            Ok(()) => Ok(vec![m.msg.method_return().append1(true)]),
-                                            Err(err) => {
-                                                debug!("Could not set parameter: {}", err);
-                                                Err(MethodErr::invalid_arg(&value))
-                                            }
-                                        }
-                                    } else {
-                                        Err(MethodErr::failed("Authentication failed"))
-                                    }
-                                })
-                                .inarg::<&str, _>("profile_file")
-                                .inarg::<&str, _>("script_file")
-                                .inarg::<&str, _>("param_name")
-                                .inarg::<&str, _>("value")
-                                .outarg::<bool, _>("status"),
-                            ),
-                    ),
-            );
-
-        tree.set_registered(&c_clone, true)
-=======
         tree.set_registered(&conn, true)
->>>>>>> 7edbce92
             .unwrap_or_else(|e| error!("Could not register the tree: {}", e));
         conn.add_handler(tree);
 
         Ok(Self {
-<<<<<<< HEAD
-            connection: Some(c_clone),
-            active_slot_changed: active_slot_changed_signal,
-            active_profile_changed: active_profile_changed_signal,
-            profiles_changed: profiles_changed_signal,
-            brightness_changed: brightness_changed_signal,
-
-            hue_changed: hue_changed_signal,
-            saturation_changed: saturation_changed_signal,
-            lightness_changed: lightness_changed_signal,
-
-            device_status_changed: device_status_changed_signal,
-            device_hotplug: device_hotplug_signal,
-=======
             connection: Some(conn),
             active_slot_changed: slot_interface.active_slot_changed_signal,
             active_profile_changed: profile_interface.active_profile_changed_signal,
             profiles_changed: profile_interface.profiles_changed_signal,
             brightness_changed: config_interface.brightness_changed_signal,
+            hue_changed: canvas_interface.hue_changed_signal,
+            saturation_changed: canvas_interface.saturation_changed_signal,
+            lightness_changed: canvas_interface.lightness_changed_signal,
             device_status_changed: devices_interface.device_status_changed_signal,
             device_hotplug: devices_interface.device_hotplug_signal,
->>>>>>> 7edbce92
         })
     }
 
