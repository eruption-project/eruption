/*
    This file is part of Eruption.

    Eruption is free software: you can redistribute it and/or modify
    it under the terms of the GNU General Public License as published by
    the Free Software Foundation, either version 3 of the License, or
    (at your option) any later version.

    Eruption is distributed in the hope that it will be useful,
    but WITHOUT ANY WARRANTY; without even the implied warranty of
    MERCHANTABILITY or FITNESS FOR A PARTICULAR PURPOSE.  See the
    GNU General Public License for more details.

    You should have received a copy of the GNU General Public License
    along with Eruption.  If not, see <http://www.gnu.org/licenses/>.

    Copyright (c) 2019-2022, The Eruption Development Team
*/

// use async_macros::join;
use clap::{Arg, Command};
use config::Config;
use flume::{unbounded, Receiver, Selector, Sender};
use hotwatch::{
    blocking::{Flow, Hotwatch},
    Event,
};
use i18n_embed::{
    fluent::{fluent_language_loader, FluentLanguageLoader},
    DesktopLanguageRequester,
};
use lazy_static::lazy_static;
use log::*;
use parking_lot::{Condvar, Mutex, RwLock};
use rust_embed::RustEmbed;
use std::fs::{self};
use std::path::{Path, PathBuf};
use std::process;
use std::sync::atomic::{AtomicBool, AtomicIsize, AtomicUsize, Ordering};
use std::sync::Arc;
use std::time::{Duration, Instant};
use std::u64;
use std::{collections::HashMap, env};
use std::{collections::HashSet, thread};
use syslog::Facility;
use tokio::join;

mod logger;
mod threads;
use threads::*;

mod util;

mod hwdevices;
use hwdevices::{KeyboardDevice, KeyboardHidEvent, MiscDevice, MouseDevice, MouseHidEvent};

mod color_scheme;
mod constants;
mod dbus_interface;
mod events;
mod plugin_manager;
mod plugins;
mod profiles;
mod scripting;
mod state;

use plugins::macros;
use profiles::Profile;
use scripting::manifest::Manifest;
use scripting::script;

use crate::plugins::{sdk_support, uleds};
use crate::{
    color_scheme::ColorScheme,
    hwdevices::{DeviceStatus, MaturityLevel, RGBA},
};

use crate::threads::DbusApiEvent;
#[cfg(feature = "mimalloc_allocator")]
use mimalloc::MiMalloc;

#[cfg(feature = "mimalloc_allocator")]
#[global_allocator]
static GLOBAL: MiMalloc = MiMalloc;

#[derive(RustEmbed)]
#[folder = "i18n"] // path to the compiled localization resources
struct Localizations;

lazy_static! {
    /// Global configuration
    pub static ref STATIC_LOADER: Arc<Mutex<Option<FluentLanguageLoader>>> = Arc::new(Mutex::new(None));

    pub static ref VERSION: String = {
        format!(
            "{} ({}) ({} build)",
            env!("CARGO_PKG_VERSION"),
            env!("ERUPTION_GIT_PKG_VERSION"),
            if cfg!(debug_assertions) {
                "debug"
            } else {
                "release"
            })
        };
}

#[allow(unused)]
macro_rules! tr {
    ($message_id:literal) => {{
        let loader = $crate::STATIC_LOADER.lock();
        let loader = loader.as_ref().unwrap();

        i18n_embed_fl::fl!(loader, $message_id)
    }};

    ($message_id:literal, $($args:expr),*) => {{
        let loader = $crate::STATIC_LOADER.lock();
        let loader = loader.as_ref().unwrap();

        i18n_embed_fl::fl!(loader, $message_id, $($args), *)
    }};
}

lazy_static! {
    /// Managed keyboard devices
    pub static ref KEYBOARD_DEVICES: Arc<RwLock<Vec<hwdevices::KeyboardDevice>>> = Arc::new(RwLock::new(Vec::new()));

    pub static ref KEYBOARD_DEVICES_RX: Arc<RwLock<Vec<Receiver<Option<evdev_rs::InputEvent>>>>> = Arc::new(RwLock::new(Vec::new()));


    /// Managed mouse devices
    pub static ref MOUSE_DEVICES: Arc<RwLock<Vec<hwdevices::MouseDevice>>> = Arc::new(RwLock::new(Vec::new()));

    pub static ref MOUSE_DEVICES_RX: Arc<RwLock<Vec<Receiver<Option<evdev_rs::InputEvent>>>>> = Arc::new(RwLock::new(Vec::new()));


    /// Managed miscellaneous devices
    pub static ref MISC_DEVICES: Arc<RwLock<Vec<hwdevices::MiscDevice>>> = Arc::new(RwLock::new(Vec::new()));

    pub static ref MISC_DEVICES_RX: Arc<RwLock<Vec<Receiver<Option<evdev_rs::InputEvent>>>>> = Arc::new(RwLock::new(Vec::new()));


    /// Hidapi object
    pub static ref HIDAPI: Arc<RwLock<Option<hidapi::HidApi>>> = Arc::new(RwLock::new(None));

    /// Holds device status information, like e.g: current signal strength or battery levels
    pub static ref DEVICE_STATUS: Arc<Mutex<HashMap<u64, DeviceStatus>>> =
        Arc::new(Mutex::new(HashMap::new()));

    /// The currently active slot (1-4)
    pub static ref ACTIVE_SLOT: AtomicUsize = AtomicUsize::new(0);

    /// The custom names of each slot
    pub static ref SLOT_NAMES: Arc<Mutex<Vec<String>>> = Arc::new(Mutex::new(Vec::new()));

    /// The slot to profile associations
    pub static ref SLOT_PROFILES: Arc<Mutex<Option<Vec<PathBuf>>>> = Arc::new(Mutex::new(None));

    /// The currently active profile
    pub static ref ACTIVE_PROFILE: Arc<Mutex<Option<Profile>>> = Arc::new(Mutex::new(None));

    /// Contains the file name part of the active profile;
    /// may be used to switch profiles at runtime
    pub static ref ACTIVE_PROFILE_NAME: Arc<Mutex<Option<String>>> = Arc::new(Mutex::new(None));

    /// The profile that was active before we entered AFK mode
    pub static ref ACTIVE_PROFILE_NAME_BEFORE_AFK: Arc<Mutex<Option<String>>> = Arc::new(Mutex::new(None));

    /// The current "pipeline" of scripts
    pub static ref ACTIVE_SCRIPTS: Arc<Mutex<Vec<Manifest>>> = Arc::new(Mutex::new(vec![]));

    /// Named color schemes, for use in e.g. gradients
    pub static ref NAMED_COLOR_SCHEMES: Arc<RwLock<HashMap<String, ColorScheme>>> =
        Arc::new(RwLock::new(HashMap::new()));

    /// Global configuration
    pub static ref CONFIG: Arc<Mutex<Option<config::Config>>> = Arc::new(Mutex::new(None));

    // Flags

    /// Global "quit" status flag
    pub static ref QUIT: AtomicBool = AtomicBool::new(false);

    /// Global "quit and the re-enter the main loop" status flag
    pub static ref REENTER_MAIN_LOOP: AtomicBool = AtomicBool::new(false);

    /// Global "is AFK" status flag
    pub static ref AFK: AtomicBool = AtomicBool::new(false);

    /// Global "request to reload the profile" flag
    pub static ref REQUEST_PROFILE_RELOAD: AtomicBool = AtomicBool::new(false);

    /// Global "request to enter failsafe mode" flag
    pub static ref REQUEST_FAILSAFE_MODE: AtomicBool = AtomicBool::new(false);

    /// Global "enable experimental features" flag
    pub static ref EXPERIMENTAL_FEATURES: AtomicBool = AtomicBool::new(false);

    /// Global "driver maturity level" param
    pub static ref DRIVER_MATURITY_LEVEL: Arc<Mutex<MaturityLevel>> = Arc::new(Mutex::new(MaturityLevel::Stable));

    /// Global are we "launched by systemd" status flag
    pub static ref LAUNCHED_BY_SYSTEMD: AtomicBool = AtomicBool::new(false);


    /// Global "enable SDK support" flag
    pub static ref SDK_SUPPORT_ACTIVE: AtomicBool = AtomicBool::new(false);

    /// Global "enable Linux Userspace LEDs support" flag
    pub static ref ULEDS_SUPPORT_ACTIVE: AtomicBool = AtomicBool::new(false);


    // Other state

    /// Global brightness modifier
    pub static ref BRIGHTNESS: AtomicIsize = AtomicIsize::new(100);

<<<<<<< HEAD
    /// Fade in on profile switch
    pub static ref BRIGHTNESS_FADER: AtomicIsize = AtomicIsize::new(0);

    /// Canvas post-processing parameters
    pub static ref CANVAS_HSL: Arc<Mutex<(f64, f64, f64)>> = Arc::new(Mutex::new((0.0, 0.0, 0.0)));
=======
    /// Global modifier when fading into a profile
    pub static ref BRIGHTNESS_FADER: AtomicIsize = AtomicIsize::new(0);

    /// Global modifier to compare fading into a profile
    pub static ref BRIGHTNESS_FADER_BASE: AtomicIsize = AtomicIsize::new(0);
>>>>>>> 8e3996e3

    /// AFK timer
    pub static ref LAST_INPUT_TIME: Arc<Mutex<Instant>> = Arc::new(Mutex::new(Instant::now()));

    /// Channel to the D-Bus interface
    pub static ref DBUS_API_TX: Arc<Mutex<Option<Sender<DbusApiEvent>>>> = Arc::new(Mutex::new(None));

    /// Channel to the device I/O thread
    pub static ref DEV_IO_TX: Arc<Mutex<Option<Sender<DeviceAction >>>> = Arc::new(Mutex::new(None));

    /// Channels to the Lua VMs
    pub static ref LUA_TXS: Arc<RwLock<Vec<LuaTx>>> = Arc::new(RwLock::new(vec![]));
    pub static ref FAILED_TXS: Arc<RwLock<HashSet<usize>>> = Arc::new(RwLock::new(HashSet::new()));

    /// Key states
    pub static ref KEY_STATES: Arc<RwLock<Vec<bool>>> = Arc::new(RwLock::new(vec![false; constants::MAX_KEYS]));

    pub static ref BUTTON_STATES: Arc<RwLock<Vec<bool>>> = Arc::new(RwLock::new(vec![false; constants::MAX_MOUSE_BUTTONS]));

    pub static ref MOUSE_MOVE_EVENT_LAST_DISPATCHED: Arc<RwLock<Instant>> = Arc::new(RwLock::new(Instant::now()));
    pub static ref MOUSE_MOTION_BUF: Arc<RwLock<(i32, i32, i32)>> = Arc::new(RwLock::new((0,0,0)));

    // cached value
    static ref GRAB_MOUSE: AtomicBool = {
        let config = &*crate::CONFIG.lock();
        let grab_mouse = config
            .as_ref()
            .unwrap()
            .get::<bool>("global.grab_mouse")
            .unwrap_or(true);

        AtomicBool::from(grab_mouse)
    };
}

lazy_static! {
    // Color maps of Lua VMs ready?
    pub static ref COLOR_MAPS_READY_CONDITION: Arc<(Mutex<usize>, Condvar)> =
        Arc::new((Mutex::new(0), Condvar::new()));

    // All upcalls (event handlers) in Lua VM completed?
    pub static ref UPCALL_COMPLETED_ON_KEY_DOWN: Arc<(Mutex<usize>, Condvar)> =
        Arc::new((Mutex::new(0), Condvar::new()));
    pub static ref UPCALL_COMPLETED_ON_KEY_UP: Arc<(Mutex<usize>, Condvar)> =
        Arc::new((Mutex::new(0), Condvar::new()));

    pub static ref UPCALL_COMPLETED_ON_MOUSE_BUTTON_DOWN: Arc<(Mutex<usize>, Condvar)> =
        Arc::new((Mutex::new(0), Condvar::new()));
    pub static ref UPCALL_COMPLETED_ON_MOUSE_BUTTON_UP: Arc<(Mutex<usize>, Condvar)> =
        Arc::new((Mutex::new(0), Condvar::new()));

    pub static ref UPCALL_COMPLETED_ON_MOUSE_MOVE: Arc<(Mutex<usize>, Condvar)> =
        Arc::new((Mutex::new(0), Condvar::new()));

    pub static ref UPCALL_COMPLETED_ON_MOUSE_EVENT: Arc<(Mutex<usize>, Condvar)> =
        Arc::new((Mutex::new(0), Condvar::new()));

    pub static ref UPCALL_COMPLETED_ON_KEYBOARD_HID_EVENT: Arc<(Mutex<usize>, Condvar)> =
        Arc::new((Mutex::new(0), Condvar::new()));

    pub static ref UPCALL_COMPLETED_ON_MOUSE_HID_EVENT: Arc<(Mutex<usize>, Condvar)> =
        Arc::new((Mutex::new(0), Condvar::new()));

    pub static ref UPCALL_COMPLETED_ON_SYSTEM_EVENT: Arc<(Mutex<usize>, Condvar)> =
        Arc::new((Mutex::new(0), Condvar::new()));

    pub static ref UPCALL_COMPLETED_ON_QUIT: Arc<(Mutex<usize>, Condvar)> =
        Arc::new((Mutex::new(0), Condvar::new()));
}

pub type Result<T> = std::result::Result<T, eyre::Error>;

#[derive(Debug, thiserror::Error)]
pub enum MainError {
    #[error("Could not access storage: {description}")]
    StorageError { description: String },

    #[error("Lost connection to device")]
    DeviceDisconnected {},

    #[error("Could not switch profiles")]
    SwitchProfileError {},

    #[error("Could not execute Lua script")]
    ScriptExecError {},

    #[error("Could not parse syslog log-level")]
    SyslogLevelError {},
}

#[derive(Debug, thiserror::Error)]
pub enum EvdevError {
    #[error("Could not peek evdev event")]
    EvdevEventError {},

    #[error("Could not get the name of the evdev device from udev")]
    UdevError {},

    #[error("Could not open the evdev device")]
    EvdevError {},

    #[error("Could not create a libevdev device handle")]
    EvdevHandleError {},
}

/// A LuaTx holds a Sender<T> as well as the path to the running script file
pub struct LuaTx {
    pub script_file: PathBuf,
    pub sender: Sender<script::Message>,
    pub is_failed: bool,
}

impl LuaTx {
    pub fn new(script_file: PathBuf, sender: Sender<script::Message>) -> Self {
        Self {
            script_file,
            sender,
            is_failed: false,
        }
    }
}

impl std::ops::Deref for LuaTx {
    type Target = Sender<script::Message>;

    fn deref(&self) -> &Self::Target {
        &self.sender
    }
}

#[derive(Debug, Clone)]
pub enum EventAction {
    Created,
    Modified,
    Deleted,
}

#[derive(Debug, Clone)]
pub enum FileSystemEvent {
    ProfileChanged { action: EventAction, path: PathBuf },
    ScriptChanged,
}

#[derive(Debug, Clone)]
pub enum DeviceAction {
    RenderNow,
}

fn print_header() {
    println!(
        r#"
 Eruption is free software: you can redistribute it and/or modify
 it under the terms of the GNU General Public License as published by
 the Free Software Foundation, either version 3 of the License, or
 (at your option) any later version.

 Eruption is distributed in the hope that it will be useful,
 but WITHOUT ANY WARRANTY; without even the implied warranty of
 MERCHANTABILITY or FITNESS FOR A PARTICULAR PURPOSE.  See the
 GNU General Public License for more details.

 You should have received a copy of the GNU General Public License
 along with Eruption.  If not, see <http://www.gnu.org/licenses/>.

 Copyright (c) 2019-2022, The Eruption Development Team
"#
    );
}

/// Process commandline options
fn parse_commandline() -> clap::ArgMatches {
    Command::new("Eruption")
        .version(VERSION.as_str())
        .author("X3n0m0rph59 <x3n0m0rph59@gmail.com>")
        .about("Realtime RGB LED Driver for Linux")
        .arg(
            Arg::new("config")
                .short('c')
                .long("config")
                .value_name("FILE")
                .help("Sets the configuration file to use"),
        )
        // .arg(
        //     Arg::new("completions")
        //         .long("completions")
        //         .value_name("SHELL")
        //         .about("Generate shell completions"),
        // )
        .get_matches()
}

/// Switches the currently active profile to the profile file `profile_file`
/// Returns Ok(true) if the new profile has been activated or the old profile was kept,
/// otherwise returns Ok(false) when we entered failsafe mode. If an error occurred during
/// switching to failsafe mode, we return an Err() to signal a fatal error
pub fn switch_profile(
    profile_file: Option<&Path>,
    dbus_api_tx: &Sender<DbusApiEvent>,
    notify: bool,
) -> Result<bool> {
    fn switch_to_failsafe_profile(dbus_api_tx: &Sender<DbusApiEvent>, notify: bool) -> Result<()> {
        let mut errors_present = false;

        // force hardcoded directory for failsafe scripts
        let script_dir = PathBuf::from("/usr/share/eruption/scripts/");

        let profile = profiles::get_fail_safe_profile();

        // now spawn a new set of Lua VMs, with scripts from the failsafe profile
        for (thread_idx, script_file) in profile.active_scripts.iter().enumerate() {
            // TODO: use path from config
            let script_path = script_dir.join(script_file);

            let (lua_tx, lua_rx) = unbounded();
            threads::spawn_lua_thread(thread_idx, lua_rx, script_path.clone(), None)
                .unwrap_or_else(|e| {
                    errors_present = true;

                    error!("Could not spawn a thread: {}", e);
                });

            let mut tx = LuaTx::new(script_path.clone(), lua_tx);

            if errors_present {
                tx.is_failed = true
            }

            LUA_TXS.write().push(tx);
        }

        // finally assign the globally active profile
        *ACTIVE_PROFILE.lock() = Some(profile);

        if notify {
            dbus_api_tx
                .send(DbusApiEvent::ActiveProfileChanged)
                .unwrap_or_else(|e| error!("Could not send a pending dbus API event: {}", e));
        }

        // let active_slot = ACTIVE_SLOT.load(Ordering::SeqCst);

        // let mut slot_profiles = SLOT_PROFILES.lock();
        // slot_profiles.as_mut().unwrap()[active_slot] = "failsafe.profile".into();

        if errors_present {
            error!("Fatal error: An error occurred while loading the failsafe profile");
            Err(MainError::SwitchProfileError {}.into())
        } else {
            Ok(())
        }
    }

    if REQUEST_FAILSAFE_MODE.load(Ordering::SeqCst) {
        debug!("Preparing to enter failsafe mode...");

        // request termination of all Lua VMs

        for lua_tx in LUA_TXS.read().iter() {
            if !lua_tx.is_failed {
                lua_tx
                    .send(script::Message::Unload)
                    .unwrap_or_else(|e| error!("Could not send an event to a Lua VM: {}", e));
            } else {
                warn!("Skipping unload of a failed tx");
            }
        }

        // be safe and clear any leftover channels
        LUA_TXS.write().clear();

        switch_to_failsafe_profile(dbus_api_tx, notify)?;
        REQUEST_FAILSAFE_MODE.store(false, Ordering::SeqCst);

        debug!("Successfully entered failsafe mode");

        Ok(false)
    } else {
        // we require profile_file to be set in this branch
        let profile_file = if let Some(profile_file) = profile_file {
            profile_file
        } else {
            error!("Undefined profile");
            return Err(MainError::SwitchProfileError {}.into());
        };

        info!("Switching to profile: {}", &profile_file.display());

        let profile = profiles::Profile::from(profile_file);

        if let Ok(profile) = profile {
            let mut errors_present = false;

            // verify script files first; better fail early if we can
            let script_files = profile.active_scripts.clone();
            for script_file in script_files.iter() {
                let script_path = util::match_script_path(&script_file);

                let mut is_script_file_accessible = false;
                let mut is_manifest_file_accessible = false;

                if let Ok(script_path) = script_path {
                    is_script_file_accessible = util::is_script_file_accessible(&script_path);
                    is_manifest_file_accessible = util::is_manifest_file_accessible(&script_path);
                }

                if !is_script_file_accessible || !is_manifest_file_accessible {
                    error!(
                        "Script file or manifest inaccessible: {}",
                        &script_file.display()
                    );

                    // errors_present = true;

                    // the profile to switch to refers to invalid script files, so we need to refuse to
                    // switch profiles and simply keep the current one, or load a failsafe profile if we
                    // do not have a currently active profile, like e.g. during startup
                    if crate::ACTIVE_PROFILE.lock().is_none() {
                        error!("An error occurred during switching of profiles, loading failsafe profile now");
                        switch_to_failsafe_profile(dbus_api_tx, notify)?;

                        return Ok(false);
                    } else {
                        error!(
                            "Invalid profile: {}, refusing to switch profiles",
                            profile_file.display()
                        );

                        return Ok(true);
                    }
                }
            }

            // now request termination of all Lua VMs

            for lua_tx in LUA_TXS.read().iter() {
                if !lua_tx.is_failed {
                    lua_tx
                        .send(script::Message::Unload)
                        .unwrap_or_else(|e| error!("Could not send an event to a Lua VM: {}", e));
                } else {
                    warn!("Skipping unload of a failed tx");
                }
            }

            // be safe and clear any leftover channels
            LUA_TXS.write().clear();

            // we passed the point of no return, from here on we can't just go back
            // but need to switch to failsafe mode when we encounter any critical errors

            let mut num_vms = 0; // only valid if no errors occurred

            // now spawn a new set of Lua VMs, with scripts from the new profile
            for (thread_idx, script_file) in script_files.iter().enumerate() {
                let script_path = util::match_script_path(&script_file)?;

                let (lua_tx, lua_rx) = unbounded();
                if let Err(e) = threads::spawn_lua_thread(
                    thread_idx,
                    lua_rx,
                    script_path.clone(),
                    Some(profile.clone()),
                ) {
                    errors_present = true;

                    error!("Could not spawn a thread: {}", e);
                }

                let mut tx = LuaTx::new(script_path.clone(), lua_tx);

                if !errors_present {
                    num_vms += 1;
                } else {
                    tx.is_failed = true;
                }

                LUA_TXS.write().push(tx);
            }

            // it seems that at least one Lua VM failed during loading of the new profile,
            // so we have to switch to failsafe mode to be safe
            if errors_present || num_vms == 0 {
                error!(
                    "An error occurred during switching of profiles, loading failsafe profile now"
                );
                switch_to_failsafe_profile(dbus_api_tx, notify)?;

                Ok(false)
            } else {
                // everything is fine, finally assign the globally active profile
                debug!("Switch successful");

                let fade_millis = crate::CONFIG
                    .lock()
                    .as_ref()
                    .unwrap()
                    .get_int("global.profile_fade_milliseconds")
                    .unwrap_or(constants::FADE_MILLIS as i64);
                let fade_frames = (fade_millis * constants::TARGET_FPS as i64 / 1000) as isize;
                crate::BRIGHTNESS_FADER.store(fade_frames, Ordering::SeqCst);
                crate::BRIGHTNESS_FADER_BASE.store(fade_frames, Ordering::SeqCst);

                *ACTIVE_PROFILE.lock() = Some(profile);

                if notify {
                    dbus_api_tx
                        .send(DbusApiEvent::ActiveProfileChanged)
                        .unwrap_or_else(|e| {
                            error!("Could not send a pending dbus API event: {}", e)
                        });
                }

                let active_slot = ACTIVE_SLOT.load(Ordering::SeqCst);
                let mut slot_profiles = SLOT_PROFILES.lock();
                slot_profiles.as_mut().unwrap()[active_slot] = profile_file.into();

                Ok(true)
            }
        } else {
            // the profile file to switch to is corrupted, so we need to refuse to switch profiles
            // and simply keep the current one, or load a failsafe profile if we do not have a
            // currently active profile, like e.g. during startup of the daemon
            if crate::ACTIVE_PROFILE.lock().is_none() {
                error!(
                    "An error occurred during switching of profiles, loading failsafe profile now"
                );
                switch_to_failsafe_profile(dbus_api_tx, notify)?;

                Ok(false)
            } else {
                error!(
                    "Invalid profile: {}, refusing to switch profiles",
                    profile_file.display()
                );

                Ok(true)
            }
        }
    }
}

fn run_main_loop(
    dbus_api_tx: &Sender<DbusApiEvent>,
    ctrl_c_rx: &Receiver<bool>,
    dbus_rx: &Receiver<dbus_interface::Message>,
    fsevents_rx: &Receiver<FileSystemEvent>,
) -> Result<()> {
    trace!("Entering main loop...");

    events::notify_observers(events::Event::DaemonStartup).unwrap();

    // main loop iterations, monotonic counter
    let mut ticks = 0;
    let mut start_time;
    let mut watchdog_time = Instant::now();
    let mut delay_time_hid_poll = Instant::now();
    let mut delay_time_render = Instant::now();
    let mut last_status_poll = Instant::now();

    // used to detect changes of the active slot
    let mut saved_slot = 0;

    let mut saved_brightness = BRIGHTNESS.load(Ordering::SeqCst);

    let mut saved_hue = CANVAS_HSL.lock().0;
    let mut saved_saturation = CANVAS_HSL.lock().1;
    let mut saved_lightness = CANVAS_HSL.lock().2;

    // used to detect changes to the AFK state
    let mut saved_afk_mode = false;

    let kbd_rxs = crate::KEYBOARD_DEVICES_RX.read();
    let mouse_rxs = crate::MOUSE_DEVICES_RX.read();

    'MAIN_LOOP: loop {
        #[cfg(feature = "profiling")]
        coz::scope!("main loop");

        let mut sel = Selector::new()
            .recv(ctrl_c_rx, |_event| {
                QUIT.store(true, Ordering::SeqCst);
            })
            .recv(fsevents_rx, |event| {
                if let Ok(event) = event {
                    events::process_filesystem_event(&event, dbus_api_tx)
                        .unwrap_or_else(|e| error!("Could not process a filesystem event: {}", e))
                } else {
                    error!(
                        "Could not process a filesystem event: {}",
                        event.as_ref().unwrap_err()
                    );
                }
            })
            .recv(dbus_rx, |event| {
                if let Ok(event) = event {
                    events::process_dbus_event(&event, dbus_api_tx)
                        .unwrap_or_else(|e| error!("Could not process a D-Bus event: {}", e));

                    // FAILED_TXS.write().clear();
                } else {
                    error!(
                        "Fatal: Could not process a D-Bus event: {}",
                        event.as_ref().unwrap_err()
                    );

                    QUIT.store(true, Ordering::SeqCst);
                }
            });

        for rx in kbd_rxs.iter() {
            let mapper = move |event| {
                if let Ok(Some(event)) = event {
                    // TODO: support multiple keyboards
                    events::process_keyboard_event(&event, &crate::KEYBOARD_DEVICES.read()[0])
                        .unwrap_or_else(|e| error!("Could not process a keyboard event: {}", e));
                } else {
                    error!(
                        "Could not process a keyboard event: {}",
                        event.as_ref().unwrap_err()
                    );
                }
            };

            sel = sel.recv(rx, mapper);
        }

        for (index, rx) in mouse_rxs.iter().enumerate() {
            let mapper = move |event| {
                if let Ok(Some(event)) = event {
                    events::process_mouse_event(&event, &crate::MOUSE_DEVICES.read()[0])
                        .unwrap_or_else(|e| error!("Could not process a mouse event: {}", e));
                } else {
                    error!(
                        "Could not process a mouse event: {}",
                        event.as_ref().unwrap_err()
                    );

                    FAILED_TXS.write().insert(index);

                    // remove failed devices
                    REENTER_MAIN_LOOP.store(true, Ordering::SeqCst);
                }
            };

            sel = sel.recv(rx, mapper);
        }

        // update timekeeping and state
        ticks += 1;
        start_time = Instant::now();

        // check if we shall terminate the main loop (and later re-enter it)
        // this is needed e.g. after a device hotplug event or after device removal
        if REENTER_MAIN_LOOP.load(Ordering::SeqCst) {
            // reset flag
            crate::REENTER_MAIN_LOOP.store(false, Ordering::SeqCst);

            return Ok(());
        }

        {
            if REQUEST_FAILSAFE_MODE.load(Ordering::SeqCst) {
                warn!("Entering failsafe mode now, due to previous irrecoverable errors");

                // forbid changing of profile and/or slots now
                *ACTIVE_PROFILE_NAME.lock() = None;
                saved_slot = ACTIVE_SLOT.load(Ordering::SeqCst);

                dbus_api_tx
                    .send(DbusApiEvent::ActiveProfileChanged)
                    .unwrap_or_else(|e| error!("Could not send a pending dbus API event: {}", e));

                // reset the audio backend, it will be enabled again if needed
                plugins::audio::reset_audio_backend();

                if let Err(e) = switch_profile(None, dbus_api_tx, true) {
                    error!("Could not switch profiles: {}", e);
                }

                FAILED_TXS.write().clear();
            }
        }

        {
            // slot changed?
            let active_slot = ACTIVE_SLOT.load(Ordering::SeqCst);
            if active_slot != saved_slot || ACTIVE_PROFILE.lock().is_none() {
                dbus_api_tx
                    .send(DbusApiEvent::ActiveSlotChanged)
                    .unwrap_or_else(|e| error!("Could not send a pending dbus API event: {}", e));

                // reset the audio backend, it will be enabled again if needed
                plugins::audio::reset_audio_backend();

                let profile_path = {
                    let slot_profiles = SLOT_PROFILES.lock();
                    slot_profiles.as_ref().unwrap()[active_slot].clone()
                };

                switch_profile(Some(&profile_path), dbus_api_tx, true)?;

                saved_slot = active_slot;
                FAILED_TXS.write().clear();
            }
        }

        // brightness changed?
        let current_brightness = BRIGHTNESS.load(Ordering::SeqCst);
        if current_brightness != saved_brightness {
            dbus_api_tx
                .send(DbusApiEvent::BrightnessChanged)
                .unwrap_or_else(|e| error!("Could not send a pending dbus API event: {}", e));

            saved_brightness = current_brightness;
        }

        // post-processing parameters changed?
        let current_hsl = *CANVAS_HSL.lock();

        if current_hsl.0 != saved_hue {
            dbus_api_tx
                .send(DbusApiEvent::HueChanged)
                .unwrap_or_else(|e| error!("Could not send a pending dbus API event: {}", e));

            saved_hue = current_hsl.0;
        }

        if current_hsl.1 != saved_saturation {
            dbus_api_tx
                .send(DbusApiEvent::SaturationChanged)
                .unwrap_or_else(|e| error!("Could not send a pending dbus API event: {}", e));

            saved_saturation = current_hsl.1;
        }

        if current_hsl.2 != saved_lightness {
            dbus_api_tx
                .send(DbusApiEvent::LightnessChanged)
                .unwrap_or_else(|e| error!("Could not send a pending dbus API event: {}", e));

            saved_lightness = current_hsl.2;
        }

        // user is AFK?
        let afk_mode = AFK.load(Ordering::SeqCst);
        if afk_mode != saved_afk_mode {
            if afk_mode {
                info!("Entering AFK mode now...");

                let afk_profile = crate::CONFIG
                    .lock()
                    .as_ref()
                    .unwrap()
                    .get::<String>("global.afk_profile")
                    .unwrap_or_else(|_| constants::DEFAULT_AFK_PROFILE.to_owned());

                let active_profile = &*ACTIVE_PROFILE.lock();
                let before_afk = &active_profile.as_ref().unwrap().profile_file;

                *ACTIVE_PROFILE_NAME_BEFORE_AFK.lock() =
                    Some(before_afk.to_string_lossy().to_string());

                ACTIVE_PROFILE_NAME.lock().replace(afk_profile);
            } else {
                info!("Leaving AFK mode now...");

                ACTIVE_PROFILE_NAME.lock().replace(
                    ACTIVE_PROFILE_NAME_BEFORE_AFK
                        .lock()
                        .as_ref()
                        .unwrap()
                        .clone(),
                );
            }

            saved_afk_mode = afk_mode;
        }

        {
            // active profile name changed?
            if let Some(active_profile) = &*ACTIVE_PROFILE_NAME.lock() {
                dbus_api_tx
                    .send(DbusApiEvent::ActiveProfileChanged)
                    .unwrap_or_else(|e| error!("Could not send a pending dbus API event: {}", e));

                // reset the audio backend, it will be enabled again if needed
                plugins::audio::reset_audio_backend();

                let profile_path = Path::new(active_profile);

                if let Err(e) = switch_profile(Some(profile_path), dbus_api_tx, true) {
                    error!("Could not switch profiles: {}", e);
                }

                FAILED_TXS.write().clear();
            }

            *ACTIVE_PROFILE_NAME.lock() = None;
        }

        {
            // reload of current profile requested?
            if REQUEST_PROFILE_RELOAD.load(Ordering::SeqCst) {
                // don't notify "active profile changed", since it may deadlock

                // dbus_api_tx
                //     .send(DbusApiEvent::ActiveProfileChanged)
                //     .unwrap_or_else(|e| error!("Could not send a pending dbus API event: {}", e));

                // reset the audio backend, it will be enabled again if needed
                plugins::audio::reset_audio_backend();

                let active_profile = ACTIVE_PROFILE.lock();
                let profile_clone = active_profile.clone();
                // ACTIVE_PROFILE.lock() needs to be released here, or otherwise we will deadlock
                drop(active_profile);

                if let Some(profile) = &profile_clone {
                    if let Err(e) = switch_profile(Some(&profile.profile_file), dbus_api_tx, false)
                    {
                        error!("Could not reload profile: {}", e);
                    }
                }

                REQUEST_PROFILE_RELOAD.store(false, Ordering::SeqCst);
            }
        }

        {
            #[cfg(feature = "profiling")]
            coz::scope!("main loop hooks");

            // prepare to call main loop hook
            let plugin_manager = plugin_manager::PLUGIN_MANAGER.read();
            let plugins = plugin_manager.get_plugins();

            // call main loop hook of each registered plugin
            // let mut futures = vec![];
            for plugin in plugins.iter() {
                // call the sync main loop hook, intended to be used
                // for very short running pieces of code
                plugin.sync_main_loop_hook(ticks);

                // enqueue a call to the async main loop hook, intended
                // to be used for longer running pieces of code
                // futures.push(plugin.main_loop_hook(ticks));
            }

            // join_all(futures);
        }

        if last_status_poll.elapsed()
            >= Duration::from_millis(constants::POLL_TIMER_INTERVAL_MILLIS)
        {
            #[cfg(feature = "profiling")]
            coz::scope!("device status polling");

            let saved_status = crate::DEVICE_STATUS.as_ref().lock().clone();

            if let Err(_e) = events::process_timer_event() {
                /* do nothing  */

                // if e.type_id() == (HwDeviceError::NoOpResult {}).type_id() {
                //     error!("Could not process a timer event: {}", e);
                // } else {
                //     trace!("Result is a NoOp");
                // }
            }

            last_status_poll = Instant::now();

            let current_status = crate::DEVICE_STATUS.lock().clone();

            if current_status != saved_status {
                dbus_api_tx
                    .send(DbusApiEvent::DeviceStatusChanged)
                    .unwrap_or_else(|e| error!("Could not send a pending dbus API event: {}", e));
            }
        }

        // now, process events from all available sources...
        let _result = sel.wait_timeout(Duration::from_millis(1000 / (constants::TARGET_FPS * 2)));

        if delay_time_hid_poll.elapsed()
            >= Duration::from_millis(1000 / (constants::TARGET_FPS * 8))
        {
            #[cfg(feature = "profiling")]
            coz::scope!("HID events polling");

            delay_time_hid_poll = Instant::now();

            // poll HID events on all available devices
            for device in crate::KEYBOARD_DEVICES.read().iter() {
                events::process_keyboard_hid_events(device)
                    .unwrap_or_else(|e| error!("Could not process a keyboard HID event: {}", e));
            }

            for device in crate::MOUSE_DEVICES.read().iter() {
                events::process_mouse_hid_events(device)
                    .unwrap_or_else(|e| error!("Could not process a mouse HID event: {}", e));
            }
        }

        if delay_time_render.elapsed() >= Duration::from_millis(1000 / constants::TARGET_FPS) {
            #[cfg(feature = "profiling")]
            coz::scope!("render code");

            let delta =
                (delay_time_render.elapsed().as_millis() as u64 / constants::TARGET_FPS) as u32;

            delay_time_render = Instant::now();

            // send timer tick events to the Lua VMs
            for (index, lua_tx) in LUA_TXS.read().iter().enumerate() {
                // if this tx failed previously, then skip it completely
                if !FAILED_TXS.read().contains(&index) {
                    lua_tx
                        .send(script::Message::Tick(delta))
                        .unwrap_or_else(|e| {
                            error!("Send error during timer tick event: {}", e);
                            FAILED_TXS.write().insert(index);
                        });
                }
            }

            // finally, update the LEDs if necessary
            DEV_IO_TX
                .lock()
                .as_ref()
                .unwrap()
                .send(DeviceAction::RenderNow)
                .unwrap_or_else(|e| {
                    error!("Send error: {}", e);
                });
        }

        let fader = crate::BRIGHTNESS_FADER.load(Ordering::SeqCst);
        if fader > 0 {
            crate::BRIGHTNESS_FADER.store(fader - 1, Ordering::SeqCst);
        }

        // compute AFK time
        let afk_timeout_secs = crate::CONFIG
            .lock()
            .as_ref()
            .unwrap()
            .get_int("global.afk_timeout_secs")
            .unwrap_or(constants::AFK_TIMEOUT_SECS as i64) as u64;

        if afk_timeout_secs > 0 {
            let afk = LAST_INPUT_TIME.lock().elapsed() >= Duration::from_secs(afk_timeout_secs);
            AFK.store(afk, Ordering::SeqCst);
        }

        let elapsed_after_sleep = start_time.elapsed().as_millis();
        if elapsed_after_sleep > (1000 / constants::TARGET_FPS + 82_u64).into() {
            warn!("More than 82 milliseconds of jitter detected!");
            warn!("This means that we dropped at least one frame");
            warn!(
                "Loop took: {} milliseconds, goal: {}",
                elapsed_after_sleep,
                1000 / constants::TARGET_FPS
            );
        } /* else if elapsed_after_sleep < 5_u128 {
              debug!("Short loop detected");
              debug!(
                  "Loop took: {} milliseconds, goal: {}",
                  elapsed_after_sleep,
                  1000 / constants::TARGET_FPS
              );
          } */
        /*
        else {
            debug!(
                "Loop took: {} milliseconds, goal: {}",
                elapsed_after_sleep,
                1000 / constants::TARGET_FPS
            );
        } */

        if LAUNCHED_BY_SYSTEMD.load(Ordering::SeqCst) {
            // notify the software watchdog that we are still "alive"
            if watchdog_time.elapsed() >= Duration::from_millis(constants::WATCHDOG_NOTIFY_MILLIS) {
                let result =
                    systemd::daemon::notify(false, [(systemd::daemon::STATE_WATCHDOG, "1")].iter());
                if result.is_err() || !result.unwrap() {
                    error!("Could not notify the systemd software watchdog");
                }

                watchdog_time = Instant::now();
            }
        }

        // shall we quit the main loop?
        if QUIT.load(Ordering::SeqCst) {
            break 'MAIN_LOOP;
        }

        #[cfg(feature = "profiling")]
        coz::progress!();
    }

    Ok(())
}

/// Hot-unplug all failed or disconnected devices
fn remove_failed_devices() -> Result<bool> {
    let mut result = false;

    let mut keyboard_devices = crate::KEYBOARD_DEVICES.write();
    if let Some(index) = keyboard_devices
        .iter()
        .position(|device: &hwdevices::KeyboardDevice| device.read().has_failed().unwrap_or(true))
    {
        info!("Unplugging a failed keyboard device...");

        let mut devices_rx = crate::KEYBOARD_DEVICES_RX.write();
        assert!(devices_rx.len() > index);
        devices_rx.remove(index);

        assert!(keyboard_devices.len() > index);
        keyboard_devices.remove(index);

        result = true;

        debug!("Sending device hot remove notification...");

        let dbus_api_tx = crate::DBUS_API_TX.lock();
        let dbus_api_tx = dbus_api_tx.as_ref().unwrap();

        dbus_api_tx
            .send(DbusApiEvent::DeviceHotplug((0, 0), true))
            .unwrap_or_else(|e| error!("Could not send a pending dbus API event: {}", e));
    }

    let mut mouse_devices = crate::MOUSE_DEVICES.write();
    if let Some(index) = mouse_devices
        .iter()
        .position(|device: &hwdevices::MouseDevice| device.read().has_failed().unwrap_or(true))
    {
        info!("Unplugging a failed mouse device...");

        let mut devices_rx = crate::MOUSE_DEVICES_RX.write();
        assert!(devices_rx.len() > index);
        devices_rx.remove(index);

        assert!(mouse_devices.len() > index);
        mouse_devices.remove(index);

        result = true;

        debug!("Sending device hot remove notification...");

        let dbus_api_tx = crate::DBUS_API_TX.lock();
        let dbus_api_tx = dbus_api_tx.as_ref().unwrap();

        dbus_api_tx
            .send(DbusApiEvent::DeviceHotplug((0, 0), true))
            .unwrap_or_else(|e| error!("Could not send a pending dbus API event: {}", e));
    }

    let mut misc_devices = crate::MISC_DEVICES.write();
    if let Some(index) = misc_devices
        .iter()
        .position(|device: &hwdevices::MiscDevice| device.read().has_failed().unwrap_or(true))
    {
        info!("Unplugging a failed misc device...");

        let mut devices_rx = crate::MISC_DEVICES_RX.write();
        assert!(devices_rx.len() > index);
        devices_rx.remove(index);

        assert!(misc_devices.len() > index);
        misc_devices.remove(index);

        result = true;

        debug!("Sending device hot remove notification...");

        let dbus_api_tx = crate::DBUS_API_TX.lock();
        let dbus_api_tx = dbus_api_tx.as_ref().unwrap();

        dbus_api_tx
            .send(DbusApiEvent::DeviceHotplug((0, 0), true))
            .unwrap_or_else(|e| error!("Could not send a pending dbus API event: {}", e));
    }

    Ok(result)
}

/// Watch profiles and script directory, as well as our
/// main configuration file for changes
pub fn register_filesystem_watcher(
    fsevents_tx: Sender<FileSystemEvent>,
    config_file: PathBuf,
) -> Result<()> {
    debug!("Registering filesystem watcher...");

    thread::Builder::new()
        .name("hotwatch".to_owned())
        .spawn(
            move || {
                #[cfg(feature = "profiling")]
                coz::thread_init();

                match Hotwatch::new_with_custom_delay(Duration::from_millis(1000)) {
                    Err(e) => error!("Could not initialize filesystem watcher: {}", e),

                    Ok(ref mut hotwatch) => {
                        hotwatch
                            .watch(config_file, move |_event: Event| {
                                info!("Configuration File changed on disk, please restart eruption for the changes to take effect!");

                                Flow::Continue
                            })
                            .unwrap_or_else(|e| error!("Could not register file watch: {}", e));

                        for profile_dir in profiles::get_profile_dirs() {
                            let fsevents_tx_c = fsevents_tx.clone();

                            hotwatch
                                .watch(&profile_dir, move |event: Event| {
                                    if let Event::Write(event) = event {
                                        if event.extension().unwrap_or_default().to_string_lossy() == "state" {
                                            info!("Existing profile state modified: {:?}", event);

                                            // crate::REQUEST_PROFILE_RELOAD.store(true, Ordering::SeqCst);
                                        } else if event.extension().unwrap_or_default().to_string_lossy() == "profile" {
                                            info!("Existing profile modified: {:?}", event);

                                            fsevents_tx_c.send(FileSystemEvent::ProfileChanged { action: EventAction::Modified, path: event }).unwrap();
                                        }
                                    } else if let Event::Create(event) = event {
                                        if event.extension().unwrap_or_default().to_string_lossy() == "state" {
                                            info!("New profile state created: {:?}", event);

                                            // crate::REQUEST_PROFILE_RELOAD.store(true, Ordering::SeqCst);
                                        } else if event.extension().unwrap_or_default().to_string_lossy() == "profile" {
                                            info!("New profile created: {:?}", event);

                                            fsevents_tx_c.send(FileSystemEvent::ProfileChanged { action: EventAction::Created, path: event }).unwrap();
                                        }
                                    } else if let Event::Rename(from, to) = event {
                                        if to.extension().unwrap_or_default().to_string_lossy() == "profile" {
                                            info!("Profile file renamed: {:?}", (&from, &to));

                                            fsevents_tx_c.send(FileSystemEvent::ProfileChanged { action: EventAction::Modified, path: to }).unwrap();
                                        }
                                    } else if let Event::Remove(event) = event {
                                        if event.extension().unwrap_or_default().to_string_lossy() == "state" {
                                            info!("Profile state deleted: {:?}", event);

                                            crate::REQUEST_PROFILE_RELOAD.store(true, Ordering::SeqCst);
                                        } else if event.extension().unwrap_or_default().to_string_lossy() == "profile" {
                                            info!("Profile deleted: {:?}", event);

                                            fsevents_tx_c.send(FileSystemEvent::ProfileChanged { action: EventAction::Deleted, path: event }).unwrap();
                                        }
                                    }

                                    Flow::Continue
                                })
                                .unwrap_or_else(|e| error!("Could not register directory watch for {}: {}", &profile_dir.display(), e));
                        }

                        for script_dir in util::get_script_dirs() {
                            let fsevents_tx_c = fsevents_tx.clone();

                            hotwatch
                                .watch(&script_dir, move |event: Event| {
                                    if let Event::Write(event) | Event::Create(event) |
                                           Event::Remove(event) | Event::Rename(_, event) = event {
                                        if event.extension().unwrap_or_default().to_string_lossy() == "lua" ||
                                           event.extension().unwrap_or_default().to_string_lossy() == "manifest" {
                                            info!("Script file, manifest or keymap changed: {:?}", event);

                                            fsevents_tx_c.send(FileSystemEvent::ScriptChanged).unwrap();
                                        }
                                    }

                                    Flow::Continue
                                })
                                .unwrap_or_else(|e| error!("Could not register directory watch for {}: {}", &script_dir.display(), e));
                        }

                        hotwatch.run();
                    }
                }
            })?;

    Ok(())
}

#[cfg(debug_assertions)]
mod thread_util {
    use crate::Result;
    use log::*;
    use parking_lot::deadlock;
    use std::thread;
    use std::time::Duration;

    /// Creates a background thread which checks for deadlocks every 5 seconds
    pub(crate) fn deadlock_detector() -> Result<()> {
        thread::Builder::new()
            .name("deadlockd".to_owned())
            .spawn(move || {
                #[cfg(feature = "profiling")]
                coz::thread_init();

                loop {
                    thread::sleep(Duration::from_secs(5));
                    let deadlocks = deadlock::check_deadlock();
                    if !deadlocks.is_empty() {
                        error!("{} deadlocks detected", deadlocks.len());

                        for (i, threads) in deadlocks.iter().enumerate() {
                            error!("Deadlock #{}", i);

                            for t in threads {
                                error!("Thread Id {:#?}", t.thread_id());
                                error!("{:#?}", t.backtrace());
                            }
                        }
                    }
                }
            })?;

        Ok(())
    }
}

/// open the control and LED devices of the keyboard
pub fn init_keyboard_device(keyboard_device: &KeyboardDevice) {
    info!("Opening keyboard device...");

    let hidapi = crate::HIDAPI.read();
    let hidapi = hidapi.as_ref().unwrap();

    keyboard_device.write().open(hidapi).unwrap_or_else(|e| {
        error!("Error opening the keyboard device: {}", e);
        error!(
            "This could be a permission problem, or maybe the device is locked by another process?"
        );
        process::exit(3);
    });

    // send initialization handshake
    info!("Initializing keyboard device...");
    keyboard_device
        .write()
        .send_init_sequence()
        .unwrap_or_else(|e| error!("Could not initialize the device: {}", e));

    // set LEDs to a known good initial state
    info!("Configuring keyboard LEDs...");
    keyboard_device
        .write()
        .set_led_init_pattern()
        .unwrap_or_else(|e| error!("Could not initialize LEDs: {}", e));

    info!(
        "Firmware revision: {}",
        keyboard_device.read().get_firmware_revision()
    );
}

/// open the sub-devices of the mouse
pub fn init_mouse_device(mouse_device: &MouseDevice) {
    info!("Opening mouse device...");

    let hidapi = crate::HIDAPI.read();
    let hidapi = hidapi.as_ref().unwrap();

    mouse_device.write().open(hidapi).unwrap_or_else(|e| {
        error!("Error opening the mouse device: {}", e);
        error!(
            "This could be a permission problem, or maybe the device is locked by another process?"
        );
    });

    // send initialization handshake
    info!("Initializing mouse device...");
    mouse_device
        .write()
        .send_init_sequence()
        .unwrap_or_else(|e| error!("Could not initialize the device: {}", e));

    // set LEDs to a known good initial state
    info!("Configuring mouse LEDs...");
    mouse_device
        .write()
        .set_led_init_pattern()
        .unwrap_or_else(|e| error!("Could not initialize LEDs: {}", e));

    info!(
        "Firmware revision: {}",
        mouse_device.read().get_firmware_revision()
    );
}

/// open the misc device
pub fn init_misc_device(misc_device: &MiscDevice) {
    info!("Opening misc device...");

    let hidapi = crate::HIDAPI.read();
    let hidapi = hidapi.as_ref().unwrap();

    misc_device.write().open(hidapi).unwrap_or_else(|e| {
        error!("Error opening the misc device: {}", e);
        error!(
            "This could be a permission problem, or maybe the device is locked by another process?"
        );
    });

    // send initialization handshake
    info!("Initializing misc device...");
    misc_device
        .write()
        .send_init_sequence()
        .unwrap_or_else(|e| error!("Could not initialize the device: {}", e));

    // set LEDs to a known good initial state
    info!("Configuring misc device LEDs...");
    misc_device
        .write()
        .set_led_init_pattern()
        .unwrap_or_else(|e| error!("Could not initialize LEDs: {}", e));

    info!(
        "Firmware revision: {}",
        misc_device.read().get_firmware_revision()
    );
}

pub async fn async_main() -> std::result::Result<(), eyre::Error> {
    #[cfg(feature = "profiling")]
    coz::thread_init();

    cfg_if::cfg_if! {
        if #[cfg(debug_assertions)] {
            color_eyre::config::HookBuilder::default()
            .panic_section("Please consider reporting a bug at https://github.com/X3n0m0rph59/eruption")
            .install()?;
        } else {
            color_eyre::config::HookBuilder::default()
            .panic_section("Please consider reporting a bug at https://github.com/X3n0m0rph59/eruption")
            .display_env_section(false)
            .install()?;
        }
    }

    if unsafe { libc::isatty(0) != 0 } {
        // print a license header, except if we are generating shell completions
        if !env::args().any(|a| a.eq_ignore_ascii_case("completions")) && env::args().count() < 2 {
            print_header();
        }

        // initialize logging on console
        logger::initialize_logging(&env::var("RUST_LOG").unwrap_or_else(|_| "info".to_string()))?;
    } else {
        // initialize logging to syslog
        let mut errors_present = false;

        let level_filter = match env::var("RUST_LOG")
            .unwrap_or_else(|_| "info".to_string())
            .to_lowercase()
            .as_str()
        {
            "off" => log::LevelFilter::Off,
            "error" => log::LevelFilter::Error,
            "warn" => log::LevelFilter::Warn,
            "info" => log::LevelFilter::Info,
            "debug" => log::LevelFilter::Debug,
            "trace" => log::LevelFilter::Trace,

            _ => {
                errors_present = true;
                log::LevelFilter::Info
            }
        };

        syslog::init(
            Facility::LOG_DAEMON,
            level_filter,
            Some(env!("CARGO_PKG_NAME")),
        )
        .map_err(|_e| MainError::SyslogLevelError {})?;

        if errors_present {
            log::error!("Could not parse syslog log-level");
        }
    }

    // are we being launched by Systemd?
    LAUNCHED_BY_SYSTEMD.store(
        env::vars().any(|a| a == ("LAUNCHED_BY_SYSTEMD".to_string(), "1".to_string())),
        Ordering::SeqCst,
    );

    // start the thread deadlock detector
    #[cfg(debug_assertions)]
    thread_util::deadlock_detector()
        .unwrap_or_else(|e| error!("Could not spawn deadlock detector thread: {}", e));

    let matches = parse_commandline();

    info!(
        "Starting Eruption - Realtime RGB LED Driver for Linux: Version {} ({}) ({} build)",
        env!("CARGO_PKG_VERSION"),
        env!("ERUPTION_GIT_PKG_VERSION"),
        if cfg!(debug_assertions) {
            "debug"
        } else {
            "release"
        }
    );

    if !LAUNCHED_BY_SYSTEMD.load(Ordering::SeqCst) {
        log::warn!("We are not being launched by Systemd, the software watchdog will not be enabled unless you run it manually using `eruption-watchdog`");
    }

    // register ctrl-c handler
    let (ctrl_c_tx, ctrl_c_rx) = unbounded();
    ctrlc::set_handler(move || {
        QUIT.store(true, Ordering::SeqCst);

        ctrl_c_tx
            .send(true)
            .unwrap_or_else(|e| error!("Could not send on a channel: {}", e));
    })
    .unwrap_or_else(|e| error!("Could not set CTRL-C handler: {}", e));

    // create a directory in /run in case it does not already exist
    let _result = fs::create_dir(constants::RUN_ERUPTION_DIR);

    // write out our current PID
    let _result = util::write_pid_file();

    // process configuration file
    let config_file = matches
        .get_one("config")
        .unwrap_or(&constants::DEFAULT_CONFIG_FILE.to_string())
        .to_string();

    let config = Config::builder()
        .add_source(config::File::new(&config_file, config::FileFormat::Toml))
        .build()
        .unwrap_or_else(|e| {
            log::error!("Could not parse configuration file: {}", e);
            process::exit(4);
        });

    *CONFIG.lock() = Some(config.clone());

    // enable support for experimental features?
    let enable_experimental_features = config
        .get::<bool>("global.enable_experimental_features")
        .unwrap_or(false);

    EXPERIMENTAL_FEATURES.store(enable_experimental_features, Ordering::SeqCst);

    if EXPERIMENTAL_FEATURES.load(Ordering::SeqCst) {
        warn!("** EXPERIMENTAL FEATURES are ENABLED, this may expose serious bugs! **");
    }

    // driver maturity level
    let driver_maturity_level = config
        .get::<MaturityLevel>("global.driver_maturity_level")
        .unwrap_or(MaturityLevel::Stable);

    *DRIVER_MATURITY_LEVEL.lock() = driver_maturity_level;

    match *DRIVER_MATURITY_LEVEL.lock() {
        MaturityLevel::Stable => {
            info!("Using only drivers that are marked as stable (default)")
        }
        MaturityLevel::Testing => {
            info!("Using drivers that are marked as testing, this may expose some bugs!")
        }
        MaturityLevel::Experimental => {
            warn!("** EXPERIMENTAL DRIVERS are ENABLED, this may expose serious bugs! **")
        }
    }

    // load and initialize global runtime state
    info!("Loading saved state...");
    state::init_global_runtime_state()
        .unwrap_or_else(|e| warn!("Could not parse state file: {}", e));

    // restore saved color-schemes
    state::load_color_schemes()
        .unwrap_or_else(|e| warn!("Could not restore previously saved color-schemes: {}", e));

    // enable the mouse
    let enable_mouse = config.get::<bool>("global.enable_mouse").unwrap_or(true);

    // create the one and only hidapi instance
    match hidapi::HidApi::new() {
        Ok(hidapi) => {
            {
                *crate::HIDAPI.write() = Some(hidapi);
            }

            // initialize plugins
            info!("Registering plugins...");
            plugins::register_plugins()
                .unwrap_or_else(|_e| error!("Could not register one or more plugins"));

            // load plugin state from disk
            plugins::PersistencePlugin::load_persistent_data()
                .unwrap_or_else(|e| warn!("Could not load persisted state: {}", e));

            info!("Plugins loaded and initialized successfully");

            // enumerate devices
            info!("Enumerating connected devices...");

            if let Ok(devices) = hwdevices::probe_devices() {
                // initialize keyboard devices
                for (index, device) in devices.0.iter().enumerate() {
                    init_keyboard_device(device);

                    let usb_vid = device.read().get_usb_vid();
                    let usb_pid = device.read().get_usb_pid();

                    // spawn a thread to handle keyboard input
                    info!("Spawning keyboard input thread...");

                    let (kbd_tx, kbd_rx) = unbounded();
                    threads::spawn_keyboard_input_thread(
                        kbd_tx.clone(),
                        device.clone(),
                        index,
                        usb_vid,
                        usb_pid,
                    )
                    .unwrap_or_else(|e| {
                        error!("Could not spawn a thread: {}", e);
                        panic!()
                    });

                    crate::KEYBOARD_DEVICES_RX.write().push(kbd_rx);
                    crate::KEYBOARD_DEVICES.write().push(device.clone());
                }

                // initialize mouse devices
                for (index, device) in devices.1.iter().enumerate() {
                    // enable mouse input
                    if enable_mouse {
                        init_mouse_device(device);

                        let usb_vid = device.read().get_usb_vid();
                        let usb_pid = device.read().get_usb_pid();

                        let (mouse_tx, mouse_rx) = unbounded();
                        // let (mouse_secondary_tx, _mouse_secondary_rx) = unbounded();

                        // spawn a thread to handle mouse input
                        info!("Spawning mouse input thread...");

                        spawn_mouse_input_thread(
                            mouse_tx.clone(),
                            device.clone(),
                            index,
                            usb_vid,
                            usb_pid,
                        )
                        .unwrap_or_else(|e| {
                            error!("Could not spawn a thread: {}", e);
                            panic!()
                        });

                        // spawn a thread to handle possible sub-devices
                        /* if EXPERIMENTAL_FEATURES.load(Ordering::SeqCst)
                            && device.read().has_secondary_device()
                        {
                            info!("Spawning mouse input thread for secondary sub-device...");
                            spawn_mouse_input_thread_secondary(
                                mouse_secondary_tx,
                                device.clone(),
                                index,
                                usb_vid,
                                usb_pid,
                            )
                            .unwrap_or_else(|e| {
                                error!("Could not spawn a thread: {}", e);
                                panic!()
                            });
                        } */

                        crate::MOUSE_DEVICES_RX.write().push(mouse_rx);
                        crate::MOUSE_DEVICES.write().push(device.clone());
                    } else {
                        info!("Found mouse device, but mouse support is DISABLED by configuration");
                    }
                }

                // initialize misc devices
                for (index, device) in devices.2.iter().enumerate() {
                    init_misc_device(device);

                    if device.read().has_input_device() {
                        let usb_vid = device.read().get_usb_vid();
                        let usb_pid = device.read().get_usb_pid();

                        // spawn a thread to handle keyboard input
                        info!("Spawning misc device input thread...");

                        let (misc_tx, misc_rx) = unbounded();
                        threads::spawn_misc_input_thread(
                            misc_tx.clone(),
                            device.clone(),
                            index,
                            usb_vid,
                            usb_pid,
                        )
                        .unwrap_or_else(|e| {
                            error!("Could not spawn a thread: {}", e);
                            panic!()
                        });

                        crate::MISC_DEVICES_RX.write().push(misc_rx);
                    } else {
                        // insert an unused rx
                        let (_misc_tx, misc_rx) = unbounded();
                        crate::MISC_DEVICES_RX.write().push(misc_rx);
                    }

                    crate::MISC_DEVICES.write().push(device.clone());
                }

                info!("Device enumeration completed");

                if crate::KEYBOARD_DEVICES.read().is_empty()
                    && crate::MOUSE_DEVICES.read().is_empty()
                    && crate::MISC_DEVICES.read().is_empty()
                {
                    warn!("No supported devices found!");
                }

                info!("Performing late initializations...");

                // load and initialize global runtime state (late init)
                info!("Loading saved device state...");
                state::init_global_runtime_state_late()
                    .unwrap_or_else(|e| warn!("Could not parse state file: {}", e));

                // initialize the Linux uleds interface
                info!("Initializing Linux Userspace LEDs interface...");
                plugins::UledsPlugin::spawn_uleds_thread().unwrap_or_else(|e| {
                    warn!("Could not spawn a thread: {}", e);
                    panic!()
                });

                // initialize the D-Bus API
                info!("Initializing D-Bus API...");
                let (dbus_tx, dbus_rx) = unbounded();
                let dbus_api_tx = threads::spawn_dbus_api_thread(dbus_tx).unwrap_or_else(|e| {
                    error!("Could not spawn a thread: {}", e);
                    panic!()
                });

                *DBUS_API_TX.lock() = Some(dbus_api_tx.clone());

                let (fsevents_tx, fsevents_rx) = unbounded();
                register_filesystem_watcher(fsevents_tx, PathBuf::from(&config_file))
                    .unwrap_or_else(|e| error!("Could not register file changes watcher: {}", e));

                // initialize the device I/O thread
                info!("Initializing device I/O thread...");
                let (dev_io_tx, dev_io_rx) = unbounded();
                threads::spawn_device_io_thread(dev_io_rx).unwrap_or_else(|e| {
                    error!("Could not spawn the render thread: {}", e);
                    panic!()
                });

                *DEV_IO_TX.lock() = Some(dev_io_tx.clone());

                info!("Late initializations completed");

                info!("Startup completed");

                'OUTER_LOOP: loop {
                    info!("Entering the main loop now...");

                    let mut errors_present = false;

                    // enter the main loop
                    run_main_loop(&dbus_api_tx, &ctrl_c_rx, &dbus_rx, &fsevents_rx).unwrap_or_else(
                        |e| {
                            warn!("Left the main loop due to an irrecoverable error: {}", e);
                            errors_present = true;
                        },
                    );

                    if !errors_present {
                        info!("Main loop terminated gracefully");
                    }

                    if crate::QUIT.load(Ordering::SeqCst) {
                        break 'OUTER_LOOP;
                    }

                    // wait a few miliseconds to give devices time to settle
                    thread::sleep(Duration::from_millis(50));

                    // remove disconnected or failed devices
                    remove_failed_devices()?;
                }

                events::notify_observers(events::Event::DaemonShutdown)?;

                // we left the main loop, so send a final message to the running Lua VMs
                info!("Shutting down all Lua VMs now...");

                *UPCALL_COMPLETED_ON_QUIT.0.lock() = LUA_TXS.read().len();

                for lua_tx in LUA_TXS.read().iter() {
                    lua_tx
                        .send(script::Message::Quit(0))
                        .unwrap_or_else(|e| error!("Could not send quit message: {}", e));
                }

                // wait until all Lua VMs completed the event handler
                loop {
                    let mut pending = UPCALL_COMPLETED_ON_QUIT.0.lock();

                    let result = UPCALL_COMPLETED_ON_QUIT
                        .1
                        .wait_for(&mut pending, Duration::from_millis(2500));

                    if result.timed_out() {
                        warn!("Timed out while waiting for a Lua VM to shut down");
                        break;
                    }

                    if *pending == 0 {
                        break;
                    }
                }

                // store plugin state to disk
                plugins::PersistencePlugin::store_persistent_data()
                    .unwrap_or_else(|e| error!("Could not write persisted state: {}", e));

                // save state
                info!("Saving global runtime state...");
                state::save_runtime_state()
                    .unwrap_or_else(|e| error!("Could not save runtime state: {}", e));

                // save color-schemes
                state::save_color_schemes()
                    .unwrap_or_else(|e| error!("Could not save color-schemes: {}", e));

                // close all managed devices
                info!("Closing all devices now...");

                thread::sleep(Duration::from_millis(
                    constants::SHUTDOWN_TIMEOUT_MILLIS as u64,
                ));

                // set LEDs of all keyboards to a known final state, then close all associated devices
                let shutdown_keyboards = async {
                    for device in crate::KEYBOARD_DEVICES.read().iter() {
                        device.write().set_led_off_pattern().unwrap_or_else(|e| {
                            error!("Could not finalize LEDs configuration: {}", e)
                        });

                        device.write().close_all().unwrap_or_else(|e| {
                            warn!("Could not close the device: {}", e);
                        });
                    }
                };

                // set LEDs of all mice to a known final state, then close all associated devices
                let shutdown_mice = async {
                    for device in crate::MOUSE_DEVICES.read().iter() {
                        device.write().set_led_off_pattern().unwrap_or_else(|e| {
                            error!("Could not finalize LEDs configuration: {}", e)
                        });

                        device.write().close_all().unwrap_or_else(|e| {
                            warn!("Could not close the device: {}", e);
                        });
                    }
                };

                // set LEDs of all misc devices to a known final state, then close all associated devices
                let shutdown_misc = async {
                    for device in crate::MISC_DEVICES.read().iter() {
                        device.write().set_led_off_pattern().unwrap_or_else(|e| {
                            error!("Could not finalize LEDs configuration: {}", e)
                        });

                        device.write().close_all().unwrap_or_else(|e| {
                            warn!("Could not close the device: {}", e);
                        });
                    }
                };

                join!(shutdown_keyboards, shutdown_mice, shutdown_misc);
            } else {
                error!("Could not enumerate connected devices");
                process::exit(2);
            }
        }

        Err(_) => {
            error!("Could not open HIDAPI");
            process::exit(1);
        }
    }

    if util::file_exists("/run/lock/eruption-hotplug-helper.lock") {
        debug!("Removing stale eruption-hotplug-helper.lock file...");

        fs::remove_file("/run/lock/eruption-hotplug-helper.lock")
            .unwrap_or_else(|e| warn!("Could not remove lock file: {}", e));
    }

    info!("Exiting now");

    Ok(())
}

/// Main program entrypoint
pub fn main() -> std::result::Result<(), eyre::Error> {
    #[cfg(feature = "profiling")]
    coz::thread_init();

    let language_loader: FluentLanguageLoader = fluent_language_loader!();

    let requested_languages = DesktopLanguageRequester::requested_languages();
    i18n_embed::select(&language_loader, &Localizations, &requested_languages)?;

    STATIC_LOADER.lock().replace(language_loader);

    let runtime = tokio::runtime::Builder::new_current_thread()
        // .enable_all()
        .build()?;

    runtime.block_on(async move { async_main().await })
}<|MERGE_RESOLUTION|>--- conflicted
+++ resolved
@@ -215,19 +215,14 @@
     /// Global brightness modifier
     pub static ref BRIGHTNESS: AtomicIsize = AtomicIsize::new(100);
 
-<<<<<<< HEAD
     /// Fade in on profile switch
     pub static ref BRIGHTNESS_FADER: AtomicIsize = AtomicIsize::new(0);
 
+    /// Global modifier to compare fading into a profile
+    pub static ref BRIGHTNESS_FADER_BASE: AtomicIsize = AtomicIsize::new(0);
+
     /// Canvas post-processing parameters
     pub static ref CANVAS_HSL: Arc<Mutex<(f64, f64, f64)>> = Arc::new(Mutex::new((0.0, 0.0, 0.0)));
-=======
-    /// Global modifier when fading into a profile
-    pub static ref BRIGHTNESS_FADER: AtomicIsize = AtomicIsize::new(0);
-
-    /// Global modifier to compare fading into a profile
-    pub static ref BRIGHTNESS_FADER_BASE: AtomicIsize = AtomicIsize::new(0);
->>>>>>> 8e3996e3
 
     /// AFK timer
     pub static ref LAST_INPUT_TIME: Arc<Mutex<Instant>> = Arc::new(Mutex::new(Instant::now()));
