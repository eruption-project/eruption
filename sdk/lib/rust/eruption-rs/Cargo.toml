#  SPDX-License-Identifier: LGPL-3.0-or-later
#
#  This file is part of Eruption.
#
#  Eruption is free software: you can redistribute it and/or modify
#  it under the terms of the GNU General Public License as published by
#  the Free Software Foundation, either version 3 of the License, or
#  (at your option) any later version.
#
#  Eruption is distributed in the hope that it will be useful,
#  but WITHOUT ANY WARRANTY; without even the implied warranty of
#  MERCHANTABILITY or FITNESS FOR A PARTICULAR PURPOSE.  See the
#  GNU General Public License for more details.
#
#  You should have received a copy of the GNU General Public License
#  along with Eruption.  If not, see <http://www.gnu.org/licenses/>.
#
#  Copyright (c) 2019-2023, The Eruption Development Team

[package]
name = "eruption-sdk"
version = "0.0.11"
build = "build.rs"
authors = [
  "X3n0m0rph59 <x3n0m0rph59@gmail.com>",
  "The Eruption Development Team",
]
edition = "2021"
rust-version = "1.65"
description = "Provides an interface to the Eruption Realtime RGB LED Driver for Linux"
repository = "https://github.com/X3n0m0rph59/eruption.git"
homepage = "https://eruption-project.org"
keywords = ["eruption", "linux", "led", "driver", "sdk"]
categories = ["hardware-support"]
license = "LGPL-3.0-or-later"
readme = "README.md"
resolver = "2"

[dependencies]
cfg-if = "1.0.0"
thiserror = "1.0.40"
eyre = "0.6.8"
color-eyre = "0.6.2"
<<<<<<< HEAD
libc = "0.2.141"
parking_lot = { version = "0.12.1", features = ["send_guard", "hardware-lock-elision"] }
serde = "1.0.159"
=======
libc = "0.2.142"
parking_lot = { version = "0.12.1", features = ["deadlock_detection"] }
serde = "1.0.160"
>>>>>>> 6beba1d6
bincode = "2.0.0-rc.3"
bytes = "1.4.0"
prost = "0.11.9"
prost-types = "0.11.9"
socket2 = { version = "0.5.2", features = ["all"] }

[build-dependencies]
prost-build = "0.11.9"<|MERGE_RESOLUTION|>--- conflicted
+++ resolved
@@ -41,15 +41,9 @@
 thiserror = "1.0.40"
 eyre = "0.6.8"
 color-eyre = "0.6.2"
-<<<<<<< HEAD
-libc = "0.2.141"
+libc = "0.2.142"
 parking_lot = { version = "0.12.1", features = ["send_guard", "hardware-lock-elision"] }
-serde = "1.0.159"
-=======
-libc = "0.2.142"
-parking_lot = { version = "0.12.1", features = ["deadlock_detection"] }
 serde = "1.0.160"
->>>>>>> 6beba1d6
 bincode = "2.0.0-rc.3"
 bytes = "1.4.0"
 prost = "0.11.9"
