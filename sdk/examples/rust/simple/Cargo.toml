--- conflicted
+++ resolved
@@ -35,11 +35,7 @@
 thiserror = "1.0.37"
 eyre = "0.6.8"
 color-eyre = "0.6.2"
-<<<<<<< HEAD
-clap = "4.0.12"
-=======
-clap = "4.0.13"
->>>>>>> cbb50be0
+clap = "4.0.14"
 lazy_static = "1.4.0"
 i18n-embed = { version = "0.13.4", features = ["fluent-system", "desktop-requester"] }
 rust-embed = "6.4.1"
