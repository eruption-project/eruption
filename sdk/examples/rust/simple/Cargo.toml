--- conflicted
+++ resolved
@@ -39,11 +39,7 @@
 thiserror = "1.0.40"
 eyre = "0.6.8"
 color-eyre = "0.6.2"
-<<<<<<< HEAD
-clap = "4.2.1"
-=======
 clap = "4.2.4"
->>>>>>> 6beba1d6
 lazy_static = "1.4.0"
 i18n-embed = { version = "0.13.8", features = [
   "fluent-system",
