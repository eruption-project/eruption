--- conflicted
+++ resolved
@@ -38,19 +38,11 @@
 
 [dependencies]
 cfg-if = "1.0.0"
-<<<<<<< HEAD
-clap =  { version = "4.4.4", features = ["derive"] }
-clap_complete = "4.4.1"
-serde = { version = "1.0.188", features = ["derive"] }
-lazy_static = "1.4.0"
-flume = "0.10.14"
-=======
 clap = { version = "4.4.4", features = ["derive"] }
 clap_complete = "4.4.1"
 serde = { version = "1.0.188", features = ["derive"] }
 lazy_static = "1.4.0"
 flume = "0.11"
->>>>>>> 37ead33d
 log = "0.4.20"
 syslog = "6.1.0"
 pretty_env_logger = "0.4.0"
@@ -74,18 +66,12 @@
 # dbus-tree = "0.9.1"
 byteorder = "1.4.3"
 bytes = "1.5.0"
-<<<<<<< HEAD
-prost = "0.11.9"
-prost-types = "0.11.9"
-i18n-embed = { version = "0.13.9", features = ["fluent-system", "desktop-requester"] }
-=======
 prost = "0.12.1"
 prost-types = "0.12.1"
 i18n-embed = { version = "0.13.9", features = [
     "fluent-system",
     "desktop-requester",
 ] }
->>>>>>> 37ead33d
 i18n-embed-fl = "0.6.7"
 rust-embed = { version = "6.8.1", features = ["compression"] }
 unic-langid = "0.9.1"
