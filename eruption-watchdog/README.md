--- conflicted
+++ resolved
@@ -18,29 +18,7 @@
 ### eruption-watchdog
 
 ```shell
-<<<<<<< HEAD
-$ eruption-watchdog
-
-Eruption is free software: you can redistribute it and/or modify
-it under the terms of the GNU General Public License as published by
-the Free Software Foundation, either version 3 of the License, or
-(at your option) any later version.
-
-Eruption is distributed in the hope that it will be useful,
-but WITHOUT ANY WARRANTY; without even the implied warranty of
-MERCHANTABILITY or FITNESS FOR A PARTICULAR PURPOSE.  See the
-GNU General Public License for more details.
-
-You should have received a copy of the GNU General Public License
-along with Eruption.  If not, see <http://www.gnu.org/licenses/>.
-
-Copyright (c) 2019-2022, The Eruption Development Team
-
-eruption-watchdog 0.0.2
-X3n0m0rph59 <x3n0m0rph59@gmail.com>
-=======
 $ eruption-watchdog --help
->>>>>>> 8e3996e3
 A watchdog daemon for Eruption
 
 Usage: eruption-watchdog [OPTIONS] <COMMAND>
