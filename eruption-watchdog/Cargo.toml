#  SPDX-License-Identifier: GPL-3.0-or-later
#
#  This file is part of Eruption.
#
#  Eruption is free software: you can redistribute it and/or modify
#  it under the terms of the GNU General Public License as published by
#  the Free Software Foundation, either version 3 of the License, or
#  (at your option) any later version.
#
#  Eruption is distributed in the hope that it will be useful,
#  but WITHOUT ANY WARRANTY; without even the implied warranty of
#  MERCHANTABILITY or FITNESS FOR A PARTICULAR PURPOSE.  See the
#  GNU General Public License for more details.
#
#  You should have received a copy of the GNU General Public License
#  along with Eruption.  If not, see <http://www.gnu.org/licenses/>.
#
#  Copyright (c) 2019-2023, The Eruption Development Team

[package]
name = "eruption-watchdog"
version = "0.0.4"
authors = ["X3n0m0rph59 <x3n0m0rph59@gmail.com>", "The Eruption Development Team"]
edition = "2021"
rust-version = "1.65"
description = "A watchdog daemon for Eruption"
repository = "https://github.com/X3n0m0rph59/eruption.git"
homepage = "https://eruption-project.org"
keywords = ["eruption", "linux", "led", "driver"]
categories = ["hardware-support"]
license = "GPL-3.0-or-later"
readme = "README.md"
resolver = "2"

[features]
default = []
debug-async = []

[dependencies]
cfg-if = "1.0.0"
flume = "0.10.14"
clap =  { version = "4.0.29", features = ["derive"] }
clap_complete = "4.0.6"
ctrlc = { version = "3.2.4", features = ["termination"] }
syslog = "6.0.1"
lazy_static = "1.4.0"
<<<<<<< HEAD
pretty_env_logger = "0.4.0"
libc = "0.2.137"
parking_lot = { version = "0.12.1", features = ["send_guard", "hardware-lock-elision"] }
tokio = { version = "1.21.2", features = ["full"] }
# tracing = "0.1.26"
# tracing-futures = "0.2.5"
# tracing-subscriber = "0.2.20"
=======
libc = "0.2.138"
atty = "0.2.14"
parking_lot = { version = "0.12.1", features = ["deadlock_detection"] }
tokio = { version = "1.23.0", features = ["full", "tracing", "test-util"] }
tracing = "0.1.37"
tracing-journald = "0.3.0"
tracing-futures = "0.2.5"
tracing-log = { version = "0.1.3", features = ["env_logger"] }
tracing-subscriber = { version = "0.3.16", features = ["parking_lot", "registry", "env-filter"] }
console-subscriber = { version = "0.1.8", features = ["parking_lot"] }
>>>>>>> 177f25fc
thiserror = "1.0.37"
eyre = "0.6.8"
color-eyre = "0.6.2"
lockfile = "0.4.0"
i18n-embed = { version = "0.13.4", features = ["fluent-system", "desktop-requester"] }
i18n-embed-fl = "0.6.4"
rust-embed = { version = "6.4.2", features = ["compression"] }
unic-langid = "0.9.1"
icecream = "0.1.0"
eruption-sdk = { path = "../sdk/lib/rust/eruption-rs" }

[dev-dependencies]
pretty_assertions = "1.3.0"
tokio = { version = "1.23.0", features = ["full", "tracing", "test-util"] }<|MERGE_RESOLUTION|>--- conflicted
+++ resolved
@@ -44,18 +44,9 @@
 ctrlc = { version = "3.2.4", features = ["termination"] }
 syslog = "6.0.1"
 lazy_static = "1.4.0"
-<<<<<<< HEAD
-pretty_env_logger = "0.4.0"
-libc = "0.2.137"
-parking_lot = { version = "0.12.1", features = ["send_guard", "hardware-lock-elision"] }
-tokio = { version = "1.21.2", features = ["full"] }
-# tracing = "0.1.26"
-# tracing-futures = "0.2.5"
-# tracing-subscriber = "0.2.20"
-=======
 libc = "0.2.138"
 atty = "0.2.14"
-parking_lot = { version = "0.12.1", features = ["deadlock_detection"] }
+parking_lot = { version = "0.12.1", features = ["send_guard", "hardware-lock-elision"] }
 tokio = { version = "1.23.0", features = ["full", "tracing", "test-util"] }
 tracing = "0.1.37"
 tracing-journald = "0.3.0"
@@ -63,7 +54,6 @@
 tracing-log = { version = "0.1.3", features = ["env_logger"] }
 tracing-subscriber = { version = "0.3.16", features = ["parking_lot", "registry", "env-filter"] }
 console-subscriber = { version = "0.1.8", features = ["parking_lot"] }
->>>>>>> 177f25fc
 thiserror = "1.0.37"
 eyre = "0.6.8"
 color-eyre = "0.6.2"
