--- conflicted
+++ resolved
@@ -34,11 +34,7 @@
 [dependencies]
 cfg-if = "1.0.0"
 flume = "0.10.14"
-<<<<<<< HEAD
-clap =  { version = "4.0.12", features = ["derive"] }
-=======
-clap =  { version = "4.0.13", features = ["derive"] }
->>>>>>> cbb50be0
+clap =  { version = "4.0.14", features = ["derive"] }
 clap_complete = "4.0.2"
 ctrlc = { version = "3.2.3", features = ["termination"] }
 log = "0.4.17"
@@ -46,11 +42,7 @@
 lazy_static = "1.4.0"
 pretty_env_logger = "0.4.0"
 libc = "0.2.135"
-<<<<<<< HEAD
 parking_lot = { version = "0.12.1", features = ["send_guard", "hardware-lock-elision"] }
-=======
-parking_lot = { version = "0.12.1", features = ["deadlock_detection"] }
->>>>>>> cbb50be0
 tokio = { version = "1.21.2", features = ["full"] }
 # tracing = "0.1.26"
 # tracing-futures = "0.2.5"
