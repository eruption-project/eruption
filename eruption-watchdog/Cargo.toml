--- conflicted
+++ resolved
@@ -34,11 +34,7 @@
 [dependencies]
 cfg-if = "1.0.0"
 flume = "0.10.14"
-<<<<<<< HEAD
-clap =  { version = "4.0.14", features = ["derive"] }
-=======
 clap =  { version = "4.0.15", features = ["derive"] }
->>>>>>> 6712ccb7
 clap_complete = "4.0.2"
 ctrlc = { version = "3.2.3", features = ["termination"] }
 log = "0.4.17"
