#    This file is part of Eruption.
#
#    Eruption is free software: you can redistribute it and/or modify
#    it under the terms of the GNU General Public License as published by
#    the Free Software Foundation, either version 3 of the License, or
#    (at your option) any later version.
#
#    Eruption is distributed in the hope that it will be useful,
#    but WITHOUT ANY WARRANTY; without even the implied warranty of
#    MERCHANTABILITY or FITNESS FOR A PARTICULAR PURPOSE.  See the
#    GNU General Public License for more details.
#
#    You should have received a copy of the GNU General Public License
#    along with Eruption.  If not, see <http://www.gnu.org/licenses/>.
#
#    Copyright (c) 2019-2022, The Eruption Development Team


[package]
name = "eruption-util"
version = "0.0.8"
authors = ["X3n0m0rph59 <x3n0m0rph59@gmail.com>"]
edition = "2021"
description = "A CLI developer support utility for the Eruption Linux user-mode driver"
repository = "https://github.com/X3n0m0rph59/eruption.git"
homepage = "https://eruption-project.org"
license = "GPLv3+"
readme = "README.md"
resolver = "2"

[dependencies]
cfg-if = "1.0.0"
<<<<<<< HEAD
clap =  { version = "4.0.4", features = ["derive"] }
=======
clap =  { version = "4.0.6", features = ["derive"] }
>>>>>>> 527c76d5
clap_complete = "4.0.2"
ctrlc = { version = "3.2.3", features = ["termination"] }
colored = "2.0.0"
log = "0.4.17"
pretty_env_logger = "0.4.0"
libc = "0.2.134"
nix = "0.25.0"
parking_lot = { version = "0.12.1", features = ["deadlock_detection"] }
tokio = { version = "1.21.2", features = ["full"] }
#tracing = "0.1.26"
#tracing-futures = "0.2.5"
#tracing-subscriber = "0.2.20"
flume = "0.10.14"
thiserror = "1.0.37"
eyre = "0.6.8"
color-eyre = "0.6.2"
hexdump = "0.1.1"
hidapi = { git = "https://github.com/ruabmbua/hidapi-rs.git", branch = "master" }
udev = "0.6.3"
evdev-rs = "0.6.0"
lazy_static = "1.4.0"
bitvec = "1.0.1"
i18n-embed = { version = "0.13.4", features = ["fluent-system", "desktop-requester"] }
i18n-embed-fl = "0.6.4"
rust-embed = "6.4.1"
unic-langid = "0.9.0"
icecream = "0.1.0"

[dev-dependencies]
pretty_assertions = "1.3.0"
tokio = { version = "1.21.2", features = ["test-util"] }<|MERGE_RESOLUTION|>--- conflicted
+++ resolved
@@ -30,11 +30,7 @@
 
 [dependencies]
 cfg-if = "1.0.0"
-<<<<<<< HEAD
-clap =  { version = "4.0.4", features = ["derive"] }
-=======
 clap =  { version = "4.0.6", features = ["derive"] }
->>>>>>> 527c76d5
 clap_complete = "4.0.2"
 ctrlc = { version = "3.2.3", features = ["termination"] }
 colored = "2.0.0"
