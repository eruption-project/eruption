--- conflicted
+++ resolved
@@ -45,23 +45,9 @@
 ctrlc = { version = "3.2.4", features = ["termination"] }
 colored = "2.0.0"
 console = "0.15.2"
-<<<<<<< HEAD
-log = "0.4.17"
-pretty_env_logger = "0.4.0"
-libc = "0.2.137"
-nix = "0.25.0"
-parking_lot = { version = "0.12.1", features = ["send_guard", "hardware-lock-elision"] }
-serde = { version = "1.0.147", features = ["derive"] }
-serde_json = "1.0.87"
-tokio = { version = "1.21.2", features = ["full"] }
-# tracing = "0.1.26"
-# tracing-futures = "0.2.5"
-# tracing-subscriber = "0.2.20"
-config = "0.13.2"
-=======
 libc = "0.2.138"
 nix = "0.26.1"
-parking_lot = { version = "0.12.1", features = ["deadlock_detection"] }
+parking_lot = { version = "0.12.1", features = ["send_guard", "hardware-lock-elision"] }
 serde = { version = "1.0.149", features = ["derive"] }
 serde_json = "1.0.89"
 tokio = { version = "1.23.0", features = ["full", "tracing", "test-util"] }
@@ -72,7 +58,6 @@
 tracing-subscriber = { version = "0.3.16", features = ["parking_lot", "registry", "env-filter"] }
 console-subscriber = { version = "0.1.8", features = ["parking_lot"] }
 config = "0.13.3"
->>>>>>> 177f25fc
 toml = "0.5.9"
 thiserror = "1.0.37"
 eyre = "0.6.8"
