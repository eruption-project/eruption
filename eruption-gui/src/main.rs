--- conflicted
+++ resolved
@@ -524,12 +524,8 @@
                 .buttons(gtk::ButtonsType::Ok)
                 .build();
 
-<<<<<<< HEAD
                 message_dialog.run();
                 message_dialog.hide();
-=======
-            message_dialog.run();
->>>>>>> f3ab2ec5
 
             app.quit();
         }
