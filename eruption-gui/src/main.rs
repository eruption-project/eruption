/*
    This file is part of Eruption.

    Eruption is free software: you can redistribute it and/or modify
    it under the terms of the GNU General Public License as published by
    the Free Software Foundation, either version 3 of the License, or
    (at your option) any later version.

    Eruption is distributed in the hope that it will be useful,
    but WITHOUT ANY WARRANTY; without even the implied warranty of
    MERCHANTABILITY or FITNESS FOR A PARTICULAR PURPOSE.  See the
    GNU General Public License for more details.

    You should have received a copy of the GNU General Public License
    along with Eruption.  If not, see <http://www.gnu.org/licenses/>.

    Copyright (c) 2019-2022, The Eruption Development Team
*/

use config::Config;
use gio::{prelude::*, ApplicationFlags};
use glib::clone;
use glib::{OptionArg, OptionFlags};
// use glib::{OptionArg, OptionFlags};
use gtk::builders::MessageDialogBuilder;
use gtk::prelude::*;
use gtk::Application;
use i18n_embed::{
    fluent::{fluent_language_loader, FluentLanguageLoader},
    DesktopLanguageRequester,
};
use lazy_static::lazy_static;
use parking_lot::{Mutex, RwLock};
use rust_embed::RustEmbed;
use std::convert::TryFrom;
use std::env::args;
use std::path::{Path, PathBuf};
use std::sync::Arc;

use std::{env, process};

use util::RGBA;

use crate::error_log::ErrorType;

mod constants;
mod dbus_client;
mod device;
mod error_log;
<<<<<<< HEAD
mod logger;
mod manifest;
mod preferences;
mod profiles;
mod timers;
=======
mod preferences;
mod profiles;
mod scripting;
>>>>>>> 136390fe
mod ui;
mod util;

#[derive(RustEmbed)]
#[folder = "i18n"] // path to the compiled localization resources
struct Localizations;

lazy_static! {
    /// Global configuration
    pub static ref STATIC_LOADER: Arc<Mutex<Option<FluentLanguageLoader>>> = Arc::new(Mutex::new(None));
}

#[allow(unused)]
macro_rules! tr {
    ($message_id:literal) => {{
        let loader = $crate::STATIC_LOADER.lock();
        let loader = loader.as_ref().unwrap();

        i18n_embed_fl::fl!(loader, $message_id)
    }};

    ($message_id:literal, $($args:expr),*) => {{
        let loader = $crate::STATIC_LOADER.lock();
        let loader = loader.as_ref().unwrap();

        i18n_embed_fl::fl!(loader, $message_id, $($args), *)
    }};
}

type Result<T> = std::result::Result<T, eyre::Error>;

#[derive(Debug, thiserror::Error)]
pub enum MainError {
    #[error("Unknown error: {description}")]
    UnknownError { description: String },
}

/// Global application state
#[derive(Default)]
pub struct State {
    active_slot: Option<usize>,
    active_profile: Option<String>,
    saved_profile: Option<String>,
    current_brightness: Option<i64>,
    canvas_hue: Option<f64>,
    canvas_saturation: Option<f64>,
    canvas_lightness: Option<f64>,
}

impl State {
    fn new() -> Self {
        Self {
            active_slot: None,
            active_profile: None,
            saved_profile: None,
            current_brightness: None,
            canvas_hue: None,
            canvas_saturation: None,
            canvas_lightness: None,
        }
    }
}

lazy_static! {
    /// Global application state
    pub static ref STATE: Arc<RwLock<State>> = Arc::new(RwLock::new(State::new()));

    /// Current LED color map
    pub static ref COLOR_MAP: Arc<Mutex<Vec<RGBA>>> = Arc::new(Mutex::new(vec![RGBA { r: 0, g: 0, b: 0, a: 0 }; constants::CANVAS_SIZE]));

    /// Global configuration
    pub static ref CONFIG: Arc<Mutex<Option<config::Config>>> = Arc::new(Mutex::new(None));
}

/// Event handling utilities
pub mod events {
    use lazy_static::lazy_static;
    use std::sync::atomic::{AtomicBool, AtomicUsize, Ordering};

    lazy_static! {
        /// stores how many consecutive events shall be ignored
        static ref IGNORE_NEXT_UI_EVENTS: AtomicUsize = AtomicUsize::new(0);

        /// stores how many consecutive events shall be ignored
        static ref IGNORE_NEXT_DBUS_EVENTS: AtomicUsize = AtomicUsize::new(0);

        /// signals whether we should re-initialize the GUI asap (e.g.: used when hot-plugging new devices)
        pub static ref UPDATE_MAIN_WINDOW: AtomicBool = AtomicBool::new(false);

        /// signals whether we have lost the connection to the Eruption daemon
        pub static ref LOST_CONNECTION: AtomicBool = AtomicBool::new(false);
    }

    /// ignore next n events (do not act on them)
    pub(crate) fn ignore_next_ui_events(count: usize) {
        IGNORE_NEXT_UI_EVENTS.fetch_add(count, Ordering::SeqCst);
    }

    /// test whether the current event shall be ignored
    pub(crate) fn shall_ignore_pending_ui_event() -> bool {
        IGNORE_NEXT_UI_EVENTS.load(Ordering::SeqCst) > 0
    }

    /// re-enable events
    pub(crate) fn reenable_ui_events() {
        IGNORE_NEXT_UI_EVENTS.fetch_sub(1, Ordering::SeqCst);
    }

    /// ignore next n events (do not act on them)
    pub(crate) fn ignore_next_dbus_events(count: usize) {
        IGNORE_NEXT_DBUS_EVENTS.fetch_add(count, Ordering::SeqCst);
    }

    /// test whether the current event shall be ignored
    pub(crate) fn shall_ignore_pending_dbus_event() -> bool {
        IGNORE_NEXT_DBUS_EVENTS.load(Ordering::SeqCst) > 0
    }

    /// re-enable events
    pub(crate) fn reenable_dbus_events() {
        IGNORE_NEXT_DBUS_EVENTS.fetch_sub(1, Ordering::SeqCst);
    }
}

/// Print license information
#[allow(dead_code)]
fn print_header() {
    println!(
        r#"Eruption is free software: you can redistribute it and/or modify
it under the terms of the GNU General Public License as published by
the Free Software Foundation, either version 3 of the License, or
(at your option) any later version.

Eruption is distributed in the hope that it will be useful,
but WITHOUT ANY WARRANTY; without even the implied warranty of
MERCHANTABILITY or FITNESS FOR A PARTICULAR PURPOSE.  See the
GNU General Public License for more details.

You should have received a copy of the GNU General Public License
along with Eruption.  If not, see <http://www.gnu.org/licenses/>.

Copyright (c) 2019-2022, The Eruption Development Team
"#
    );
}

/// Update the global color map vector
pub fn update_color_map() -> Result<()> {
    let mut led_colors = dbus_client::get_led_colors()?;

    let mut color_map = crate::COLOR_MAP.lock();

    color_map.clear();
    color_map.append(&mut led_colors);

    Ok(())
}

/// Switch to slot `index`
pub fn switch_to_slot(index: usize) -> Result<()> {
    if !events::shall_ignore_pending_ui_event() {
        // log::info!("Switching to slot: {}", index);
        util::switch_slot(index)?;

        STATE.write().active_slot = Some(index);
    }

    Ok(())
}

/// Switch to profile `file_name`
pub fn switch_to_profile<P: AsRef<Path>>(file_name: P) -> Result<()> {
    if !events::shall_ignore_pending_ui_event() {
        let file_name = file_name.as_ref();

        // log::info!(
        //     "Switching to profile: {}",
        //     file_name.to_string_lossy()
        // );

        util::switch_profile(&file_name.to_string_lossy())?;
    }

    Ok(())
}

/// Switch to slot `slot_index` and then change the current profile to `file_name`
pub fn switch_to_slot_and_profile<P: AsRef<Path>>(slot_index: usize, file_name: P) -> Result<()> {
    if !events::shall_ignore_pending_ui_event() {
        let file_name = file_name.as_ref();

        // log::info!(
        //     "Switching to slot: {}, using profile: {}",
        //     slot_index,
        //     file_name.to_string_lossy()
        // );

        util::switch_slot(slot_index)?;
        STATE.write().active_slot = Some(slot_index);

        util::switch_profile(&file_name.to_string_lossy())?;
    }

    Ok(())
}

/// Update the state of the GUI to reflect the current system state
/// This function is called from the D-Bus event loop
pub fn update_ui_state(builder: &gtk::Builder, event: &dbus_client::Message) -> Result<()> {
    if !events::shall_ignore_pending_dbus_event() {
        match *event {
            dbus_client::Message::SlotChanged(slot_index) => {
                STATE.write().active_slot = Some(slot_index);

                let slot1_radio_button: gtk::RadioButton =
                    builder.object("slot1_radio_button").unwrap();
                let slot2_radio_button: gtk::RadioButton =
                    builder.object("slot2_radio_button").unwrap();
                let slot3_radio_button: gtk::RadioButton =
                    builder.object("slot3_radio_button").unwrap();
                let slot4_radio_button: gtk::RadioButton =
                    builder.object("slot4_radio_button").unwrap();

                let slot1_frame: gtk::Frame = builder.object("slot1_frame").unwrap();
                let slot2_frame: gtk::Frame = builder.object("slot2_frame").unwrap();
                let slot3_frame: gtk::Frame = builder.object("slot3_frame").unwrap();
                let slot4_frame: gtk::Frame = builder.object("slot4_frame").unwrap();

                events::ignore_next_ui_events(1);
                events::ignore_next_dbus_events(1);

                match slot_index {
                    0 => {
                        slot1_radio_button.set_active(true);

                        let context = slot1_frame.style_context();
                        context.add_class("active");

                        let context = slot2_frame.style_context();
                        context.remove_class("active");

                        let context = slot3_frame.style_context();
                        context.remove_class("active");

                        let context = slot4_frame.style_context();
                        context.remove_class("active");
                    }

                    1 => {
                        slot2_radio_button.set_active(true);

                        let context = slot1_frame.style_context();
                        context.remove_class("active");

                        let context = slot2_frame.style_context();
                        context.add_class("active");

                        let context = slot3_frame.style_context();
                        context.remove_class("active");

                        let context = slot4_frame.style_context();
                        context.remove_class("active");
                    }

                    2 => {
                        slot3_radio_button.set_active(true);

                        let context = slot1_frame.style_context();
                        context.remove_class("active");

                        let context = slot2_frame.style_context();
                        context.remove_class("active");

                        let context = slot3_frame.style_context();
                        context.add_class("active");

                        let context = slot4_frame.style_context();
                        context.remove_class("active");
                    }

                    3 => {
                        slot4_radio_button.set_active(true);

                        let context = slot1_frame.style_context();
                        context.remove_class("active");

                        let context = slot2_frame.style_context();
                        context.remove_class("active");

                        let context = slot3_frame.style_context();
                        context.remove_class("active");

                        let context = slot4_frame.style_context();
                        context.add_class("active");
                    }

                    _ => panic!("Invalid slot index"),
                };

                events::reenable_ui_events();
                events::reenable_dbus_events();

                ui::profiles::update_profile_state(builder)?;
            }

            dbus_client::Message::SlotNamesChanged(ref names) => {
                let slot1_entry: gtk::Entry = builder.object("slot1_entry").unwrap();
                let slot2_entry: gtk::Entry = builder.object("slot2_entry").unwrap();
                let slot3_entry: gtk::Entry = builder.object("slot3_entry").unwrap();
                let slot4_entry: gtk::Entry = builder.object("slot4_entry").unwrap();

                slot1_entry.set_text(names.get(0).unwrap_or(&"Profile Slot 1".to_string()));
                slot2_entry.set_text(names.get(1).unwrap_or(&"Profile Slot 2".to_string()));
                slot3_entry.set_text(names.get(2).unwrap_or(&"Profile Slot 3".to_string()));
                slot4_entry.set_text(names.get(3).unwrap_or(&"Profile Slot 4".to_string()));
            }

            dbus_client::Message::ProfileChanged(ref profile) => {
                events::ignore_next_ui_events(1);

                match STATE.read().active_slot.unwrap() {
                    0 => {
                        // slot 1
                        let combo_box: gtk::ComboBox = builder.object("slot1_combo").unwrap();

                        if let Some(model) = combo_box.model() {
                            model.foreach(|model, _path, iter| {
                                let file = model.value(iter, 2).get::<String>().unwrap();
                                let file = PathBuf::from(file).to_string_lossy().to_string();

                                if *profile == file {
                                    // found a match
                                    combo_box.set_active_iter(Some(iter));

                                    true
                                } else {
                                    false
                                }
                            });
                        }
                    }

                    1 => {
                        // slot 2
                        let combo_box: gtk::ComboBox = builder.object("slot2_combo").unwrap();

                        if let Some(model) = combo_box.model() {
                            model.foreach(|model, _path, iter| {
                                let file = model.value(iter, 2).get::<String>().unwrap();
                                let file = PathBuf::from(file).to_string_lossy().to_string();

                                if *profile == file {
                                    // found a match
                                    combo_box.set_active_iter(Some(iter));

                                    true
                                } else {
                                    false
                                }
                            });
                        }
                    }

                    2 => {
                        // slot 3
                        let combo_box: gtk::ComboBox = builder.object("slot3_combo").unwrap();

                        if let Some(model) = combo_box.model() {
                            model.foreach(|model, _path, iter| {
                                let file = model.value(iter, 2).get::<String>().unwrap();
                                let file = PathBuf::from(file).to_string_lossy().to_string();

                                if *profile == file {
                                    // found a match
                                    combo_box.set_active_iter(Some(iter));

                                    true
                                } else {
                                    false
                                }
                            });
                        }
                    }

                    3 => {
                        // slot 4
                        let combo_box: gtk::ComboBox = builder.object("slot4_combo").unwrap();

                        if let Some(model) = combo_box.model() {
                            model.foreach(|model, _path, iter| {
                                let file = model.value(iter, 2).get::<String>().unwrap();
                                let file = PathBuf::from(file).to_string_lossy().to_string();

                                if *profile == file {
                                    // found a match
                                    combo_box.set_active_iter(Some(iter));

                                    true
                                } else {
                                    false
                                }
                            });
                        }
                    }

                    _ => log::error!("Internal error detected"),
                }

                events::reenable_ui_events();

                STATE.write().active_profile = Some(profile.clone());
                ui::profiles::update_profile_state(builder)?;
            }

            dbus_client::Message::BrightnessChanged(brightness) => {
                STATE.write().current_brightness = Some(brightness);

                let brightness_scale: gtk::Scale = builder.object("brightness_scale").unwrap();

                events::ignore_next_dbus_events(1);
                events::ignore_next_ui_events(1);

                brightness_scale.set_value(brightness as f64);

                events::reenable_ui_events();
                events::reenable_dbus_events();
            }

            dbus_client::Message::HueChanged(hue) => {
                STATE.write().canvas_hue = Some(hue);

                let hue_scale: gtk::Scale = builder.object("canvas_hue_scale").unwrap();

                events::ignore_next_dbus_events(1);
                events::ignore_next_ui_events(1);

                hue_scale.set_value(hue);

                events::reenable_ui_events();
                events::reenable_dbus_events();
            }

            dbus_client::Message::SaturationChanged(saturation) => {
                STATE.write().canvas_saturation = Some(saturation);

                let saturation_scale: gtk::Scale =
                    builder.object("canvas_saturation_scale").unwrap();

                events::ignore_next_dbus_events(1);
                events::ignore_next_ui_events(1);

                saturation_scale.set_value(saturation);

                events::reenable_ui_events();
                events::reenable_dbus_events();
            }

            dbus_client::Message::LightnessChanged(lightness) => {
                STATE.write().canvas_lightness = Some(lightness);

                let lightness_scale: gtk::Scale = builder.object("canvas_lightness_scale").unwrap();

                events::ignore_next_dbus_events(1);
                events::ignore_next_ui_events(1);

                lightness_scale.set_value(lightness);

                events::reenable_ui_events();
                events::reenable_dbus_events();
            }

            dbus_client::Message::SoundFxChanged(enabled) => {
                let switch_button: gtk::Switch = builder.object("soundfx_switch").unwrap();

                events::ignore_next_dbus_events(1);
                events::ignore_next_ui_events(1);

                switch_button.set_state(enabled);

                events::reenable_ui_events();
                events::reenable_dbus_events();
            }

            dbus_client::Message::RulesChanged => {
                log::info!("Process monitor ruleset has changed");
                ui::process_monitor::update_rules_view(builder)?;
            }

            dbus_client::Message::DeviceHotplug(_device_info) => {
                log::info!("A device has been hotplugged/removed");
                ui::main::update_main_window(builder).unwrap();
            }
        }
    }

    Ok(())
}

/// Main program entrypoint
pub fn main() -> std::result::Result<(), eyre::Error> {
    let language_loader: FluentLanguageLoader = fluent_language_loader!();

    let requested_languages = DesktopLanguageRequester::requested_languages();
    i18n_embed::select(&language_loader, &Localizations, &requested_languages)?;

    STATIC_LOADER.lock().replace(language_loader);

    cfg_if::cfg_if! {
        if #[cfg(debug_assertions)] {
            color_eyre::config::HookBuilder::default()
            .panic_section("Please consider reporting a bug at https://github.com/X3n0m0rph59/eruption")
            .install()?;
        } else {
            color_eyre::config::HookBuilder::default()
            .panic_section("Please consider reporting a bug at https://github.com/X3n0m0rph59/eruption")
            .display_env_section(false)
            .install()?;
        }
    }

    // print a license header, except if we are generating shell completions
    if !env::args().any(|a| a.eq_ignore_ascii_case("completions")) && env::args().count() < 2 {
        print_header();
    }

    // initialize logging on console
    logger::initialize_logging(&env::var("RUST_LOG").unwrap_or_else(|_| "info".to_string()))?;

    let application = Application::new(
        Some("org.eruption.eruption-gui"),
        ApplicationFlags::FLAGS_NONE,
    );

    application.add_main_option(
        "configuration",
        glib::Char::try_from('c').unwrap(),
        OptionFlags::NONE,
        OptionArg::String,
        "The configuration file to use",
        Some(constants::DEFAULT_CONFIG_FILE),
    );

    application.connect_handle_local_options(|_app, opts| {
        // process configuration file
        let config_file = opts
            .lookup_value("configuration", None)
            .map(|v| v.str().unwrap().to_owned())
            .unwrap_or_else(|| constants::DEFAULT_CONFIG_FILE.to_string());

        let config_file = if config_file.trim().is_empty() {
            constants::DEFAULT_CONFIG_FILE.to_string()
        } else {
            config_file
        };

        let config = Config::builder()
            .add_source(config::File::new(&config_file, config::FileFormat::Toml))
            .build()
            .map_err(|e| {
                log::error!("Could not parse configuration file: {}", e);
                error_log::fatal_error(&format!("Could not parse configuration file: {}", e), 4);
            });

        *CONFIG.lock() = config.ok();

        // request default processing of command line arguments
        -1
    });

    application.connect_activate(move |app| {
        // load the compiled resource bundle
        let resources_bytes = include_bytes!("../resources/resources.gresource");
        let resource_data = glib::Bytes::from(&resources_bytes[..]);
        let res = gio::Resource::from_data(&resource_data).unwrap();

        gio::resources_register(&res);

        // process all errors that occurred in the meantime
        for error in error_log::ERRORS.read().iter() {
            let message = match error.error_type {
                ErrorType::Fatal => "A fatal error occurred",
            };

            let secondary = &error.message;

            let message_dialog = MessageDialogBuilder::new()
                .destroy_with_parent(true)
                .message_type(gtk::MessageType::Error)
                .text(message)
                .secondary_text(secondary)
                .title("Error")
                .buttons(gtk::ButtonsType::Ok)
                .build();

            message_dialog.run();
            message_dialog.hide();

            if error.error_type == ErrorType::Fatal {
                process::exit(error.code);
            }
        }

        {
            // initialize global state
            let mut state = STATE.write();

            state.active_slot = util::get_active_slot().ok();
            state.active_profile = util::get_active_profile().ok();
        }

        if let Err(e) = ui::main::initialize_main_window(app) {
            log::error!("Could not start the Eruption GUI: {}", e);

            let message = "Could not start the Eruption GUI".to_string();
            let secondary = format!("Reason:\n{}", e);

            let message_dialog = MessageDialogBuilder::new()
                .destroy_with_parent(true)
                .message_type(gtk::MessageType::Error)
                .text(&message)
                .secondary_text(&secondary)
                .title("Error")
                .buttons(gtk::ButtonsType::Ok)
                .build();

            message_dialog.run();
            message_dialog.hide();

            app.quit();
        }
    });

    // global timer support
    glib::idle_add_local(
        clone!(@weak application => @default-return Continue(true), move || {
            if let Err(e) = timers::handle_timers() {
                log::error!("An error occurred in a timer callback: {}", e);
            }

            Continue(true)
        }),
    );

    application.run_with_args(&args().collect::<Vec<_>>());

    Ok(())
}<|MERGE_RESOLUTION|>--- conflicted
+++ resolved
@@ -47,17 +47,11 @@
 mod dbus_client;
 mod device;
 mod error_log;
-<<<<<<< HEAD
 mod logger;
-mod manifest;
 mod preferences;
 mod profiles;
 mod timers;
-=======
-mod preferences;
-mod profiles;
 mod scripting;
->>>>>>> 136390fe
 mod ui;
 mod util;
 
