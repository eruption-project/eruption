#    SPDX-License-Identifier: GPL-3.0-or-later
#
#    This file is part of Eruption.
#
#    Eruption is free software: you can redistribute it and/or modify
#    it under the terms of the GNU General Public License as published by
#    the Free Software Foundation, either version 3 of the License, or
#    (at your option) any later version.
#
#    Eruption is distributed in the hope that it will be useful,
#    but WITHOUT ANY WARRANTY; without even the implied warranty of
#    MERCHANTABILITY or FITNESS FOR A PARTICULAR PURPOSE.  See the
#    GNU General Public License for more details.
#
#    You should have received a copy of the GNU General Public License
#    along with Eruption.  If not, see <http://www.gnu.org/licenses/>.
#
#    Copyright (c) 2019-2022, The Eruption Development Team


[package]
name = "eruption-fx-proxy"
version = "0.0.3"
build = "build.rs"
authors = [
    "X3n0m0rph59 <x3n0m0rph59@gmail.com>",
    "The Eruption Development Team",
]
edition = "2021"
description = "Effects proxy daemon for the Eruption Linux user-mode driver"
repository = "https://github.com/X3n0m0rph59/eruption.git"
homepage = "https://eruption-project.org"
keywords = ["eruption", "linux", "led", "driver"]
categories = ["hardware-support"]
license = "GPL-3.0-or-later"
readme = "README.md"
resolver = "2"

[features]
default = ["backends-all"]
backends-all = ["backend-wayland", "backend-gnome", "backend-x11"]
backends-most = ["backend-gnome", "backend-x11"]
backend-gnome = []
backend-wayland = ["wayland-client", "smithay-client-toolkit"]
backend-x11 = ["x11", "x11rb"]

[dependencies]
cfg-if = "1.0.0"
nix = "0.26.4"
<<<<<<< HEAD
memmap2 = "0.5.10"
clap =  { version = "4.4.4", features = ["derive"] }
=======
memmap2 = "0.8.0"
clap = { version = "4.4.4", features = ["derive"] }
>>>>>>> 37ead33d
clap_complete = "4.4.1"
colored = "2.0.4"
log = "0.4.20"
syslog = "6.1.0"
pretty_env_logger = "0.4.0"
lazy_static = "1.4.0"
flume = "0.11"
thread_local = "1.1.7"
dyn-clonable = "0.9.0"
libc = "0.2.148"
tempfile = "3.8.0"
rayon = "1.8.0"
jwalk = "0.8.1"
parking_lot = { version = "0.12.1", features = ["deadlock_detection"] }
tokio = { version = "1.32.0", features = ["full"] }
ctrlc = { version = "3.4.1", features = ["termination"] }
# tracing = "0.1.26"
# tracing-futures = "0.2.5"
# tracing-subscriber = "0.2.20"
thiserror = "1.0.48"
eyre = "0.6.8"
color-eyre = "0.6.2"
num-traits = "0.2.16"
dbus = "0.9.7"
dbus-tree = "0.9.2"
<<<<<<< HEAD
dbus-tokio =  "0.7.6"
image = "0.24.7"
smithay-client-toolkit = { version = "0.16.1", optional = true }
x11 = { version = "2.21.0", features = ["xlib"], optional = true }
x11rb = { version = "0.11.1", optional = true }
wayland-client = { version = "0.30.2", optional = true }
i18n-embed = { version = "0.13.9", features = ["fluent-system", "desktop-requester"] }
=======
dbus-tokio = "0.7.6"
image = "0.24.7"
smithay-client-toolkit = { version = "0.17.0", optional = true }
x11 = { version = "2.21.0", features = ["xlib"], optional = true }
x11rb = { version = "0.12.0", optional = true }
wayland-client = { version = "0.31.1", optional = true }
i18n-embed = { version = "0.13.9", features = [
    "fluent-system",
    "desktop-requester",
] }
>>>>>>> 37ead33d
i18n-embed-fl = "0.6.7"
rust-embed = { version = "6.8.1", features = ["compression"] }
unic-langid = "0.9.1"
icecream = "0.1.0"
eruption-sdk = { path = "../sdk/lib/rust/eruption-rs" }

[dev-dependencies]
pretty_assertions = "1.4.0"
tokio = { version = "1.32.0", features = ["test-util"] }<|MERGE_RESOLUTION|>--- conflicted
+++ resolved
@@ -47,13 +47,8 @@
 [dependencies]
 cfg-if = "1.0.0"
 nix = "0.26.4"
-<<<<<<< HEAD
-memmap2 = "0.5.10"
-clap =  { version = "4.4.4", features = ["derive"] }
-=======
 memmap2 = "0.8.0"
 clap = { version = "4.4.4", features = ["derive"] }
->>>>>>> 37ead33d
 clap_complete = "4.4.1"
 colored = "2.0.4"
 log = "0.4.20"
@@ -79,15 +74,6 @@
 num-traits = "0.2.16"
 dbus = "0.9.7"
 dbus-tree = "0.9.2"
-<<<<<<< HEAD
-dbus-tokio =  "0.7.6"
-image = "0.24.7"
-smithay-client-toolkit = { version = "0.16.1", optional = true }
-x11 = { version = "2.21.0", features = ["xlib"], optional = true }
-x11rb = { version = "0.11.1", optional = true }
-wayland-client = { version = "0.30.2", optional = true }
-i18n-embed = { version = "0.13.9", features = ["fluent-system", "desktop-requester"] }
-=======
 dbus-tokio = "0.7.6"
 image = "0.24.7"
 smithay-client-toolkit = { version = "0.17.0", optional = true }
@@ -98,7 +84,6 @@
     "fluent-system",
     "desktop-requester",
 ] }
->>>>>>> 37ead33d
 i18n-embed-fl = "0.6.7"
 rust-embed = { version = "6.8.1", features = ["compression"] }
 unic-langid = "0.9.1"
