#    This file is part of Eruption.
#
#    Eruption is free software: you can redistribute it and/or modify
#    it under the terms of the GNU General Public License as published by
#    the Free Software Foundation, either version 3 of the License, or
#    (at your option) any later version.
#
#    Eruption is distributed in the hope that it will be useful,
#    but WITHOUT ANY WARRANTY; without even the implied warranty of
#    MERCHANTABILITY or FITNESS FOR A PARTICULAR PURPOSE.  See the
#    GNU General Public License for more details.
#
#    You should have received a copy of the GNU General Public License
#    along with Eruption.  If not, see <http://www.gnu.org/licenses/>.
#
#    Copyright (c) 2019-2022, The Eruption Development Team


[package]
name = "eruption-hotplug-helper"
version = "0.1.4"
authors = ["X3n0m0rph59 <x3n0m0rph59@gmail.com>", "The Eruption Development Team"]
edition = "2021"
description = "A utility used to notify Eruption about device hotplug events"
repository = "https://github.com/X3n0m0rph59/eruption.git"
homepage = "https://eruption-project.org"
keywords = ["eruption", "linux", "led", "driver"]
categories = ["hardware-support"]
license = "GPL-3.0"
readme = "README.md"
resolver = "2"

[dependencies]
cfg-if = "1.0.0"
clap =  { version = "4.0.18", features = ["derive"] }
clap_complete = "4.0.3"
log = "0.4.17"
syslog = "6.0.1"
lazy_static = "1.4.0"
pretty_env_logger = "0.4.0"
<<<<<<< HEAD
libc = "0.2.135"
parking_lot = { version = "0.12.1", features = ["send_guard", "hardware-lock-elision"] }
=======
libc = "0.2.137"
parking_lot = { version = "0.12.1", features = ["deadlock_detection"] }
>>>>>>> ccb9114a
tokio = { version = "1.21.2", features = ["full"] }
# tracing = "0.1.26"
# tracing-futures = "0.2.5"
# tracing-subscriber = "0.2.20"
thiserror = "1.0.37"
eyre = "0.6.8"
color-eyre = "0.6.2"
lockfile = "0.4.0"
i18n-embed = { version = "0.13.4", features = ["fluent-system", "desktop-requester"] }
i18n-embed-fl = "0.6.4"
rust-embed = "6.4.2"
unic-langid = "0.9.1"
icecream = "0.1.0"
eruption-sdk = { path = "../sdk/lib/rust/eruption-rs" }

[dev-dependencies]
pretty_assertions = "1.3.0"
tokio = { version = "1.21.2", features = ["test-util"] }<|MERGE_RESOLUTION|>--- conflicted
+++ resolved
@@ -38,13 +38,8 @@
 syslog = "6.0.1"
 lazy_static = "1.4.0"
 pretty_env_logger = "0.4.0"
-<<<<<<< HEAD
-libc = "0.2.135"
+libc = "0.2.137"
 parking_lot = { version = "0.12.1", features = ["send_guard", "hardware-lock-elision"] }
-=======
-libc = "0.2.137"
-parking_lot = { version = "0.12.1", features = ["deadlock_detection"] }
->>>>>>> ccb9114a
 tokio = { version = "1.21.2", features = ["full"] }
 # tracing = "0.1.26"
 # tracing-futures = "0.2.5"
