--- conflicted
+++ resolved
@@ -45,7 +45,6 @@
 use tracing::*;
 
 mod constants;
-mod logger;
 mod util;
 
 #[derive(RustEmbed)]
@@ -219,14 +218,7 @@
         }
     }
 
-<<<<<<< HEAD
-    if unsafe { libc::isatty(0) != 0 } {
-        // initialize logging on console
-        logger::initialize_logging(&env::var("RUST_LOG").unwrap_or_else(|_| "info".to_string()))?;
-
-=======
     if atty::is(atty::Stream::Stdout) {
->>>>>>> 177f25fc
         // print a license header, except if we are generating shell completions
         if !env::args().any(|a| a.eq_ignore_ascii_case("completions"))
             && !env::args().any(|a| a.eq_ignore_ascii_case("hotplug"))
