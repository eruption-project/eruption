--- conflicted
+++ resolved
@@ -42,21 +42,11 @@
 clap_complete = "4.0.6"
 ctrlc = { version = "3.2.4", features = ["termination"] }
 colored = "2.0.0"
-<<<<<<< HEAD
-log = "0.4.17"
-pretty_env_logger = "0.4.0"
-comfy-table = "6.1.2"
-libc = "0.2.137"
-nix = "0.25.0"
-parking_lot = { version = "0.12.1", features = ["send_guard", "hardware-lock-elision"] }
-tokio = { version = "1.21.2", features = ["full"] }
-=======
 comfy-table = "6.1.3"
 libc = "0.2.138"
 nix = "0.26.1"
-parking_lot = { version = "0.12.1", features = ["deadlock_detection"] }
+parking_lot = { version = "0.12.1", features = ["send_guard", "hardware-lock-elision"] }
 tokio = { version = "1.23.0", features = ["full", "tracing", "test-util"] }
->>>>>>> 177f25fc
 tracing = "0.1.37"
 tracing-journald = "0.3.0"
 tracing-futures = "0.2.5"
