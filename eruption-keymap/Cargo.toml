#    SPDX-License-Identifier: GPL-3.0-or-later
#
#    This file is part of Eruption.
#
#    Eruption is free software: you can redistribute it and/or modify
#    it under the terms of the GNU General Public License as published by
#    the Free Software Foundation, either version 3 of the License, or
#    (at your option) any later version.
#
#    Eruption is distributed in the hope that it will be useful,
#    but WITHOUT ANY WARRANTY; without even the implied warranty of
#    MERCHANTABILITY or FITNESS FOR A PARTICULAR PURPOSE.  See the
#    GNU General Public License for more details.
#
#    You should have received a copy of the GNU General Public License
#    along with Eruption.  If not, see <http://www.gnu.org/licenses/>.
#
#    Copyright (c) 2019-2022, The Eruption Development Team


[package]
name = "eruption-keymap"
version = "0.0.6"
authors = ["X3n0m0rph59 <x3n0m0rph59@gmail.com>", "The Eruption Development Team"]
edition = "2021"
description = "A CLI keymap editor for Eruption"
repository = "https://github.com/X3n0m0rph59/eruption.git"
homepage = "https://eruption-project.org"
keywords = ["eruption", "linux", "led", "driver"]
categories = ["hardware-support"]
license = "GPL-3.0-or-later"
readme = "README.md"
resolver = "2"

[dependencies]
cfg-if = "1.0.0"
clap =  { version = "4.0.22", features = ["derive"] }
clap_complete = "4.0.5"
ctrlc = { version = "3.2.3", features = ["termination"] }
colored = "2.0.0"
log = "0.4.17"
pretty_env_logger = "0.4.0"
comfy-table = "6.1.2"
libc = "0.2.137"
nix = "0.25.0"
parking_lot = { version = "0.12.1", features = ["send_guard", "hardware-lock-elision"] }
tokio = { version = "1.21.2", features = ["full"] }
tracing = "0.1.37"
tracing-futures = "0.2.5"
tracing-subscriber = "0.3.16"
flume = "0.10.14"
thiserror = "1.0.37"
eyre = "0.6.8"
color-eyre = "0.6.2"
chrono = { version = "0.4.22", features = ["serde"] }
<<<<<<< HEAD
hidapi = { git = "https://github.com/ruabmbua/hidapi-rs.git", branch = "master", default-features = false, features = ["linux-shared-hidraw"] }
mlua = { version = "0.8.4", features = ["lua54", "vendored"] }
regex = "1.6.0"
=======
# lua-src = "544.0.1"
# mlua = { version = "0.7.3", features = ["lua54", "vendored"] }
# luajit-src = "210.3.2+resty1085a4d"
# mlua = { version = "0.7.3", features = ["luajit52"] }
mlua = { version = "0.8.5", features = ["lua54"] }
regex = "1.7.0"
>>>>>>> 9fe17985
dbus = "0.9.6"
evdev-rs = "0.6.1"
lazy_static = "1.4.0"
walkdir = "2.3.2"
maplit = "1.0.2"
pest = "2.4.1"
pest_derive = "2.4.1"
serde = { version = "1.0.147", features = ["derive"] }
serde_json = "1.0.87"
serde_json_any_key = "2.0.0"
i18n-embed = { version = "0.13.4", features = ["fluent-system", "desktop-requester"] }
i18n-embed-fl = "0.6.4"
rust-embed = "6.4.2"
unic-langid = "0.9.1"
icecream = "0.1.0"

[dev-dependencies]
pretty_assertions = "1.3.0"
tokio = { version = "1.21.2", features = ["test-util"] }<|MERGE_RESOLUTION|>--- conflicted
+++ resolved
@@ -53,18 +53,12 @@
 eyre = "0.6.8"
 color-eyre = "0.6.2"
 chrono = { version = "0.4.22", features = ["serde"] }
-<<<<<<< HEAD
-hidapi = { git = "https://github.com/ruabmbua/hidapi-rs.git", branch = "master", default-features = false, features = ["linux-shared-hidraw"] }
-mlua = { version = "0.8.4", features = ["lua54", "vendored"] }
-regex = "1.6.0"
-=======
 # lua-src = "544.0.1"
 # mlua = { version = "0.7.3", features = ["lua54", "vendored"] }
 # luajit-src = "210.3.2+resty1085a4d"
 # mlua = { version = "0.7.3", features = ["luajit52"] }
 mlua = { version = "0.8.5", features = ["lua54"] }
 regex = "1.7.0"
->>>>>>> 9fe17985
 dbus = "0.9.6"
 evdev-rs = "0.6.1"
 lazy_static = "1.4.0"
