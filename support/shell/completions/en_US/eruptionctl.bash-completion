_eruptionctl() {
    local i cur prev opts cmds
    COMPREPLY=()
    cur="${COMP_WORDS[COMP_CWORD]}"
    prev="${COMP_WORDS[COMP_CWORD-1]}"
    cmd=""
    opts=""

    for i in ${COMP_WORDS[@]}
    do
        case "${cmd},${i}" in
            ",$1")
                cmd="eruptionctl"
                ;;
            eruptionctl,color-schemes)
                cmd="eruptionctl__color__schemes"
                ;;
            eruptionctl,completions)
                cmd="eruptionctl__completions"
                ;;
            eruptionctl,config)
                cmd="eruptionctl__config"
                ;;
            eruptionctl,devices)
                cmd="eruptionctl__devices"
                ;;
            eruptionctl,effects)
                cmd="eruptionctl__effects"
                ;;
            eruptionctl,help)
                cmd="eruptionctl__help"
                ;;
            eruptionctl,names)
                cmd="eruptionctl__names"
                ;;
            eruptionctl,param)
                cmd="eruptionctl__param"
                ;;
            eruptionctl,profiles)
                cmd="eruptionctl__profiles"
                ;;
            eruptionctl,rules)
                cmd="eruptionctl__rules"
                ;;
            eruptionctl,scripts)
                cmd="eruptionctl__scripts"
                ;;
            eruptionctl,status)
                cmd="eruptionctl__status"
                ;;
            eruptionctl,switch)
                cmd="eruptionctl__switch"
                ;;
            eruptionctl__color__schemes,add)
                cmd="eruptionctl__color__schemes__add"
                ;;
            eruptionctl__color__schemes,help)
                cmd="eruptionctl__color__schemes__help"
                ;;
            eruptionctl__color__schemes,import)
                cmd="eruptionctl__color__schemes__import"
                ;;
            eruptionctl__color__schemes,list)
                cmd="eruptionctl__color__schemes__list"
                ;;
            eruptionctl__color__schemes,remove)
                cmd="eruptionctl__color__schemes__remove"
                ;;
            eruptionctl__color__schemes__help,add)
                cmd="eruptionctl__color__schemes__help__add"
                ;;
            eruptionctl__color__schemes__help,help)
                cmd="eruptionctl__color__schemes__help__help"
                ;;
            eruptionctl__color__schemes__help,import)
                cmd="eruptionctl__color__schemes__help__import"
                ;;
            eruptionctl__color__schemes__help,list)
                cmd="eruptionctl__color__schemes__help__list"
                ;;
            eruptionctl__color__schemes__help,remove)
                cmd="eruptionctl__color__schemes__help__remove"
                ;;
            eruptionctl__color__schemes__help__import,pywal)
                cmd="eruptionctl__color__schemes__help__import__pywal"
                ;;
            eruptionctl__color__schemes__import,help)
                cmd="eruptionctl__color__schemes__import__help"
                ;;
            eruptionctl__color__schemes__import,pywal)
                cmd="eruptionctl__color__schemes__import__pywal"
                ;;
            eruptionctl__color__schemes__import__help,help)
                cmd="eruptionctl__color__schemes__import__help__help"
                ;;
            eruptionctl__color__schemes__import__help,pywal)
                cmd="eruptionctl__color__schemes__import__help__pywal"
                ;;
            eruptionctl__config,brightness)
                cmd="eruptionctl__config__brightness"
                ;;
            eruptionctl__config,help)
                cmd="eruptionctl__config__help"
                ;;
            eruptionctl__config,soundfx)
                cmd="eruptionctl__config__soundfx"
                ;;
            eruptionctl__config__help,brightness)
                cmd="eruptionctl__config__help__brightness"
                ;;
            eruptionctl__config__help,help)
                cmd="eruptionctl__config__help__help"
                ;;
            eruptionctl__config__help,soundfx)
                cmd="eruptionctl__config__help__soundfx"
                ;;
            eruptionctl__devices,angle-snapping)
                cmd="eruptionctl__devices__angle__snapping"
                ;;
            eruptionctl__devices,brightness)
                cmd="eruptionctl__devices__brightness"
                ;;
            eruptionctl__devices,debounce)
                cmd="eruptionctl__devices__debounce"
                ;;
            eruptionctl__devices,distance)
                cmd="eruptionctl__devices__distance"
                ;;
            eruptionctl__devices,dpi)
                cmd="eruptionctl__devices__dpi"
                ;;
            eruptionctl__devices,help)
                cmd="eruptionctl__devices__help"
                ;;
            eruptionctl__devices,info)
                cmd="eruptionctl__devices__info"
                ;;
            eruptionctl__devices,list)
                cmd="eruptionctl__devices__list"
                ;;
            eruptionctl__devices,profile)
                cmd="eruptionctl__devices__profile"
                ;;
            eruptionctl__devices,rate)
                cmd="eruptionctl__devices__rate"
                ;;
            eruptionctl__devices,status)
                cmd="eruptionctl__devices__status"
                ;;
            eruptionctl__devices__help,angle-snapping)
                cmd="eruptionctl__devices__help__angle__snapping"
                ;;
            eruptionctl__devices__help,brightness)
                cmd="eruptionctl__devices__help__brightness"
                ;;
            eruptionctl__devices__help,debounce)
                cmd="eruptionctl__devices__help__debounce"
                ;;
            eruptionctl__devices__help,distance)
                cmd="eruptionctl__devices__help__distance"
                ;;
            eruptionctl__devices__help,dpi)
                cmd="eruptionctl__devices__help__dpi"
                ;;
            eruptionctl__devices__help,help)
                cmd="eruptionctl__devices__help__help"
                ;;
            eruptionctl__devices__help,info)
                cmd="eruptionctl__devices__help__info"
                ;;
            eruptionctl__devices__help,list)
                cmd="eruptionctl__devices__help__list"
                ;;
            eruptionctl__devices__help,profile)
                cmd="eruptionctl__devices__help__profile"
                ;;
            eruptionctl__devices__help,rate)
                cmd="eruptionctl__devices__help__rate"
                ;;
            eruptionctl__devices__help,status)
                cmd="eruptionctl__devices__help__status"
                ;;
            eruptionctl__effects,config)
                cmd="eruptionctl__effects__config"
                ;;
            eruptionctl__effects,disable)
                cmd="eruptionctl__effects__disable"
                ;;
            eruptionctl__effects,enable)
                cmd="eruptionctl__effects__enable"
                ;;
            eruptionctl__effects,help)
                cmd="eruptionctl__effects__help"
                ;;
            eruptionctl__effects,status)
                cmd="eruptionctl__effects__status"
                ;;
            eruptionctl__effects__config,ambient)
                cmd="eruptionctl__effects__config__ambient"
                ;;
            eruptionctl__effects__config,animation)
                cmd="eruptionctl__effects__config__animation"
                ;;
            eruptionctl__effects__config,help)
                cmd="eruptionctl__effects__config__help"
                ;;
            eruptionctl__effects__config,image)
                cmd="eruptionctl__effects__config__image"
                ;;
            eruptionctl__effects__config__help,ambient)
                cmd="eruptionctl__effects__config__help__ambient"
                ;;
            eruptionctl__effects__config__help,animation)
                cmd="eruptionctl__effects__config__help__animation"
                ;;
            eruptionctl__effects__config__help,help)
                cmd="eruptionctl__effects__config__help__help"
                ;;
            eruptionctl__effects__config__help,image)
                cmd="eruptionctl__effects__config__help__image"
                ;;
            eruptionctl__effects__disable,ambient)
                cmd="eruptionctl__effects__disable__ambient"
                ;;
            eruptionctl__effects__disable,animation)
                cmd="eruptionctl__effects__disable__animation"
                ;;
            eruptionctl__effects__disable,help)
                cmd="eruptionctl__effects__disable__help"
                ;;
            eruptionctl__effects__disable,image)
                cmd="eruptionctl__effects__disable__image"
                ;;
            eruptionctl__effects__disable__help,ambient)
                cmd="eruptionctl__effects__disable__help__ambient"
                ;;
            eruptionctl__effects__disable__help,animation)
                cmd="eruptionctl__effects__disable__help__animation"
                ;;
            eruptionctl__effects__disable__help,help)
                cmd="eruptionctl__effects__disable__help__help"
                ;;
            eruptionctl__effects__disable__help,image)
                cmd="eruptionctl__effects__disable__help__image"
                ;;
            eruptionctl__effects__enable,ambient)
                cmd="eruptionctl__effects__enable__ambient"
                ;;
            eruptionctl__effects__enable,animation)
                cmd="eruptionctl__effects__enable__animation"
                ;;
            eruptionctl__effects__enable,help)
                cmd="eruptionctl__effects__enable__help"
                ;;
            eruptionctl__effects__enable,image)
                cmd="eruptionctl__effects__enable__image"
                ;;
            eruptionctl__effects__enable__help,ambient)
                cmd="eruptionctl__effects__enable__help__ambient"
                ;;
            eruptionctl__effects__enable__help,animation)
                cmd="eruptionctl__effects__enable__help__animation"
                ;;
            eruptionctl__effects__enable__help,help)
                cmd="eruptionctl__effects__enable__help__help"
                ;;
            eruptionctl__effects__enable__help,image)
                cmd="eruptionctl__effects__enable__help__image"
                ;;
            eruptionctl__effects__help,config)
                cmd="eruptionctl__effects__help__config"
                ;;
            eruptionctl__effects__help,disable)
                cmd="eruptionctl__effects__help__disable"
                ;;
            eruptionctl__effects__help,enable)
                cmd="eruptionctl__effects__help__enable"
                ;;
            eruptionctl__effects__help,help)
                cmd="eruptionctl__effects__help__help"
                ;;
            eruptionctl__effects__help,status)
                cmd="eruptionctl__effects__help__status"
                ;;
            eruptionctl__effects__help__config,ambient)
                cmd="eruptionctl__effects__help__config__ambient"
                ;;
            eruptionctl__effects__help__config,animation)
                cmd="eruptionctl__effects__help__config__animation"
                ;;
            eruptionctl__effects__help__config,image)
                cmd="eruptionctl__effects__help__config__image"
                ;;
            eruptionctl__effects__help__disable,ambient)
                cmd="eruptionctl__effects__help__disable__ambient"
                ;;
            eruptionctl__effects__help__disable,animation)
                cmd="eruptionctl__effects__help__disable__animation"
                ;;
            eruptionctl__effects__help__disable,image)
                cmd="eruptionctl__effects__help__disable__image"
                ;;
            eruptionctl__effects__help__enable,ambient)
                cmd="eruptionctl__effects__help__enable__ambient"
                ;;
            eruptionctl__effects__help__enable,animation)
                cmd="eruptionctl__effects__help__enable__animation"
                ;;
            eruptionctl__effects__help__enable,image)
                cmd="eruptionctl__effects__help__enable__image"
                ;;
            eruptionctl__help,color-schemes)
                cmd="eruptionctl__help__color__schemes"
                ;;
            eruptionctl__help,completions)
                cmd="eruptionctl__help__completions"
                ;;
            eruptionctl__help,config)
                cmd="eruptionctl__help__config"
                ;;
            eruptionctl__help,devices)
                cmd="eruptionctl__help__devices"
                ;;
            eruptionctl__help,effects)
                cmd="eruptionctl__help__effects"
                ;;
            eruptionctl__help,help)
                cmd="eruptionctl__help__help"
                ;;
            eruptionctl__help,names)
                cmd="eruptionctl__help__names"
                ;;
            eruptionctl__help,param)
                cmd="eruptionctl__help__param"
                ;;
            eruptionctl__help,profiles)
                cmd="eruptionctl__help__profiles"
                ;;
            eruptionctl__help,rules)
                cmd="eruptionctl__help__rules"
                ;;
            eruptionctl__help,scripts)
                cmd="eruptionctl__help__scripts"
                ;;
            eruptionctl__help,status)
                cmd="eruptionctl__help__status"
                ;;
            eruptionctl__help,switch)
                cmd="eruptionctl__help__switch"
                ;;
            eruptionctl__help__color__schemes,add)
                cmd="eruptionctl__help__color__schemes__add"
                ;;
            eruptionctl__help__color__schemes,import)
                cmd="eruptionctl__help__color__schemes__import"
                ;;
            eruptionctl__help__color__schemes,list)
                cmd="eruptionctl__help__color__schemes__list"
                ;;
            eruptionctl__help__color__schemes,remove)
                cmd="eruptionctl__help__color__schemes__remove"
                ;;
            eruptionctl__help__color__schemes__import,pywal)
                cmd="eruptionctl__help__color__schemes__import__pywal"
                ;;
            eruptionctl__help__config,brightness)
                cmd="eruptionctl__help__config__brightness"
                ;;
            eruptionctl__help__config,soundfx)
                cmd="eruptionctl__help__config__soundfx"
                ;;
            eruptionctl__help__devices,angle-snapping)
                cmd="eruptionctl__help__devices__angle__snapping"
                ;;
            eruptionctl__help__devices,brightness)
                cmd="eruptionctl__help__devices__brightness"
                ;;
            eruptionctl__help__devices,debounce)
                cmd="eruptionctl__help__devices__debounce"
                ;;
            eruptionctl__help__devices,distance)
                cmd="eruptionctl__help__devices__distance"
                ;;
            eruptionctl__help__devices,dpi)
                cmd="eruptionctl__help__devices__dpi"
                ;;
            eruptionctl__help__devices,info)
                cmd="eruptionctl__help__devices__info"
                ;;
            eruptionctl__help__devices,list)
                cmd="eruptionctl__help__devices__list"
                ;;
            eruptionctl__help__devices,profile)
                cmd="eruptionctl__help__devices__profile"
                ;;
            eruptionctl__help__devices,rate)
                cmd="eruptionctl__help__devices__rate"
                ;;
            eruptionctl__help__devices,status)
                cmd="eruptionctl__help__devices__status"
                ;;
            eruptionctl__help__effects,config)
                cmd="eruptionctl__help__effects__config"
                ;;
            eruptionctl__help__effects,disable)
                cmd="eruptionctl__help__effects__disable"
                ;;
            eruptionctl__help__effects,enable)
                cmd="eruptionctl__help__effects__enable"
                ;;
            eruptionctl__help__effects,status)
                cmd="eruptionctl__help__effects__status"
                ;;
            eruptionctl__help__effects__config,ambient)
                cmd="eruptionctl__help__effects__config__ambient"
                ;;
            eruptionctl__help__effects__config,animation)
                cmd="eruptionctl__help__effects__config__animation"
                ;;
            eruptionctl__help__effects__config,image)
                cmd="eruptionctl__help__effects__config__image"
                ;;
            eruptionctl__help__effects__disable,ambient)
                cmd="eruptionctl__help__effects__disable__ambient"
                ;;
            eruptionctl__help__effects__disable,animation)
                cmd="eruptionctl__help__effects__disable__animation"
                ;;
            eruptionctl__help__effects__disable,image)
                cmd="eruptionctl__help__effects__disable__image"
                ;;
            eruptionctl__help__effects__enable,ambient)
                cmd="eruptionctl__help__effects__enable__ambient"
                ;;
            eruptionctl__help__effects__enable,animation)
                cmd="eruptionctl__help__effects__enable__animation"
                ;;
            eruptionctl__help__effects__enable,image)
                cmd="eruptionctl__help__effects__enable__image"
                ;;
            eruptionctl__help__names,list)
                cmd="eruptionctl__help__names__list"
                ;;
            eruptionctl__help__names,set)
                cmd="eruptionctl__help__names__set"
                ;;
            eruptionctl__help__names,set-all)
                cmd="eruptionctl__help__names__set__all"
                ;;
            eruptionctl__help__profiles,edit)
                cmd="eruptionctl__help__profiles__edit"
                ;;
            eruptionctl__help__profiles,info)
                cmd="eruptionctl__help__profiles__info"
                ;;
            eruptionctl__help__profiles,list)
                cmd="eruptionctl__help__profiles__list"
                ;;
            eruptionctl__help__rules,add)
                cmd="eruptionctl__help__rules__add"
                ;;
            eruptionctl__help__rules,disable)
                cmd="eruptionctl__help__rules__disable"
                ;;
            eruptionctl__help__rules,enable)
                cmd="eruptionctl__help__rules__enable"
                ;;
            eruptionctl__help__rules,list)
                cmd="eruptionctl__help__rules__list"
                ;;
            eruptionctl__help__rules,remove)
                cmd="eruptionctl__help__rules__remove"
                ;;
            eruptionctl__help__scripts,edit)
                cmd="eruptionctl__help__scripts__edit"
                ;;
            eruptionctl__help__scripts,info)
                cmd="eruptionctl__help__scripts__info"
                ;;
            eruptionctl__help__scripts,list)
                cmd="eruptionctl__help__scripts__list"
                ;;
            eruptionctl__help__status,profile)
                cmd="eruptionctl__help__status__profile"
                ;;
            eruptionctl__help__status,slot)
                cmd="eruptionctl__help__status__slot"
                ;;
            eruptionctl__help__switch,profile)
                cmd="eruptionctl__help__switch__profile"
                ;;
            eruptionctl__help__switch,slot)
                cmd="eruptionctl__help__switch__slot"
                ;;
            eruptionctl__names,help)
                cmd="eruptionctl__names__help"
                ;;
            eruptionctl__names,list)
                cmd="eruptionctl__names__list"
                ;;
            eruptionctl__names,set)
                cmd="eruptionctl__names__set"
                ;;
            eruptionctl__names,set-all)
                cmd="eruptionctl__names__set__all"
                ;;
            eruptionctl__names__help,help)
                cmd="eruptionctl__names__help__help"
                ;;
            eruptionctl__names__help,list)
                cmd="eruptionctl__names__help__list"
                ;;
            eruptionctl__names__help,set)
                cmd="eruptionctl__names__help__set"
                ;;
            eruptionctl__names__help,set-all)
                cmd="eruptionctl__names__help__set__all"
                ;;
            eruptionctl__profiles,edit)
                cmd="eruptionctl__profiles__edit"
                ;;
            eruptionctl__profiles,help)
                cmd="eruptionctl__profiles__help"
                ;;
            eruptionctl__profiles,info)
                cmd="eruptionctl__profiles__info"
                ;;
            eruptionctl__profiles,list)
                cmd="eruptionctl__profiles__list"
                ;;
            eruptionctl__profiles__help,edit)
                cmd="eruptionctl__profiles__help__edit"
                ;;
            eruptionctl__profiles__help,help)
                cmd="eruptionctl__profiles__help__help"
                ;;
            eruptionctl__profiles__help,info)
                cmd="eruptionctl__profiles__help__info"
                ;;
            eruptionctl__profiles__help,list)
                cmd="eruptionctl__profiles__help__list"
                ;;
            eruptionctl__rules,add)
                cmd="eruptionctl__rules__add"
                ;;
            eruptionctl__rules,disable)
                cmd="eruptionctl__rules__disable"
                ;;
            eruptionctl__rules,enable)
                cmd="eruptionctl__rules__enable"
                ;;
            eruptionctl__rules,help)
                cmd="eruptionctl__rules__help"
                ;;
            eruptionctl__rules,list)
                cmd="eruptionctl__rules__list"
                ;;
            eruptionctl__rules,remove)
                cmd="eruptionctl__rules__remove"
                ;;
            eruptionctl__rules__help,add)
                cmd="eruptionctl__rules__help__add"
                ;;
            eruptionctl__rules__help,disable)
                cmd="eruptionctl__rules__help__disable"
                ;;
            eruptionctl__rules__help,enable)
                cmd="eruptionctl__rules__help__enable"
                ;;
            eruptionctl__rules__help,help)
                cmd="eruptionctl__rules__help__help"
                ;;
            eruptionctl__rules__help,list)
                cmd="eruptionctl__rules__help__list"
                ;;
            eruptionctl__rules__help,remove)
                cmd="eruptionctl__rules__help__remove"
                ;;
            eruptionctl__scripts,edit)
                cmd="eruptionctl__scripts__edit"
                ;;
            eruptionctl__scripts,help)
                cmd="eruptionctl__scripts__help"
                ;;
            eruptionctl__scripts,info)
                cmd="eruptionctl__scripts__info"
                ;;
            eruptionctl__scripts,list)
                cmd="eruptionctl__scripts__list"
                ;;
            eruptionctl__scripts__help,edit)
                cmd="eruptionctl__scripts__help__edit"
                ;;
            eruptionctl__scripts__help,help)
                cmd="eruptionctl__scripts__help__help"
                ;;
            eruptionctl__scripts__help,info)
                cmd="eruptionctl__scripts__help__info"
                ;;
            eruptionctl__scripts__help,list)
                cmd="eruptionctl__scripts__help__list"
                ;;
            eruptionctl__status,help)
                cmd="eruptionctl__status__help"
                ;;
            eruptionctl__status,profile)
                cmd="eruptionctl__status__profile"
                ;;
            eruptionctl__status,slot)
                cmd="eruptionctl__status__slot"
                ;;
            eruptionctl__status__help,help)
                cmd="eruptionctl__status__help__help"
                ;;
            eruptionctl__status__help,profile)
                cmd="eruptionctl__status__help__profile"
                ;;
            eruptionctl__status__help,slot)
                cmd="eruptionctl__status__help__slot"
                ;;
            eruptionctl__switch,help)
                cmd="eruptionctl__switch__help"
                ;;
            eruptionctl__switch,profile)
                cmd="eruptionctl__switch__profile"
                ;;
            eruptionctl__switch,slot)
                cmd="eruptionctl__switch__slot"
                ;;
            eruptionctl__switch__help,help)
                cmd="eruptionctl__switch__help__help"
                ;;
            eruptionctl__switch__help,profile)
                cmd="eruptionctl__switch__help__profile"
                ;;
            eruptionctl__switch__help,slot)
                cmd="eruptionctl__switch__help__slot"
                ;;
            *)
                ;;
        esac
    done

    case "${cmd}" in
        eruptionctl)
<<<<<<< HEAD
            opts="-v -r -c -h -V --verbose --repeat --config --help --version config color-schemes devices status switch profiles names scripts effects param completions help"
=======
            opts="-v -r -c -h -V --verbose --repeat --config --help --version status switch config devices profiles scripts color-schemes param names rules completions help"
>>>>>>> 4c087194
            if [[ ${cur} == -* || ${COMP_CWORD} -eq 1 ]] ; then
                COMPREPLY=( $(compgen -W "${opts}" -- "${cur}") )
                return 0
            fi
            case "${prev}" in
                --config)
                    COMPREPLY=($(compgen -f "${cur}"))
                    return 0
                    ;;
                -c)
                    COMPREPLY=($(compgen -f "${cur}"))
                    return 0
                    ;;
                *)
                    COMPREPLY=()
                    ;;
            esac
            COMPREPLY=( $(compgen -W "${opts}" -- "${cur}") )
            return 0
            ;;
        eruptionctl__color__schemes)
            opts="-h --help list add remove import help"
            if [[ ${cur} == -* || ${COMP_CWORD} -eq 2 ]] ; then
                COMPREPLY=( $(compgen -W "${opts}" -- "${cur}") )
                return 0
            fi
            case "${prev}" in
                *)
                    COMPREPLY=()
                    ;;
            esac
            COMPREPLY=( $(compgen -W "${opts}" -- "${cur}") )
            return 0
            ;;
        eruptionctl__color__schemes__add)
            opts="-h --help <NAME> [COLORS]..."
            if [[ ${cur} == -* || ${COMP_CWORD} -eq 3 ]] ; then
                COMPREPLY=( $(compgen -W "${opts}" -- "${cur}") )
                return 0
            fi
            case "${prev}" in
                *)
                    COMPREPLY=()
                    ;;
            esac
            COMPREPLY=( $(compgen -W "${opts}" -- "${cur}") )
            return 0
            ;;
        eruptionctl__color__schemes__help)
            opts="list add remove import help"
            if [[ ${cur} == -* || ${COMP_CWORD} -eq 3 ]] ; then
                COMPREPLY=( $(compgen -W "${opts}" -- "${cur}") )
                return 0
            fi
            case "${prev}" in
                *)
                    COMPREPLY=()
                    ;;
            esac
            COMPREPLY=( $(compgen -W "${opts}" -- "${cur}") )
            return 0
            ;;
        eruptionctl__color__schemes__help__add)
            opts=""
            if [[ ${cur} == -* || ${COMP_CWORD} -eq 4 ]] ; then
                COMPREPLY=( $(compgen -W "${opts}" -- "${cur}") )
                return 0
            fi
            case "${prev}" in
                *)
                    COMPREPLY=()
                    ;;
            esac
            COMPREPLY=( $(compgen -W "${opts}" -- "${cur}") )
            return 0
            ;;
        eruptionctl__color__schemes__help__help)
            opts=""
            if [[ ${cur} == -* || ${COMP_CWORD} -eq 4 ]] ; then
                COMPREPLY=( $(compgen -W "${opts}" -- "${cur}") )
                return 0
            fi
            case "${prev}" in
                *)
                    COMPREPLY=()
                    ;;
            esac
            COMPREPLY=( $(compgen -W "${opts}" -- "${cur}") )
            return 0
            ;;
        eruptionctl__color__schemes__help__import)
            opts="pywal"
            if [[ ${cur} == -* || ${COMP_CWORD} -eq 4 ]] ; then
                COMPREPLY=( $(compgen -W "${opts}" -- "${cur}") )
                return 0
            fi
            case "${prev}" in
                *)
                    COMPREPLY=()
                    ;;
            esac
            COMPREPLY=( $(compgen -W "${opts}" -- "${cur}") )
            return 0
            ;;
        eruptionctl__color__schemes__help__import__pywal)
            opts=""
            if [[ ${cur} == -* || ${COMP_CWORD} -eq 5 ]] ; then
                COMPREPLY=( $(compgen -W "${opts}" -- "${cur}") )
                return 0
            fi
            case "${prev}" in
                *)
                    COMPREPLY=()
                    ;;
            esac
            COMPREPLY=( $(compgen -W "${opts}" -- "${cur}") )
            return 0
            ;;
        eruptionctl__color__schemes__help__list)
            opts=""
            if [[ ${cur} == -* || ${COMP_CWORD} -eq 4 ]] ; then
                COMPREPLY=( $(compgen -W "${opts}" -- "${cur}") )
                return 0
            fi
            case "${prev}" in
                *)
                    COMPREPLY=()
                    ;;
            esac
            COMPREPLY=( $(compgen -W "${opts}" -- "${cur}") )
            return 0
            ;;
        eruptionctl__color__schemes__help__remove)
            opts=""
            if [[ ${cur} == -* || ${COMP_CWORD} -eq 4 ]] ; then
                COMPREPLY=( $(compgen -W "${opts}" -- "${cur}") )
                return 0
            fi
            case "${prev}" in
                *)
                    COMPREPLY=()
                    ;;
            esac
            COMPREPLY=( $(compgen -W "${opts}" -- "${cur}") )
            return 0
            ;;
        eruptionctl__color__schemes__import)
            opts="-h --help pywal help"
            if [[ ${cur} == -* || ${COMP_CWORD} -eq 3 ]] ; then
                COMPREPLY=( $(compgen -W "${opts}" -- "${cur}") )
                return 0
            fi
            case "${prev}" in
                *)
                    COMPREPLY=()
                    ;;
            esac
            COMPREPLY=( $(compgen -W "${opts}" -- "${cur}") )
            return 0
            ;;
        eruptionctl__color__schemes__import__help)
            opts="pywal help"
            if [[ ${cur} == -* || ${COMP_CWORD} -eq 4 ]] ; then
                COMPREPLY=( $(compgen -W "${opts}" -- "${cur}") )
                return 0
            fi
            case "${prev}" in
                *)
                    COMPREPLY=()
                    ;;
            esac
            COMPREPLY=( $(compgen -W "${opts}" -- "${cur}") )
            return 0
            ;;
        eruptionctl__color__schemes__import__help__help)
            opts=""
            if [[ ${cur} == -* || ${COMP_CWORD} -eq 5 ]] ; then
                COMPREPLY=( $(compgen -W "${opts}" -- "${cur}") )
                return 0
            fi
            case "${prev}" in
                *)
                    COMPREPLY=()
                    ;;
            esac
            COMPREPLY=( $(compgen -W "${opts}" -- "${cur}") )
            return 0
            ;;
        eruptionctl__color__schemes__import__help__pywal)
            opts=""
            if [[ ${cur} == -* || ${COMP_CWORD} -eq 5 ]] ; then
                COMPREPLY=( $(compgen -W "${opts}" -- "${cur}") )
                return 0
            fi
            case "${prev}" in
                *)
                    COMPREPLY=()
                    ;;
            esac
            COMPREPLY=( $(compgen -W "${opts}" -- "${cur}") )
            return 0
            ;;
        eruptionctl__color__schemes__import__pywal)
            opts="-o -h --optimize --help [FILE_NAME]"
            if [[ ${cur} == -* || ${COMP_CWORD} -eq 4 ]] ; then
                COMPREPLY=( $(compgen -W "${opts}" -- "${cur}") )
                return 0
            fi
            case "${prev}" in
                *)
                    COMPREPLY=()
                    ;;
            esac
            COMPREPLY=( $(compgen -W "${opts}" -- "${cur}") )
            return 0
            ;;
        eruptionctl__color__schemes__list)
            opts="-h --help"
            if [[ ${cur} == -* || ${COMP_CWORD} -eq 3 ]] ; then
                COMPREPLY=( $(compgen -W "${opts}" -- "${cur}") )
                return 0
            fi
            case "${prev}" in
                *)
                    COMPREPLY=()
                    ;;
            esac
            COMPREPLY=( $(compgen -W "${opts}" -- "${cur}") )
            return 0
            ;;
        eruptionctl__color__schemes__remove)
            opts="-h --help <NAME>"
            if [[ ${cur} == -* || ${COMP_CWORD} -eq 3 ]] ; then
                COMPREPLY=( $(compgen -W "${opts}" -- "${cur}") )
                return 0
            fi
            case "${prev}" in
                *)
                    COMPREPLY=()
                    ;;
            esac
            COMPREPLY=( $(compgen -W "${opts}" -- "${cur}") )
            return 0
            ;;
        eruptionctl__completions)
            opts="-h --help bash elvish fish powershell zsh"
            if [[ ${cur} == -* || ${COMP_CWORD} -eq 2 ]] ; then
                COMPREPLY=( $(compgen -W "${opts}" -- "${cur}") )
                return 0
            fi
            case "${prev}" in
                *)
                    COMPREPLY=()
                    ;;
            esac
            COMPREPLY=( $(compgen -W "${opts}" -- "${cur}") )
            return 0
            ;;
        eruptionctl__config)
            opts="-h --help brightness soundfx help"
            if [[ ${cur} == -* || ${COMP_CWORD} -eq 2 ]] ; then
                COMPREPLY=( $(compgen -W "${opts}" -- "${cur}") )
                return 0
            fi
            case "${prev}" in
                *)
                    COMPREPLY=()
                    ;;
            esac
            COMPREPLY=( $(compgen -W "${opts}" -- "${cur}") )
            return 0
            ;;
        eruptionctl__config__brightness)
            opts="-h --help [BRIGHTNESS]"
            if [[ ${cur} == -* || ${COMP_CWORD} -eq 3 ]] ; then
                COMPREPLY=( $(compgen -W "${opts}" -- "${cur}") )
                return 0
            fi
            case "${prev}" in
                *)
                    COMPREPLY=()
                    ;;
            esac
            COMPREPLY=( $(compgen -W "${opts}" -- "${cur}") )
            return 0
            ;;
        eruptionctl__config__help)
            opts="brightness soundfx help"
            if [[ ${cur} == -* || ${COMP_CWORD} -eq 3 ]] ; then
                COMPREPLY=( $(compgen -W "${opts}" -- "${cur}") )
                return 0
            fi
            case "${prev}" in
                *)
                    COMPREPLY=()
                    ;;
            esac
            COMPREPLY=( $(compgen -W "${opts}" -- "${cur}") )
            return 0
            ;;
        eruptionctl__config__help__brightness)
            opts=""
            if [[ ${cur} == -* || ${COMP_CWORD} -eq 4 ]] ; then
                COMPREPLY=( $(compgen -W "${opts}" -- "${cur}") )
                return 0
            fi
            case "${prev}" in
                *)
                    COMPREPLY=()
                    ;;
            esac
            COMPREPLY=( $(compgen -W "${opts}" -- "${cur}") )
            return 0
            ;;
        eruptionctl__config__help__help)
            opts=""
            if [[ ${cur} == -* || ${COMP_CWORD} -eq 4 ]] ; then
                COMPREPLY=( $(compgen -W "${opts}" -- "${cur}") )
                return 0
            fi
            case "${prev}" in
                *)
                    COMPREPLY=()
                    ;;
            esac
            COMPREPLY=( $(compgen -W "${opts}" -- "${cur}") )
            return 0
            ;;
        eruptionctl__config__help__soundfx)
            opts=""
            if [[ ${cur} == -* || ${COMP_CWORD} -eq 4 ]] ; then
                COMPREPLY=( $(compgen -W "${opts}" -- "${cur}") )
                return 0
            fi
            case "${prev}" in
                *)
                    COMPREPLY=()
                    ;;
            esac
            COMPREPLY=( $(compgen -W "${opts}" -- "${cur}") )
            return 0
            ;;
        eruptionctl__config__soundfx)
            opts="-h --help true false"
            if [[ ${cur} == -* || ${COMP_CWORD} -eq 3 ]] ; then
                COMPREPLY=( $(compgen -W "${opts}" -- "${cur}") )
                return 0
            fi
            case "${prev}" in
                *)
                    COMPREPLY=()
                    ;;
            esac
            COMPREPLY=( $(compgen -W "${opts}" -- "${cur}") )
            return 0
            ;;
        eruptionctl__devices)
            opts="-h --help list info status brightness profile dpi rate debounce distance angle-snapping help"
            if [[ ${cur} == -* || ${COMP_CWORD} -eq 2 ]] ; then
                COMPREPLY=( $(compgen -W "${opts}" -- "${cur}") )
                return 0
            fi
            case "${prev}" in
                *)
                    COMPREPLY=()
                    ;;
            esac
            COMPREPLY=( $(compgen -W "${opts}" -- "${cur}") )
            return 0
            ;;
        eruptionctl__devices__angle__snapping)
            opts="-h --help <DEVICE> true false"
            if [[ ${cur} == -* || ${COMP_CWORD} -eq 3 ]] ; then
                COMPREPLY=( $(compgen -W "${opts}" -- "${cur}") )
                return 0
            fi
            case "${prev}" in
                *)
                    COMPREPLY=()
                    ;;
            esac
            COMPREPLY=( $(compgen -W "${opts}" -- "${cur}") )
            return 0
            ;;
        eruptionctl__devices__brightness)
            opts="-h --help <DEVICE> [BRIGHTNESS]"
            if [[ ${cur} == -* || ${COMP_CWORD} -eq 3 ]] ; then
                COMPREPLY=( $(compgen -W "${opts}" -- "${cur}") )
                return 0
            fi
            case "${prev}" in
                *)
                    COMPREPLY=()
                    ;;
            esac
            COMPREPLY=( $(compgen -W "${opts}" -- "${cur}") )
            return 0
            ;;
        eruptionctl__devices__debounce)
            opts="-h --help <DEVICE> true false"
            if [[ ${cur} == -* || ${COMP_CWORD} -eq 3 ]] ; then
                COMPREPLY=( $(compgen -W "${opts}" -- "${cur}") )
                return 0
            fi
            case "${prev}" in
                *)
                    COMPREPLY=()
                    ;;
            esac
            COMPREPLY=( $(compgen -W "${opts}" -- "${cur}") )
            return 0
            ;;
        eruptionctl__devices__distance)
            opts="-h --help <DEVICE> [PARAM]"
            if [[ ${cur} == -* || ${COMP_CWORD} -eq 3 ]] ; then
                COMPREPLY=( $(compgen -W "${opts}" -- "${cur}") )
                return 0
            fi
            case "${prev}" in
                *)
                    COMPREPLY=()
                    ;;
            esac
            COMPREPLY=( $(compgen -W "${opts}" -- "${cur}") )
            return 0
            ;;
        eruptionctl__devices__dpi)
            opts="-h --help <DEVICE> [DPI]"
            if [[ ${cur} == -* || ${COMP_CWORD} -eq 3 ]] ; then
                COMPREPLY=( $(compgen -W "${opts}" -- "${cur}") )
                return 0
            fi
            case "${prev}" in
                *)
                    COMPREPLY=()
                    ;;
            esac
            COMPREPLY=( $(compgen -W "${opts}" -- "${cur}") )
            return 0
            ;;
        eruptionctl__devices__help)
            opts="list info status brightness profile dpi rate debounce distance angle-snapping help"
            if [[ ${cur} == -* || ${COMP_CWORD} -eq 3 ]] ; then
                COMPREPLY=( $(compgen -W "${opts}" -- "${cur}") )
                return 0
            fi
            case "${prev}" in
                *)
                    COMPREPLY=()
                    ;;
            esac
            COMPREPLY=( $(compgen -W "${opts}" -- "${cur}") )
            return 0
            ;;
        eruptionctl__devices__help__angle__snapping)
            opts=""
            if [[ ${cur} == -* || ${COMP_CWORD} -eq 4 ]] ; then
                COMPREPLY=( $(compgen -W "${opts}" -- "${cur}") )
                return 0
            fi
            case "${prev}" in
                *)
                    COMPREPLY=()
                    ;;
            esac
            COMPREPLY=( $(compgen -W "${opts}" -- "${cur}") )
            return 0
            ;;
        eruptionctl__devices__help__brightness)
            opts=""
            if [[ ${cur} == -* || ${COMP_CWORD} -eq 4 ]] ; then
                COMPREPLY=( $(compgen -W "${opts}" -- "${cur}") )
                return 0
            fi
            case "${prev}" in
                *)
                    COMPREPLY=()
                    ;;
            esac
            COMPREPLY=( $(compgen -W "${opts}" -- "${cur}") )
            return 0
            ;;
        eruptionctl__devices__help__debounce)
            opts=""
            if [[ ${cur} == -* || ${COMP_CWORD} -eq 4 ]] ; then
                COMPREPLY=( $(compgen -W "${opts}" -- "${cur}") )
                return 0
            fi
            case "${prev}" in
                *)
                    COMPREPLY=()
                    ;;
            esac
            COMPREPLY=( $(compgen -W "${opts}" -- "${cur}") )
            return 0
            ;;
        eruptionctl__devices__help__distance)
            opts=""
            if [[ ${cur} == -* || ${COMP_CWORD} -eq 4 ]] ; then
                COMPREPLY=( $(compgen -W "${opts}" -- "${cur}") )
                return 0
            fi
            case "${prev}" in
                *)
                    COMPREPLY=()
                    ;;
            esac
            COMPREPLY=( $(compgen -W "${opts}" -- "${cur}") )
            return 0
            ;;
        eruptionctl__devices__help__dpi)
            opts=""
            if [[ ${cur} == -* || ${COMP_CWORD} -eq 4 ]] ; then
                COMPREPLY=( $(compgen -W "${opts}" -- "${cur}") )
                return 0
            fi
            case "${prev}" in
                *)
                    COMPREPLY=()
                    ;;
            esac
            COMPREPLY=( $(compgen -W "${opts}" -- "${cur}") )
            return 0
            ;;
        eruptionctl__devices__help__help)
            opts=""
            if [[ ${cur} == -* || ${COMP_CWORD} -eq 4 ]] ; then
                COMPREPLY=( $(compgen -W "${opts}" -- "${cur}") )
                return 0
            fi
            case "${prev}" in
                *)
                    COMPREPLY=()
                    ;;
            esac
            COMPREPLY=( $(compgen -W "${opts}" -- "${cur}") )
            return 0
            ;;
        eruptionctl__devices__help__info)
            opts=""
            if [[ ${cur} == -* || ${COMP_CWORD} -eq 4 ]] ; then
                COMPREPLY=( $(compgen -W "${opts}" -- "${cur}") )
                return 0
            fi
            case "${prev}" in
                *)
                    COMPREPLY=()
                    ;;
            esac
            COMPREPLY=( $(compgen -W "${opts}" -- "${cur}") )
            return 0
            ;;
        eruptionctl__devices__help__list)
            opts=""
            if [[ ${cur} == -* || ${COMP_CWORD} -eq 4 ]] ; then
                COMPREPLY=( $(compgen -W "${opts}" -- "${cur}") )
                return 0
            fi
            case "${prev}" in
                *)
                    COMPREPLY=()
                    ;;
            esac
            COMPREPLY=( $(compgen -W "${opts}" -- "${cur}") )
            return 0
            ;;
        eruptionctl__devices__help__profile)
            opts=""
            if [[ ${cur} == -* || ${COMP_CWORD} -eq 4 ]] ; then
                COMPREPLY=( $(compgen -W "${opts}" -- "${cur}") )
                return 0
            fi
            case "${prev}" in
                *)
                    COMPREPLY=()
                    ;;
            esac
            COMPREPLY=( $(compgen -W "${opts}" -- "${cur}") )
            return 0
            ;;
        eruptionctl__devices__help__rate)
            opts=""
            if [[ ${cur} == -* || ${COMP_CWORD} -eq 4 ]] ; then
                COMPREPLY=( $(compgen -W "${opts}" -- "${cur}") )
                return 0
            fi
            case "${prev}" in
                *)
                    COMPREPLY=()
                    ;;
            esac
            COMPREPLY=( $(compgen -W "${opts}" -- "${cur}") )
            return 0
            ;;
        eruptionctl__devices__help__status)
            opts=""
            if [[ ${cur} == -* || ${COMP_CWORD} -eq 4 ]] ; then
                COMPREPLY=( $(compgen -W "${opts}" -- "${cur}") )
                return 0
            fi
            case "${prev}" in
                *)
                    COMPREPLY=()
                    ;;
            esac
            COMPREPLY=( $(compgen -W "${opts}" -- "${cur}") )
            return 0
            ;;
        eruptionctl__devices__info)
            opts="-h --help <DEVICE>"
            if [[ ${cur} == -* || ${COMP_CWORD} -eq 3 ]] ; then
                COMPREPLY=( $(compgen -W "${opts}" -- "${cur}") )
                return 0
            fi
            case "${prev}" in
                *)
                    COMPREPLY=()
                    ;;
            esac
            COMPREPLY=( $(compgen -W "${opts}" -- "${cur}") )
            return 0
            ;;
        eruptionctl__devices__list)
            opts="-h --help"
            if [[ ${cur} == -* || ${COMP_CWORD} -eq 3 ]] ; then
                COMPREPLY=( $(compgen -W "${opts}" -- "${cur}") )
                return 0
            fi
            case "${prev}" in
                *)
                    COMPREPLY=()
                    ;;
            esac
            COMPREPLY=( $(compgen -W "${opts}" -- "${cur}") )
            return 0
            ;;
        eruptionctl__devices__profile)
            opts="-h --help <DEVICE> [PROFILE]"
            if [[ ${cur} == -* || ${COMP_CWORD} -eq 3 ]] ; then
                COMPREPLY=( $(compgen -W "${opts}" -- "${cur}") )
                return 0
            fi
            case "${prev}" in
                *)
                    COMPREPLY=()
                    ;;
            esac
            COMPREPLY=( $(compgen -W "${opts}" -- "${cur}") )
            return 0
            ;;
        eruptionctl__devices__rate)
            opts="-h --help <DEVICE> [RATE]"
            if [[ ${cur} == -* || ${COMP_CWORD} -eq 3 ]] ; then
                COMPREPLY=( $(compgen -W "${opts}" -- "${cur}") )
                return 0
            fi
            case "${prev}" in
                *)
                    COMPREPLY=()
                    ;;
            esac
            COMPREPLY=( $(compgen -W "${opts}" -- "${cur}") )
            return 0
            ;;
        eruptionctl__devices__status)
            opts="-h --help <DEVICE>"
            if [[ ${cur} == -* || ${COMP_CWORD} -eq 3 ]] ; then
                COMPREPLY=( $(compgen -W "${opts}" -- "${cur}") )
                return 0
            fi
            case "${prev}" in
                *)
                    COMPREPLY=()
                    ;;
            esac
            COMPREPLY=( $(compgen -W "${opts}" -- "${cur}") )
            return 0
            ;;
<<<<<<< HEAD
        eruptionctl__effects)
            opts="-h --help enable disable status config help"
=======
        eruptionctl__help)
            opts="status switch config devices profiles scripts color-schemes param names rules completions help"
>>>>>>> 4c087194
            if [[ ${cur} == -* || ${COMP_CWORD} -eq 2 ]] ; then
                COMPREPLY=( $(compgen -W "${opts}" -- "${cur}") )
                return 0
            fi
            case "${prev}" in
                *)
                    COMPREPLY=()
                    ;;
            esac
            COMPREPLY=( $(compgen -W "${opts}" -- "${cur}") )
            return 0
            ;;
        eruptionctl__effects__config)
            opts="-h --help image animation ambient help"
            if [[ ${cur} == -* || ${COMP_CWORD} -eq 3 ]] ; then
                COMPREPLY=( $(compgen -W "${opts}" -- "${cur}") )
                return 0
            fi
            case "${prev}" in
                *)
                    COMPREPLY=()
                    ;;
            esac
            COMPREPLY=( $(compgen -W "${opts}" -- "${cur}") )
            return 0
            ;;
        eruptionctl__effects__config__ambient)
            opts="-h --help [FRAME_DELAY]"
            if [[ ${cur} == -* || ${COMP_CWORD} -eq 4 ]] ; then
                COMPREPLY=( $(compgen -W "${opts}" -- "${cur}") )
                return 0
            fi
            case "${prev}" in
                *)
                    COMPREPLY=()
                    ;;
            esac
            COMPREPLY=( $(compgen -W "${opts}" -- "${cur}") )
            return 0
            ;;
        eruptionctl__effects__config__animation)
            opts="-h --help <DIRECTORY_NAME> [FRAME_DELAY]"
            if [[ ${cur} == -* || ${COMP_CWORD} -eq 4 ]] ; then
                COMPREPLY=( $(compgen -W "${opts}" -- "${cur}") )
                return 0
            fi
            case "${prev}" in
                *)
                    COMPREPLY=()
                    ;;
            esac
            COMPREPLY=( $(compgen -W "${opts}" -- "${cur}") )
            return 0
            ;;
        eruptionctl__effects__config__help)
            opts="image animation ambient help"
            if [[ ${cur} == -* || ${COMP_CWORD} -eq 4 ]] ; then
                COMPREPLY=( $(compgen -W "${opts}" -- "${cur}") )
                return 0
            fi
            case "${prev}" in
                *)
                    COMPREPLY=()
                    ;;
            esac
            COMPREPLY=( $(compgen -W "${opts}" -- "${cur}") )
            return 0
            ;;
        eruptionctl__effects__config__help__ambient)
            opts=""
            if [[ ${cur} == -* || ${COMP_CWORD} -eq 5 ]] ; then
                COMPREPLY=( $(compgen -W "${opts}" -- "${cur}") )
                return 0
            fi
            case "${prev}" in
                *)
                    COMPREPLY=()
                    ;;
            esac
            COMPREPLY=( $(compgen -W "${opts}" -- "${cur}") )
            return 0
            ;;
        eruptionctl__effects__config__help__animation)
            opts=""
            if [[ ${cur} == -* || ${COMP_CWORD} -eq 5 ]] ; then
                COMPREPLY=( $(compgen -W "${opts}" -- "${cur}") )
                return 0
            fi
            case "${prev}" in
                *)
                    COMPREPLY=()
                    ;;
            esac
            COMPREPLY=( $(compgen -W "${opts}" -- "${cur}") )
            return 0
            ;;
        eruptionctl__effects__config__help__help)
            opts=""
            if [[ ${cur} == -* || ${COMP_CWORD} -eq 5 ]] ; then
                COMPREPLY=( $(compgen -W "${opts}" -- "${cur}") )
                return 0
            fi
            case "${prev}" in
                *)
                    COMPREPLY=()
                    ;;
            esac
            COMPREPLY=( $(compgen -W "${opts}" -- "${cur}") )
            return 0
            ;;
        eruptionctl__effects__config__help__image)
            opts=""
            if [[ ${cur} == -* || ${COMP_CWORD} -eq 5 ]] ; then
                COMPREPLY=( $(compgen -W "${opts}" -- "${cur}") )
                return 0
            fi
            case "${prev}" in
                *)
                    COMPREPLY=()
                    ;;
            esac
            COMPREPLY=( $(compgen -W "${opts}" -- "${cur}") )
            return 0
            ;;
        eruptionctl__effects__config__image)
            opts="-h --help <FILENAME>"
            if [[ ${cur} == -* || ${COMP_CWORD} -eq 4 ]] ; then
                COMPREPLY=( $(compgen -W "${opts}" -- "${cur}") )
                return 0
            fi
            case "${prev}" in
                *)
                    COMPREPLY=()
                    ;;
            esac
            COMPREPLY=( $(compgen -W "${opts}" -- "${cur}") )
            return 0
            ;;
        eruptionctl__effects__disable)
            opts="-h --help image animation ambient help"
            if [[ ${cur} == -* || ${COMP_CWORD} -eq 3 ]] ; then
                COMPREPLY=( $(compgen -W "${opts}" -- "${cur}") )
                return 0
            fi
            case "${prev}" in
                *)
                    COMPREPLY=()
                    ;;
            esac
            COMPREPLY=( $(compgen -W "${opts}" -- "${cur}") )
            return 0
            ;;
        eruptionctl__effects__disable__ambient)
            opts="-h --help"
            if [[ ${cur} == -* || ${COMP_CWORD} -eq 4 ]] ; then
                COMPREPLY=( $(compgen -W "${opts}" -- "${cur}") )
                return 0
            fi
            case "${prev}" in
                *)
                    COMPREPLY=()
                    ;;
            esac
            COMPREPLY=( $(compgen -W "${opts}" -- "${cur}") )
            return 0
            ;;
        eruptionctl__effects__disable__animation)
            opts="-h --help"
            if [[ ${cur} == -* || ${COMP_CWORD} -eq 4 ]] ; then
                COMPREPLY=( $(compgen -W "${opts}" -- "${cur}") )
                return 0
            fi
            case "${prev}" in
                *)
                    COMPREPLY=()
                    ;;
            esac
            COMPREPLY=( $(compgen -W "${opts}" -- "${cur}") )
            return 0
            ;;
        eruptionctl__effects__disable__help)
            opts="image animation ambient help"
            if [[ ${cur} == -* || ${COMP_CWORD} -eq 4 ]] ; then
                COMPREPLY=( $(compgen -W "${opts}" -- "${cur}") )
                return 0
            fi
            case "${prev}" in
                *)
                    COMPREPLY=()
                    ;;
            esac
            COMPREPLY=( $(compgen -W "${opts}" -- "${cur}") )
            return 0
            ;;
        eruptionctl__effects__disable__help__ambient)
            opts=""
            if [[ ${cur} == -* || ${COMP_CWORD} -eq 5 ]] ; then
                COMPREPLY=( $(compgen -W "${opts}" -- "${cur}") )
                return 0
            fi
            case "${prev}" in
                *)
                    COMPREPLY=()
                    ;;
            esac
            COMPREPLY=( $(compgen -W "${opts}" -- "${cur}") )
            return 0
            ;;
        eruptionctl__effects__disable__help__animation)
            opts=""
            if [[ ${cur} == -* || ${COMP_CWORD} -eq 5 ]] ; then
                COMPREPLY=( $(compgen -W "${opts}" -- "${cur}") )
                return 0
            fi
            case "${prev}" in
                *)
                    COMPREPLY=()
                    ;;
            esac
            COMPREPLY=( $(compgen -W "${opts}" -- "${cur}") )
            return 0
            ;;
        eruptionctl__effects__disable__help__help)
            opts=""
            if [[ ${cur} == -* || ${COMP_CWORD} -eq 5 ]] ; then
                COMPREPLY=( $(compgen -W "${opts}" -- "${cur}") )
                return 0
            fi
            case "${prev}" in
                *)
                    COMPREPLY=()
                    ;;
            esac
            COMPREPLY=( $(compgen -W "${opts}" -- "${cur}") )
            return 0
            ;;
        eruptionctl__effects__disable__help__image)
            opts=""
            if [[ ${cur} == -* || ${COMP_CWORD} -eq 5 ]] ; then
                COMPREPLY=( $(compgen -W "${opts}" -- "${cur}") )
                return 0
            fi
            case "${prev}" in
                *)
                    COMPREPLY=()
                    ;;
            esac
            COMPREPLY=( $(compgen -W "${opts}" -- "${cur}") )
            return 0
            ;;
        eruptionctl__effects__disable__image)
            opts="-h --help"
            if [[ ${cur} == -* || ${COMP_CWORD} -eq 4 ]] ; then
                COMPREPLY=( $(compgen -W "${opts}" -- "${cur}") )
                return 0
            fi
            case "${prev}" in
                *)
                    COMPREPLY=()
                    ;;
            esac
            COMPREPLY=( $(compgen -W "${opts}" -- "${cur}") )
            return 0
            ;;
        eruptionctl__effects__enable)
            opts="-h --help image animation ambient help"
            if [[ ${cur} == -* || ${COMP_CWORD} -eq 3 ]] ; then
                COMPREPLY=( $(compgen -W "${opts}" -- "${cur}") )
                return 0
            fi
            case "${prev}" in
                *)
                    COMPREPLY=()
                    ;;
            esac
            COMPREPLY=( $(compgen -W "${opts}" -- "${cur}") )
            return 0
            ;;
        eruptionctl__effects__enable__ambient)
            opts="-h --help [FRAME_DELAY]"
            if [[ ${cur} == -* || ${COMP_CWORD} -eq 4 ]] ; then
                COMPREPLY=( $(compgen -W "${opts}" -- "${cur}") )
                return 0
            fi
            case "${prev}" in
                *)
                    COMPREPLY=()
                    ;;
            esac
            COMPREPLY=( $(compgen -W "${opts}" -- "${cur}") )
            return 0
            ;;
        eruptionctl__effects__enable__animation)
            opts="-h --help <DIRECTORY_NAME> [FRAME_DELAY]"
            if [[ ${cur} == -* || ${COMP_CWORD} -eq 4 ]] ; then
                COMPREPLY=( $(compgen -W "${opts}" -- "${cur}") )
                return 0
            fi
            case "${prev}" in
                *)
                    COMPREPLY=()
                    ;;
            esac
            COMPREPLY=( $(compgen -W "${opts}" -- "${cur}") )
            return 0
            ;;
        eruptionctl__effects__enable__help)
            opts="image animation ambient help"
            if [[ ${cur} == -* || ${COMP_CWORD} -eq 4 ]] ; then
                COMPREPLY=( $(compgen -W "${opts}" -- "${cur}") )
                return 0
            fi
            case "${prev}" in
                *)
                    COMPREPLY=()
                    ;;
            esac
            COMPREPLY=( $(compgen -W "${opts}" -- "${cur}") )
            return 0
            ;;
        eruptionctl__effects__enable__help__ambient)
            opts=""
            if [[ ${cur} == -* || ${COMP_CWORD} -eq 5 ]] ; then
                COMPREPLY=( $(compgen -W "${opts}" -- "${cur}") )
                return 0
            fi
            case "${prev}" in
                *)
                    COMPREPLY=()
                    ;;
            esac
            COMPREPLY=( $(compgen -W "${opts}" -- "${cur}") )
            return 0
            ;;
        eruptionctl__effects__enable__help__animation)
            opts=""
            if [[ ${cur} == -* || ${COMP_CWORD} -eq 5 ]] ; then
                COMPREPLY=( $(compgen -W "${opts}" -- "${cur}") )
                return 0
            fi
            case "${prev}" in
                *)
                    COMPREPLY=()
                    ;;
            esac
            COMPREPLY=( $(compgen -W "${opts}" -- "${cur}") )
            return 0
            ;;
        eruptionctl__effects__enable__help__help)
            opts=""
            if [[ ${cur} == -* || ${COMP_CWORD} -eq 5 ]] ; then
                COMPREPLY=( $(compgen -W "${opts}" -- "${cur}") )
                return 0
            fi
            case "${prev}" in
                *)
                    COMPREPLY=()
                    ;;
            esac
            COMPREPLY=( $(compgen -W "${opts}" -- "${cur}") )
            return 0
            ;;
        eruptionctl__effects__enable__help__image)
            opts=""
            if [[ ${cur} == -* || ${COMP_CWORD} -eq 5 ]] ; then
                COMPREPLY=( $(compgen -W "${opts}" -- "${cur}") )
                return 0
            fi
            case "${prev}" in
                *)
                    COMPREPLY=()
                    ;;
            esac
            COMPREPLY=( $(compgen -W "${opts}" -- "${cur}") )
            return 0
            ;;
        eruptionctl__effects__enable__image)
            opts="-h --help <FILENAME>"
            if [[ ${cur} == -* || ${COMP_CWORD} -eq 4 ]] ; then
                COMPREPLY=( $(compgen -W "${opts}" -- "${cur}") )
                return 0
            fi
            case "${prev}" in
                *)
                    COMPREPLY=()
                    ;;
            esac
            COMPREPLY=( $(compgen -W "${opts}" -- "${cur}") )
            return 0
            ;;
        eruptionctl__effects__help)
            opts="enable disable status config help"
            if [[ ${cur} == -* || ${COMP_CWORD} -eq 3 ]] ; then
                COMPREPLY=( $(compgen -W "${opts}" -- "${cur}") )
                return 0
            fi
            case "${prev}" in
                *)
                    COMPREPLY=()
                    ;;
            esac
            COMPREPLY=( $(compgen -W "${opts}" -- "${cur}") )
            return 0
            ;;
        eruptionctl__effects__help__config)
            opts="image animation ambient"
            if [[ ${cur} == -* || ${COMP_CWORD} -eq 4 ]] ; then
                COMPREPLY=( $(compgen -W "${opts}" -- "${cur}") )
                return 0
            fi
            case "${prev}" in
                *)
                    COMPREPLY=()
                    ;;
            esac
            COMPREPLY=( $(compgen -W "${opts}" -- "${cur}") )
            return 0
            ;;
        eruptionctl__effects__help__config__ambient)
            opts=""
            if [[ ${cur} == -* || ${COMP_CWORD} -eq 5 ]] ; then
                COMPREPLY=( $(compgen -W "${opts}" -- "${cur}") )
                return 0
            fi
            case "${prev}" in
                *)
                    COMPREPLY=()
                    ;;
            esac
            COMPREPLY=( $(compgen -W "${opts}" -- "${cur}") )
            return 0
            ;;
        eruptionctl__effects__help__config__animation)
            opts=""
            if [[ ${cur} == -* || ${COMP_CWORD} -eq 5 ]] ; then
                COMPREPLY=( $(compgen -W "${opts}" -- "${cur}") )
                return 0
            fi
            case "${prev}" in
                *)
                    COMPREPLY=()
                    ;;
            esac
            COMPREPLY=( $(compgen -W "${opts}" -- "${cur}") )
            return 0
            ;;
        eruptionctl__effects__help__config__image)
            opts=""
            if [[ ${cur} == -* || ${COMP_CWORD} -eq 5 ]] ; then
                COMPREPLY=( $(compgen -W "${opts}" -- "${cur}") )
                return 0
            fi
            case "${prev}" in
                *)
                    COMPREPLY=()
                    ;;
            esac
            COMPREPLY=( $(compgen -W "${opts}" -- "${cur}") )
            return 0
            ;;
        eruptionctl__effects__help__disable)
            opts="image animation ambient"
            if [[ ${cur} == -* || ${COMP_CWORD} -eq 4 ]] ; then
                COMPREPLY=( $(compgen -W "${opts}" -- "${cur}") )
                return 0
            fi
            case "${prev}" in
                *)
                    COMPREPLY=()
                    ;;
            esac
            COMPREPLY=( $(compgen -W "${opts}" -- "${cur}") )
            return 0
            ;;
        eruptionctl__effects__help__disable__ambient)
            opts=""
            if [[ ${cur} == -* || ${COMP_CWORD} -eq 5 ]] ; then
                COMPREPLY=( $(compgen -W "${opts}" -- "${cur}") )
                return 0
            fi
            case "${prev}" in
                *)
                    COMPREPLY=()
                    ;;
            esac
            COMPREPLY=( $(compgen -W "${opts}" -- "${cur}") )
            return 0
            ;;
        eruptionctl__effects__help__disable__animation)
            opts=""
            if [[ ${cur} == -* || ${COMP_CWORD} -eq 5 ]] ; then
                COMPREPLY=( $(compgen -W "${opts}" -- "${cur}") )
                return 0
            fi
            case "${prev}" in
                *)
                    COMPREPLY=()
                    ;;
            esac
            COMPREPLY=( $(compgen -W "${opts}" -- "${cur}") )
            return 0
            ;;
        eruptionctl__effects__help__disable__image)
            opts=""
            if [[ ${cur} == -* || ${COMP_CWORD} -eq 5 ]] ; then
                COMPREPLY=( $(compgen -W "${opts}" -- "${cur}") )
                return 0
            fi
            case "${prev}" in
                *)
                    COMPREPLY=()
                    ;;
            esac
            COMPREPLY=( $(compgen -W "${opts}" -- "${cur}") )
            return 0
            ;;
        eruptionctl__effects__help__enable)
            opts="image animation ambient"
            if [[ ${cur} == -* || ${COMP_CWORD} -eq 4 ]] ; then
                COMPREPLY=( $(compgen -W "${opts}" -- "${cur}") )
                return 0
            fi
            case "${prev}" in
                *)
                    COMPREPLY=()
                    ;;
            esac
            COMPREPLY=( $(compgen -W "${opts}" -- "${cur}") )
            return 0
            ;;
        eruptionctl__effects__help__enable__ambient)
            opts=""
            if [[ ${cur} == -* || ${COMP_CWORD} -eq 5 ]] ; then
                COMPREPLY=( $(compgen -W "${opts}" -- "${cur}") )
                return 0
            fi
            case "${prev}" in
                *)
                    COMPREPLY=()
                    ;;
            esac
            COMPREPLY=( $(compgen -W "${opts}" -- "${cur}") )
            return 0
            ;;
        eruptionctl__effects__help__enable__animation)
            opts=""
            if [[ ${cur} == -* || ${COMP_CWORD} -eq 5 ]] ; then
                COMPREPLY=( $(compgen -W "${opts}" -- "${cur}") )
                return 0
            fi
            case "${prev}" in
                *)
                    COMPREPLY=()
                    ;;
            esac
            COMPREPLY=( $(compgen -W "${opts}" -- "${cur}") )
            return 0
            ;;
        eruptionctl__effects__help__enable__image)
            opts=""
            if [[ ${cur} == -* || ${COMP_CWORD} -eq 5 ]] ; then
                COMPREPLY=( $(compgen -W "${opts}" -- "${cur}") )
                return 0
            fi
            case "${prev}" in
                *)
                    COMPREPLY=()
                    ;;
            esac
            COMPREPLY=( $(compgen -W "${opts}" -- "${cur}") )
            return 0
            ;;
        eruptionctl__effects__help__help)
            opts=""
            if [[ ${cur} == -* || ${COMP_CWORD} -eq 4 ]] ; then
                COMPREPLY=( $(compgen -W "${opts}" -- "${cur}") )
                return 0
            fi
            case "${prev}" in
                *)
                    COMPREPLY=()
                    ;;
            esac
            COMPREPLY=( $(compgen -W "${opts}" -- "${cur}") )
            return 0
            ;;
        eruptionctl__effects__help__status)
            opts=""
            if [[ ${cur} == -* || ${COMP_CWORD} -eq 4 ]] ; then
                COMPREPLY=( $(compgen -W "${opts}" -- "${cur}") )
                return 0
            fi
            case "${prev}" in
                *)
                    COMPREPLY=()
                    ;;
            esac
            COMPREPLY=( $(compgen -W "${opts}" -- "${cur}") )
            return 0
            ;;
        eruptionctl__effects__status)
            opts="-h --help"
            if [[ ${cur} == -* || ${COMP_CWORD} -eq 3 ]] ; then
                COMPREPLY=( $(compgen -W "${opts}" -- "${cur}") )
                return 0
            fi
            case "${prev}" in
                *)
                    COMPREPLY=()
                    ;;
            esac
            COMPREPLY=( $(compgen -W "${opts}" -- "${cur}") )
            return 0
            ;;
        eruptionctl__help)
            opts="config color-schemes devices status switch profiles names scripts effects param completions help"
            if [[ ${cur} == -* || ${COMP_CWORD} -eq 2 ]] ; then
                COMPREPLY=( $(compgen -W "${opts}" -- "${cur}") )
                return 0
            fi
            case "${prev}" in
                *)
                    COMPREPLY=()
                    ;;
            esac
            COMPREPLY=( $(compgen -W "${opts}" -- "${cur}") )
            return 0
            ;;
        eruptionctl__help__color__schemes)
            opts="list add remove import"
            if [[ ${cur} == -* || ${COMP_CWORD} -eq 3 ]] ; then
                COMPREPLY=( $(compgen -W "${opts}" -- "${cur}") )
                return 0
            fi
            case "${prev}" in
                *)
                    COMPREPLY=()
                    ;;
            esac
            COMPREPLY=( $(compgen -W "${opts}" -- "${cur}") )
            return 0
            ;;
        eruptionctl__help__color__schemes__add)
            opts=""
            if [[ ${cur} == -* || ${COMP_CWORD} -eq 4 ]] ; then
                COMPREPLY=( $(compgen -W "${opts}" -- "${cur}") )
                return 0
            fi
            case "${prev}" in
                *)
                    COMPREPLY=()
                    ;;
            esac
            COMPREPLY=( $(compgen -W "${opts}" -- "${cur}") )
            return 0
            ;;
        eruptionctl__help__color__schemes__import)
            opts="pywal"
            if [[ ${cur} == -* || ${COMP_CWORD} -eq 4 ]] ; then
                COMPREPLY=( $(compgen -W "${opts}" -- "${cur}") )
                return 0
            fi
            case "${prev}" in
                *)
                    COMPREPLY=()
                    ;;
            esac
            COMPREPLY=( $(compgen -W "${opts}" -- "${cur}") )
            return 0
            ;;
        eruptionctl__help__color__schemes__import__pywal)
            opts=""
            if [[ ${cur} == -* || ${COMP_CWORD} -eq 5 ]] ; then
                COMPREPLY=( $(compgen -W "${opts}" -- "${cur}") )
                return 0
            fi
            case "${prev}" in
                *)
                    COMPREPLY=()
                    ;;
            esac
            COMPREPLY=( $(compgen -W "${opts}" -- "${cur}") )
            return 0
            ;;
        eruptionctl__help__color__schemes__list)
            opts=""
            if [[ ${cur} == -* || ${COMP_CWORD} -eq 4 ]] ; then
                COMPREPLY=( $(compgen -W "${opts}" -- "${cur}") )
                return 0
            fi
            case "${prev}" in
                *)
                    COMPREPLY=()
                    ;;
            esac
            COMPREPLY=( $(compgen -W "${opts}" -- "${cur}") )
            return 0
            ;;
        eruptionctl__help__color__schemes__remove)
            opts=""
            if [[ ${cur} == -* || ${COMP_CWORD} -eq 4 ]] ; then
                COMPREPLY=( $(compgen -W "${opts}" -- "${cur}") )
                return 0
            fi
            case "${prev}" in
                *)
                    COMPREPLY=()
                    ;;
            esac
            COMPREPLY=( $(compgen -W "${opts}" -- "${cur}") )
            return 0
            ;;
        eruptionctl__help__completions)
            opts=""
            if [[ ${cur} == -* || ${COMP_CWORD} -eq 3 ]] ; then
                COMPREPLY=( $(compgen -W "${opts}" -- "${cur}") )
                return 0
            fi
            case "${prev}" in
                *)
                    COMPREPLY=()
                    ;;
            esac
            COMPREPLY=( $(compgen -W "${opts}" -- "${cur}") )
            return 0
            ;;
        eruptionctl__help__config)
            opts="brightness soundfx"
            if [[ ${cur} == -* || ${COMP_CWORD} -eq 3 ]] ; then
                COMPREPLY=( $(compgen -W "${opts}" -- "${cur}") )
                return 0
            fi
            case "${prev}" in
                *)
                    COMPREPLY=()
                    ;;
            esac
            COMPREPLY=( $(compgen -W "${opts}" -- "${cur}") )
            return 0
            ;;
        eruptionctl__help__config__brightness)
            opts=""
            if [[ ${cur} == -* || ${COMP_CWORD} -eq 4 ]] ; then
                COMPREPLY=( $(compgen -W "${opts}" -- "${cur}") )
                return 0
            fi
            case "${prev}" in
                *)
                    COMPREPLY=()
                    ;;
            esac
            COMPREPLY=( $(compgen -W "${opts}" -- "${cur}") )
            return 0
            ;;
        eruptionctl__help__config__soundfx)
            opts=""
            if [[ ${cur} == -* || ${COMP_CWORD} -eq 4 ]] ; then
                COMPREPLY=( $(compgen -W "${opts}" -- "${cur}") )
                return 0
            fi
            case "${prev}" in
                *)
                    COMPREPLY=()
                    ;;
            esac
            COMPREPLY=( $(compgen -W "${opts}" -- "${cur}") )
            return 0
            ;;
        eruptionctl__help__devices)
            opts="list info status brightness profile dpi rate debounce distance angle-snapping"
            if [[ ${cur} == -* || ${COMP_CWORD} -eq 3 ]] ; then
                COMPREPLY=( $(compgen -W "${opts}" -- "${cur}") )
                return 0
            fi
            case "${prev}" in
                *)
                    COMPREPLY=()
                    ;;
            esac
            COMPREPLY=( $(compgen -W "${opts}" -- "${cur}") )
            return 0
            ;;
        eruptionctl__help__devices__angle__snapping)
            opts=""
            if [[ ${cur} == -* || ${COMP_CWORD} -eq 4 ]] ; then
                COMPREPLY=( $(compgen -W "${opts}" -- "${cur}") )
                return 0
            fi
            case "${prev}" in
                *)
                    COMPREPLY=()
                    ;;
            esac
            COMPREPLY=( $(compgen -W "${opts}" -- "${cur}") )
            return 0
            ;;
        eruptionctl__help__devices__brightness)
            opts=""
            if [[ ${cur} == -* || ${COMP_CWORD} -eq 4 ]] ; then
                COMPREPLY=( $(compgen -W "${opts}" -- "${cur}") )
                return 0
            fi
            case "${prev}" in
                *)
                    COMPREPLY=()
                    ;;
            esac
            COMPREPLY=( $(compgen -W "${opts}" -- "${cur}") )
            return 0
            ;;
        eruptionctl__help__devices__debounce)
            opts=""
            if [[ ${cur} == -* || ${COMP_CWORD} -eq 4 ]] ; then
                COMPREPLY=( $(compgen -W "${opts}" -- "${cur}") )
                return 0
            fi
            case "${prev}" in
                *)
                    COMPREPLY=()
                    ;;
            esac
            COMPREPLY=( $(compgen -W "${opts}" -- "${cur}") )
            return 0
            ;;
        eruptionctl__help__devices__distance)
            opts=""
            if [[ ${cur} == -* || ${COMP_CWORD} -eq 4 ]] ; then
                COMPREPLY=( $(compgen -W "${opts}" -- "${cur}") )
                return 0
            fi
            case "${prev}" in
                *)
                    COMPREPLY=()
                    ;;
            esac
            COMPREPLY=( $(compgen -W "${opts}" -- "${cur}") )
            return 0
            ;;
        eruptionctl__help__devices__dpi)
            opts=""
            if [[ ${cur} == -* || ${COMP_CWORD} -eq 4 ]] ; then
                COMPREPLY=( $(compgen -W "${opts}" -- "${cur}") )
                return 0
            fi
            case "${prev}" in
                *)
                    COMPREPLY=()
                    ;;
            esac
            COMPREPLY=( $(compgen -W "${opts}" -- "${cur}") )
            return 0
            ;;
        eruptionctl__help__devices__info)
            opts=""
            if [[ ${cur} == -* || ${COMP_CWORD} -eq 4 ]] ; then
                COMPREPLY=( $(compgen -W "${opts}" -- "${cur}") )
                return 0
            fi
            case "${prev}" in
                *)
                    COMPREPLY=()
                    ;;
            esac
            COMPREPLY=( $(compgen -W "${opts}" -- "${cur}") )
            return 0
            ;;
        eruptionctl__help__devices__list)
            opts=""
            if [[ ${cur} == -* || ${COMP_CWORD} -eq 4 ]] ; then
                COMPREPLY=( $(compgen -W "${opts}" -- "${cur}") )
                return 0
            fi
            case "${prev}" in
                *)
                    COMPREPLY=()
                    ;;
            esac
            COMPREPLY=( $(compgen -W "${opts}" -- "${cur}") )
            return 0
            ;;
        eruptionctl__help__devices__profile)
            opts=""
            if [[ ${cur} == -* || ${COMP_CWORD} -eq 4 ]] ; then
                COMPREPLY=( $(compgen -W "${opts}" -- "${cur}") )
                return 0
            fi
            case "${prev}" in
                *)
                    COMPREPLY=()
                    ;;
            esac
            COMPREPLY=( $(compgen -W "${opts}" -- "${cur}") )
            return 0
            ;;
        eruptionctl__help__devices__rate)
            opts=""
            if [[ ${cur} == -* || ${COMP_CWORD} -eq 4 ]] ; then
                COMPREPLY=( $(compgen -W "${opts}" -- "${cur}") )
                return 0
            fi
            case "${prev}" in
                *)
                    COMPREPLY=()
                    ;;
            esac
            COMPREPLY=( $(compgen -W "${opts}" -- "${cur}") )
            return 0
            ;;
        eruptionctl__help__devices__status)
            opts=""
            if [[ ${cur} == -* || ${COMP_CWORD} -eq 4 ]] ; then
                COMPREPLY=( $(compgen -W "${opts}" -- "${cur}") )
                return 0
            fi
            case "${prev}" in
                *)
                    COMPREPLY=()
                    ;;
            esac
            COMPREPLY=( $(compgen -W "${opts}" -- "${cur}") )
            return 0
            ;;
        eruptionctl__help__effects)
            opts="enable disable status config"
            if [[ ${cur} == -* || ${COMP_CWORD} -eq 3 ]] ; then
                COMPREPLY=( $(compgen -W "${opts}" -- "${cur}") )
                return 0
            fi
            case "${prev}" in
                *)
                    COMPREPLY=()
                    ;;
            esac
            COMPREPLY=( $(compgen -W "${opts}" -- "${cur}") )
            return 0
            ;;
        eruptionctl__help__effects__config)
            opts="image animation ambient"
            if [[ ${cur} == -* || ${COMP_CWORD} -eq 4 ]] ; then
                COMPREPLY=( $(compgen -W "${opts}" -- "${cur}") )
                return 0
            fi
            case "${prev}" in
                *)
                    COMPREPLY=()
                    ;;
            esac
            COMPREPLY=( $(compgen -W "${opts}" -- "${cur}") )
            return 0
            ;;
        eruptionctl__help__effects__config__ambient)
            opts=""
            if [[ ${cur} == -* || ${COMP_CWORD} -eq 5 ]] ; then
                COMPREPLY=( $(compgen -W "${opts}" -- "${cur}") )
                return 0
            fi
            case "${prev}" in
                *)
                    COMPREPLY=()
                    ;;
            esac
            COMPREPLY=( $(compgen -W "${opts}" -- "${cur}") )
            return 0
            ;;
        eruptionctl__help__effects__config__animation)
            opts=""
            if [[ ${cur} == -* || ${COMP_CWORD} -eq 5 ]] ; then
                COMPREPLY=( $(compgen -W "${opts}" -- "${cur}") )
                return 0
            fi
            case "${prev}" in
                *)
                    COMPREPLY=()
                    ;;
            esac
            COMPREPLY=( $(compgen -W "${opts}" -- "${cur}") )
            return 0
            ;;
        eruptionctl__help__effects__config__image)
            opts=""
            if [[ ${cur} == -* || ${COMP_CWORD} -eq 5 ]] ; then
                COMPREPLY=( $(compgen -W "${opts}" -- "${cur}") )
                return 0
            fi
            case "${prev}" in
                *)
                    COMPREPLY=()
                    ;;
            esac
            COMPREPLY=( $(compgen -W "${opts}" -- "${cur}") )
            return 0
            ;;
        eruptionctl__help__effects__disable)
            opts="image animation ambient"
            if [[ ${cur} == -* || ${COMP_CWORD} -eq 4 ]] ; then
                COMPREPLY=( $(compgen -W "${opts}" -- "${cur}") )
                return 0
            fi
            case "${prev}" in
                *)
                    COMPREPLY=()
                    ;;
            esac
            COMPREPLY=( $(compgen -W "${opts}" -- "${cur}") )
            return 0
            ;;
        eruptionctl__help__effects__disable__ambient)
            opts=""
            if [[ ${cur} == -* || ${COMP_CWORD} -eq 5 ]] ; then
                COMPREPLY=( $(compgen -W "${opts}" -- "${cur}") )
                return 0
            fi
            case "${prev}" in
                *)
                    COMPREPLY=()
                    ;;
            esac
            COMPREPLY=( $(compgen -W "${opts}" -- "${cur}") )
            return 0
            ;;
        eruptionctl__help__effects__disable__animation)
            opts=""
            if [[ ${cur} == -* || ${COMP_CWORD} -eq 5 ]] ; then
                COMPREPLY=( $(compgen -W "${opts}" -- "${cur}") )
                return 0
            fi
            case "${prev}" in
                *)
                    COMPREPLY=()
                    ;;
            esac
            COMPREPLY=( $(compgen -W "${opts}" -- "${cur}") )
            return 0
            ;;
        eruptionctl__help__effects__disable__image)
            opts=""
            if [[ ${cur} == -* || ${COMP_CWORD} -eq 5 ]] ; then
                COMPREPLY=( $(compgen -W "${opts}" -- "${cur}") )
                return 0
            fi
            case "${prev}" in
                *)
                    COMPREPLY=()
                    ;;
            esac
            COMPREPLY=( $(compgen -W "${opts}" -- "${cur}") )
            return 0
            ;;
        eruptionctl__help__effects__enable)
            opts="image animation ambient"
            if [[ ${cur} == -* || ${COMP_CWORD} -eq 4 ]] ; then
                COMPREPLY=( $(compgen -W "${opts}" -- "${cur}") )
                return 0
            fi
            case "${prev}" in
                *)
                    COMPREPLY=()
                    ;;
            esac
            COMPREPLY=( $(compgen -W "${opts}" -- "${cur}") )
            return 0
            ;;
        eruptionctl__help__effects__enable__ambient)
            opts=""
            if [[ ${cur} == -* || ${COMP_CWORD} -eq 5 ]] ; then
                COMPREPLY=( $(compgen -W "${opts}" -- "${cur}") )
                return 0
            fi
            case "${prev}" in
                *)
                    COMPREPLY=()
                    ;;
            esac
            COMPREPLY=( $(compgen -W "${opts}" -- "${cur}") )
            return 0
            ;;
        eruptionctl__help__effects__enable__animation)
            opts=""
            if [[ ${cur} == -* || ${COMP_CWORD} -eq 5 ]] ; then
                COMPREPLY=( $(compgen -W "${opts}" -- "${cur}") )
                return 0
            fi
            case "${prev}" in
                *)
                    COMPREPLY=()
                    ;;
            esac
            COMPREPLY=( $(compgen -W "${opts}" -- "${cur}") )
            return 0
            ;;
        eruptionctl__help__effects__enable__image)
            opts=""
            if [[ ${cur} == -* || ${COMP_CWORD} -eq 5 ]] ; then
                COMPREPLY=( $(compgen -W "${opts}" -- "${cur}") )
                return 0
            fi
            case "${prev}" in
                *)
                    COMPREPLY=()
                    ;;
            esac
            COMPREPLY=( $(compgen -W "${opts}" -- "${cur}") )
            return 0
            ;;
        eruptionctl__help__effects__status)
            opts=""
            if [[ ${cur} == -* || ${COMP_CWORD} -eq 4 ]] ; then
                COMPREPLY=( $(compgen -W "${opts}" -- "${cur}") )
                return 0
            fi
            case "${prev}" in
                *)
                    COMPREPLY=()
                    ;;
            esac
            COMPREPLY=( $(compgen -W "${opts}" -- "${cur}") )
            return 0
            ;;
        eruptionctl__help__help)
            opts=""
            if [[ ${cur} == -* || ${COMP_CWORD} -eq 3 ]] ; then
                COMPREPLY=( $(compgen -W "${opts}" -- "${cur}") )
                return 0
            fi
            case "${prev}" in
                *)
                    COMPREPLY=()
                    ;;
            esac
            COMPREPLY=( $(compgen -W "${opts}" -- "${cur}") )
            return 0
            ;;
        eruptionctl__help__names)
            opts="list set set-all"
            if [[ ${cur} == -* || ${COMP_CWORD} -eq 3 ]] ; then
                COMPREPLY=( $(compgen -W "${opts}" -- "${cur}") )
                return 0
            fi
            case "${prev}" in
                *)
                    COMPREPLY=()
                    ;;
            esac
            COMPREPLY=( $(compgen -W "${opts}" -- "${cur}") )
            return 0
            ;;
        eruptionctl__help__names__list)
            opts=""
            if [[ ${cur} == -* || ${COMP_CWORD} -eq 4 ]] ; then
                COMPREPLY=( $(compgen -W "${opts}" -- "${cur}") )
                return 0
            fi
            case "${prev}" in
                *)
                    COMPREPLY=()
                    ;;
            esac
            COMPREPLY=( $(compgen -W "${opts}" -- "${cur}") )
            return 0
            ;;
        eruptionctl__help__names__set)
            opts=""
            if [[ ${cur} == -* || ${COMP_CWORD} -eq 4 ]] ; then
                COMPREPLY=( $(compgen -W "${opts}" -- "${cur}") )
                return 0
            fi
            case "${prev}" in
                *)
                    COMPREPLY=()
                    ;;
            esac
            COMPREPLY=( $(compgen -W "${opts}" -- "${cur}") )
            return 0
            ;;
        eruptionctl__help__names__set__all)
            opts=""
            if [[ ${cur} == -* || ${COMP_CWORD} -eq 4 ]] ; then
                COMPREPLY=( $(compgen -W "${opts}" -- "${cur}") )
                return 0
            fi
            case "${prev}" in
                *)
                    COMPREPLY=()
                    ;;
            esac
            COMPREPLY=( $(compgen -W "${opts}" -- "${cur}") )
            return 0
            ;;
        eruptionctl__help__param)
            opts=""
            if [[ ${cur} == -* || ${COMP_CWORD} -eq 3 ]] ; then
                COMPREPLY=( $(compgen -W "${opts}" -- "${cur}") )
                return 0
            fi
            case "${prev}" in
                *)
                    COMPREPLY=()
                    ;;
            esac
            COMPREPLY=( $(compgen -W "${opts}" -- "${cur}") )
            return 0
            ;;
        eruptionctl__help__profiles)
            opts="list info edit"
            if [[ ${cur} == -* || ${COMP_CWORD} -eq 3 ]] ; then
                COMPREPLY=( $(compgen -W "${opts}" -- "${cur}") )
                return 0
            fi
            case "${prev}" in
                *)
                    COMPREPLY=()
                    ;;
            esac
            COMPREPLY=( $(compgen -W "${opts}" -- "${cur}") )
            return 0
            ;;
        eruptionctl__help__profiles__edit)
            opts=""
            if [[ ${cur} == -* || ${COMP_CWORD} -eq 4 ]] ; then
                COMPREPLY=( $(compgen -W "${opts}" -- "${cur}") )
                return 0
            fi
            case "${prev}" in
                *)
                    COMPREPLY=()
                    ;;
            esac
            COMPREPLY=( $(compgen -W "${opts}" -- "${cur}") )
            return 0
            ;;
        eruptionctl__help__profiles__info)
            opts=""
            if [[ ${cur} == -* || ${COMP_CWORD} -eq 4 ]] ; then
                COMPREPLY=( $(compgen -W "${opts}" -- "${cur}") )
                return 0
            fi
            case "${prev}" in
                *)
                    COMPREPLY=()
                    ;;
            esac
            COMPREPLY=( $(compgen -W "${opts}" -- "${cur}") )
            return 0
            ;;
        eruptionctl__help__profiles__list)
            opts=""
            if [[ ${cur} == -* || ${COMP_CWORD} -eq 4 ]] ; then
                COMPREPLY=( $(compgen -W "${opts}" -- "${cur}") )
                return 0
            fi
            case "${prev}" in
                *)
                    COMPREPLY=()
                    ;;
            esac
            COMPREPLY=( $(compgen -W "${opts}" -- "${cur}") )
            return 0
            ;;
        eruptionctl__help__rules)
            opts="list add remove enable disable"
            if [[ ${cur} == -* || ${COMP_CWORD} -eq 3 ]] ; then
                COMPREPLY=( $(compgen -W "${opts}" -- "${cur}") )
                return 0
            fi
            case "${prev}" in
                *)
                    COMPREPLY=()
                    ;;
            esac
            COMPREPLY=( $(compgen -W "${opts}" -- "${cur}") )
            return 0
            ;;
        eruptionctl__help__rules__add)
            opts=""
            if [[ ${cur} == -* || ${COMP_CWORD} -eq 4 ]] ; then
                COMPREPLY=( $(compgen -W "${opts}" -- "${cur}") )
                return 0
            fi
            case "${prev}" in
                *)
                    COMPREPLY=()
                    ;;
            esac
            COMPREPLY=( $(compgen -W "${opts}" -- "${cur}") )
            return 0
            ;;
        eruptionctl__help__rules__disable)
            opts=""
            if [[ ${cur} == -* || ${COMP_CWORD} -eq 4 ]] ; then
                COMPREPLY=( $(compgen -W "${opts}" -- "${cur}") )
                return 0
            fi
            case "${prev}" in
                *)
                    COMPREPLY=()
                    ;;
            esac
            COMPREPLY=( $(compgen -W "${opts}" -- "${cur}") )
            return 0
            ;;
        eruptionctl__help__rules__enable)
            opts=""
            if [[ ${cur} == -* || ${COMP_CWORD} -eq 4 ]] ; then
                COMPREPLY=( $(compgen -W "${opts}" -- "${cur}") )
                return 0
            fi
            case "${prev}" in
                *)
                    COMPREPLY=()
                    ;;
            esac
            COMPREPLY=( $(compgen -W "${opts}" -- "${cur}") )
            return 0
            ;;
        eruptionctl__help__rules__list)
            opts=""
            if [[ ${cur} == -* || ${COMP_CWORD} -eq 4 ]] ; then
                COMPREPLY=( $(compgen -W "${opts}" -- "${cur}") )
                return 0
            fi
            case "${prev}" in
                *)
                    COMPREPLY=()
                    ;;
            esac
            COMPREPLY=( $(compgen -W "${opts}" -- "${cur}") )
            return 0
            ;;
        eruptionctl__help__rules__remove)
            opts=""
            if [[ ${cur} == -* || ${COMP_CWORD} -eq 4 ]] ; then
                COMPREPLY=( $(compgen -W "${opts}" -- "${cur}") )
                return 0
            fi
            case "${prev}" in
                *)
                    COMPREPLY=()
                    ;;
            esac
            COMPREPLY=( $(compgen -W "${opts}" -- "${cur}") )
            return 0
            ;;
        eruptionctl__help__scripts)
            opts="list info edit"
            if [[ ${cur} == -* || ${COMP_CWORD} -eq 3 ]] ; then
                COMPREPLY=( $(compgen -W "${opts}" -- "${cur}") )
                return 0
            fi
            case "${prev}" in
                *)
                    COMPREPLY=()
                    ;;
            esac
            COMPREPLY=( $(compgen -W "${opts}" -- "${cur}") )
            return 0
            ;;
        eruptionctl__help__scripts__edit)
            opts=""
            if [[ ${cur} == -* || ${COMP_CWORD} -eq 4 ]] ; then
                COMPREPLY=( $(compgen -W "${opts}" -- "${cur}") )
                return 0
            fi
            case "${prev}" in
                *)
                    COMPREPLY=()
                    ;;
            esac
            COMPREPLY=( $(compgen -W "${opts}" -- "${cur}") )
            return 0
            ;;
        eruptionctl__help__scripts__info)
            opts=""
            if [[ ${cur} == -* || ${COMP_CWORD} -eq 4 ]] ; then
                COMPREPLY=( $(compgen -W "${opts}" -- "${cur}") )
                return 0
            fi
            case "${prev}" in
                *)
                    COMPREPLY=()
                    ;;
            esac
            COMPREPLY=( $(compgen -W "${opts}" -- "${cur}") )
            return 0
            ;;
        eruptionctl__help__scripts__list)
            opts=""
            if [[ ${cur} == -* || ${COMP_CWORD} -eq 4 ]] ; then
                COMPREPLY=( $(compgen -W "${opts}" -- "${cur}") )
                return 0
            fi
            case "${prev}" in
                *)
                    COMPREPLY=()
                    ;;
            esac
            COMPREPLY=( $(compgen -W "${opts}" -- "${cur}") )
            return 0
            ;;
        eruptionctl__help__status)
            opts="profile slot"
            if [[ ${cur} == -* || ${COMP_CWORD} -eq 3 ]] ; then
                COMPREPLY=( $(compgen -W "${opts}" -- "${cur}") )
                return 0
            fi
            case "${prev}" in
                *)
                    COMPREPLY=()
                    ;;
            esac
            COMPREPLY=( $(compgen -W "${opts}" -- "${cur}") )
            return 0
            ;;
        eruptionctl__help__status__profile)
            opts=""
            if [[ ${cur} == -* || ${COMP_CWORD} -eq 4 ]] ; then
                COMPREPLY=( $(compgen -W "${opts}" -- "${cur}") )
                return 0
            fi
            case "${prev}" in
                *)
                    COMPREPLY=()
                    ;;
            esac
            COMPREPLY=( $(compgen -W "${opts}" -- "${cur}") )
            return 0
            ;;
        eruptionctl__help__status__slot)
            opts=""
            if [[ ${cur} == -* || ${COMP_CWORD} -eq 4 ]] ; then
                COMPREPLY=( $(compgen -W "${opts}" -- "${cur}") )
                return 0
            fi
            case "${prev}" in
                *)
                    COMPREPLY=()
                    ;;
            esac
            COMPREPLY=( $(compgen -W "${opts}" -- "${cur}") )
            return 0
            ;;
        eruptionctl__help__switch)
            opts="profile slot"
            if [[ ${cur} == -* || ${COMP_CWORD} -eq 3 ]] ; then
                COMPREPLY=( $(compgen -W "${opts}" -- "${cur}") )
                return 0
            fi
            case "${prev}" in
                *)
                    COMPREPLY=()
                    ;;
            esac
            COMPREPLY=( $(compgen -W "${opts}" -- "${cur}") )
            return 0
            ;;
        eruptionctl__help__switch__profile)
            opts=""
            if [[ ${cur} == -* || ${COMP_CWORD} -eq 4 ]] ; then
                COMPREPLY=( $(compgen -W "${opts}" -- "${cur}") )
                return 0
            fi
            case "${prev}" in
                *)
                    COMPREPLY=()
                    ;;
            esac
            COMPREPLY=( $(compgen -W "${opts}" -- "${cur}") )
            return 0
            ;;
        eruptionctl__help__switch__slot)
            opts=""
            if [[ ${cur} == -* || ${COMP_CWORD} -eq 4 ]] ; then
                COMPREPLY=( $(compgen -W "${opts}" -- "${cur}") )
                return 0
            fi
            case "${prev}" in
                *)
                    COMPREPLY=()
                    ;;
            esac
            COMPREPLY=( $(compgen -W "${opts}" -- "${cur}") )
            return 0
            ;;
        eruptionctl__names)
            opts="-h --help list set set-all help"
            if [[ ${cur} == -* || ${COMP_CWORD} -eq 2 ]] ; then
                COMPREPLY=( $(compgen -W "${opts}" -- "${cur}") )
                return 0
            fi
            case "${prev}" in
                *)
                    COMPREPLY=()
                    ;;
            esac
            COMPREPLY=( $(compgen -W "${opts}" -- "${cur}") )
            return 0
            ;;
        eruptionctl__names__help)
            opts="list set set-all help"
            if [[ ${cur} == -* || ${COMP_CWORD} -eq 3 ]] ; then
                COMPREPLY=( $(compgen -W "${opts}" -- "${cur}") )
                return 0
            fi
            case "${prev}" in
                *)
                    COMPREPLY=()
                    ;;
            esac
            COMPREPLY=( $(compgen -W "${opts}" -- "${cur}") )
            return 0
            ;;
        eruptionctl__names__help__help)
            opts=""
            if [[ ${cur} == -* || ${COMP_CWORD} -eq 4 ]] ; then
                COMPREPLY=( $(compgen -W "${opts}" -- "${cur}") )
                return 0
            fi
            case "${prev}" in
                *)
                    COMPREPLY=()
                    ;;
            esac
            COMPREPLY=( $(compgen -W "${opts}" -- "${cur}") )
            return 0
            ;;
        eruptionctl__names__help__list)
            opts=""
            if [[ ${cur} == -* || ${COMP_CWORD} -eq 4 ]] ; then
                COMPREPLY=( $(compgen -W "${opts}" -- "${cur}") )
                return 0
            fi
            case "${prev}" in
                *)
                    COMPREPLY=()
                    ;;
            esac
            COMPREPLY=( $(compgen -W "${opts}" -- "${cur}") )
            return 0
            ;;
        eruptionctl__names__help__set)
            opts=""
            if [[ ${cur} == -* || ${COMP_CWORD} -eq 4 ]] ; then
                COMPREPLY=( $(compgen -W "${opts}" -- "${cur}") )
                return 0
            fi
            case "${prev}" in
                *)
                    COMPREPLY=()
                    ;;
            esac
            COMPREPLY=( $(compgen -W "${opts}" -- "${cur}") )
            return 0
            ;;
        eruptionctl__names__help__set__all)
            opts=""
            if [[ ${cur} == -* || ${COMP_CWORD} -eq 4 ]] ; then
                COMPREPLY=( $(compgen -W "${opts}" -- "${cur}") )
                return 0
            fi
            case "${prev}" in
                *)
                    COMPREPLY=()
                    ;;
            esac
            COMPREPLY=( $(compgen -W "${opts}" -- "${cur}") )
            return 0
            ;;
        eruptionctl__names__list)
            opts="-h --help"
            if [[ ${cur} == -* || ${COMP_CWORD} -eq 3 ]] ; then
                COMPREPLY=( $(compgen -W "${opts}" -- "${cur}") )
                return 0
            fi
            case "${prev}" in
                *)
                    COMPREPLY=()
                    ;;
            esac
            COMPREPLY=( $(compgen -W "${opts}" -- "${cur}") )
            return 0
            ;;
        eruptionctl__names__set)
            opts="-h --help <SLOT_INDEX> <NAME>"
            if [[ ${cur} == -* || ${COMP_CWORD} -eq 3 ]] ; then
                COMPREPLY=( $(compgen -W "${opts}" -- "${cur}") )
                return 0
            fi
            case "${prev}" in
                *)
                    COMPREPLY=()
                    ;;
            esac
            COMPREPLY=( $(compgen -W "${opts}" -- "${cur}") )
            return 0
            ;;
        eruptionctl__names__set__all)
            opts="-h --help [NAMES]..."
            if [[ ${cur} == -* || ${COMP_CWORD} -eq 3 ]] ; then
                COMPREPLY=( $(compgen -W "${opts}" -- "${cur}") )
                return 0
            fi
            case "${prev}" in
                *)
                    COMPREPLY=()
                    ;;
            esac
            COMPREPLY=( $(compgen -W "${opts}" -- "${cur}") )
            return 0
            ;;
        eruptionctl__param)
            opts="-h --help [SCRIPT] [PARAMETER] [VALUE]"
            if [[ ${cur} == -* || ${COMP_CWORD} -eq 2 ]] ; then
                COMPREPLY=( $(compgen -W "${opts}" -- "${cur}") )
                return 0
            fi
            case "${prev}" in
                *)
                    COMPREPLY=()
                    ;;
            esac
            COMPREPLY=( $(compgen -W "${opts}" -- "${cur}") )
            return 0
            ;;
        eruptionctl__profiles)
            opts="-h --help list info edit help"
            if [[ ${cur} == -* || ${COMP_CWORD} -eq 2 ]] ; then
                COMPREPLY=( $(compgen -W "${opts}" -- "${cur}") )
                return 0
            fi
            case "${prev}" in
                *)
                    COMPREPLY=()
                    ;;
            esac
            COMPREPLY=( $(compgen -W "${opts}" -- "${cur}") )
            return 0
            ;;
        eruptionctl__profiles__edit)
            opts="-h --help <PROFILE_NAME>"
            if [[ ${cur} == -* || ${COMP_CWORD} -eq 3 ]] ; then
                COMPREPLY=( $(compgen -W "${opts}" -- "${cur}") )
                return 0
            fi
            case "${prev}" in
                *)
                    COMPREPLY=()
                    ;;
            esac
            COMPREPLY=( $(compgen -W "${opts}" -- "${cur}") )
            return 0
            ;;
        eruptionctl__profiles__help)
            opts="list info edit help"
            if [[ ${cur} == -* || ${COMP_CWORD} -eq 3 ]] ; then
                COMPREPLY=( $(compgen -W "${opts}" -- "${cur}") )
                return 0
            fi
            case "${prev}" in
                *)
                    COMPREPLY=()
                    ;;
            esac
            COMPREPLY=( $(compgen -W "${opts}" -- "${cur}") )
            return 0
            ;;
        eruptionctl__profiles__help__edit)
            opts=""
            if [[ ${cur} == -* || ${COMP_CWORD} -eq 4 ]] ; then
                COMPREPLY=( $(compgen -W "${opts}" -- "${cur}") )
                return 0
            fi
            case "${prev}" in
                *)
                    COMPREPLY=()
                    ;;
            esac
            COMPREPLY=( $(compgen -W "${opts}" -- "${cur}") )
            return 0
            ;;
        eruptionctl__profiles__help__help)
            opts=""
            if [[ ${cur} == -* || ${COMP_CWORD} -eq 4 ]] ; then
                COMPREPLY=( $(compgen -W "${opts}" -- "${cur}") )
                return 0
            fi
            case "${prev}" in
                *)
                    COMPREPLY=()
                    ;;
            esac
            COMPREPLY=( $(compgen -W "${opts}" -- "${cur}") )
            return 0
            ;;
        eruptionctl__profiles__help__info)
            opts=""
            if [[ ${cur} == -* || ${COMP_CWORD} -eq 4 ]] ; then
                COMPREPLY=( $(compgen -W "${opts}" -- "${cur}") )
                return 0
            fi
            case "${prev}" in
                *)
                    COMPREPLY=()
                    ;;
            esac
            COMPREPLY=( $(compgen -W "${opts}" -- "${cur}") )
            return 0
            ;;
        eruptionctl__profiles__help__list)
            opts=""
            if [[ ${cur} == -* || ${COMP_CWORD} -eq 4 ]] ; then
                COMPREPLY=( $(compgen -W "${opts}" -- "${cur}") )
                return 0
            fi
            case "${prev}" in
                *)
                    COMPREPLY=()
                    ;;
            esac
            COMPREPLY=( $(compgen -W "${opts}" -- "${cur}") )
            return 0
            ;;
        eruptionctl__profiles__info)
            opts="-h --help <PROFILE_NAME>"
            if [[ ${cur} == -* || ${COMP_CWORD} -eq 3 ]] ; then
                COMPREPLY=( $(compgen -W "${opts}" -- "${cur}") )
                return 0
            fi
            case "${prev}" in
                *)
                    COMPREPLY=()
                    ;;
            esac
            COMPREPLY=( $(compgen -W "${opts}" -- "${cur}") )
            return 0
            ;;
        eruptionctl__profiles__list)
            opts="-h --help"
            if [[ ${cur} == -* || ${COMP_CWORD} -eq 3 ]] ; then
                COMPREPLY=( $(compgen -W "${opts}" -- "${cur}") )
                return 0
            fi
            case "${prev}" in
                *)
                    COMPREPLY=()
                    ;;
            esac
            COMPREPLY=( $(compgen -W "${opts}" -- "${cur}") )
            return 0
            ;;
        eruptionctl__rules)
            opts="-h --help list add remove enable disable help"
            if [[ ${cur} == -* || ${COMP_CWORD} -eq 2 ]] ; then
                COMPREPLY=( $(compgen -W "${opts}" -- "${cur}") )
                return 0
            fi
            case "${prev}" in
                *)
                    COMPREPLY=()
                    ;;
            esac
            COMPREPLY=( $(compgen -W "${opts}" -- "${cur}") )
            return 0
            ;;
        eruptionctl__rules__add)
            opts="-h --help [RULE]..."
            if [[ ${cur} == -* || ${COMP_CWORD} -eq 3 ]] ; then
                COMPREPLY=( $(compgen -W "${opts}" -- "${cur}") )
                return 0
            fi
            case "${prev}" in
                *)
                    COMPREPLY=()
                    ;;
            esac
            COMPREPLY=( $(compgen -W "${opts}" -- "${cur}") )
            return 0
            ;;
        eruptionctl__rules__disable)
            opts="-h --help <RULE_INDEX>"
            if [[ ${cur} == -* || ${COMP_CWORD} -eq 3 ]] ; then
                COMPREPLY=( $(compgen -W "${opts}" -- "${cur}") )
                return 0
            fi
            case "${prev}" in
                *)
                    COMPREPLY=()
                    ;;
            esac
            COMPREPLY=( $(compgen -W "${opts}" -- "${cur}") )
            return 0
            ;;
        eruptionctl__rules__enable)
            opts="-h --help <RULE_INDEX>"
            if [[ ${cur} == -* || ${COMP_CWORD} -eq 3 ]] ; then
                COMPREPLY=( $(compgen -W "${opts}" -- "${cur}") )
                return 0
            fi
            case "${prev}" in
                *)
                    COMPREPLY=()
                    ;;
            esac
            COMPREPLY=( $(compgen -W "${opts}" -- "${cur}") )
            return 0
            ;;
        eruptionctl__rules__help)
            opts="list add remove enable disable help"
            if [[ ${cur} == -* || ${COMP_CWORD} -eq 3 ]] ; then
                COMPREPLY=( $(compgen -W "${opts}" -- "${cur}") )
                return 0
            fi
            case "${prev}" in
                *)
                    COMPREPLY=()
                    ;;
            esac
            COMPREPLY=( $(compgen -W "${opts}" -- "${cur}") )
            return 0
            ;;
        eruptionctl__rules__help__add)
            opts=""
            if [[ ${cur} == -* || ${COMP_CWORD} -eq 4 ]] ; then
                COMPREPLY=( $(compgen -W "${opts}" -- "${cur}") )
                return 0
            fi
            case "${prev}" in
                *)
                    COMPREPLY=()
                    ;;
            esac
            COMPREPLY=( $(compgen -W "${opts}" -- "${cur}") )
            return 0
            ;;
        eruptionctl__rules__help__disable)
            opts=""
            if [[ ${cur} == -* || ${COMP_CWORD} -eq 4 ]] ; then
                COMPREPLY=( $(compgen -W "${opts}" -- "${cur}") )
                return 0
            fi
            case "${prev}" in
                *)
                    COMPREPLY=()
                    ;;
            esac
            COMPREPLY=( $(compgen -W "${opts}" -- "${cur}") )
            return 0
            ;;
        eruptionctl__rules__help__enable)
            opts=""
            if [[ ${cur} == -* || ${COMP_CWORD} -eq 4 ]] ; then
                COMPREPLY=( $(compgen -W "${opts}" -- "${cur}") )
                return 0
            fi
            case "${prev}" in
                *)
                    COMPREPLY=()
                    ;;
            esac
            COMPREPLY=( $(compgen -W "${opts}" -- "${cur}") )
            return 0
            ;;
        eruptionctl__rules__help__help)
            opts=""
            if [[ ${cur} == -* || ${COMP_CWORD} -eq 4 ]] ; then
                COMPREPLY=( $(compgen -W "${opts}" -- "${cur}") )
                return 0
            fi
            case "${prev}" in
                *)
                    COMPREPLY=()
                    ;;
            esac
            COMPREPLY=( $(compgen -W "${opts}" -- "${cur}") )
            return 0
            ;;
        eruptionctl__rules__help__list)
            opts=""
            if [[ ${cur} == -* || ${COMP_CWORD} -eq 4 ]] ; then
                COMPREPLY=( $(compgen -W "${opts}" -- "${cur}") )
                return 0
            fi
            case "${prev}" in
                *)
                    COMPREPLY=()
                    ;;
            esac
            COMPREPLY=( $(compgen -W "${opts}" -- "${cur}") )
            return 0
            ;;
        eruptionctl__rules__help__remove)
            opts=""
            if [[ ${cur} == -* || ${COMP_CWORD} -eq 4 ]] ; then
                COMPREPLY=( $(compgen -W "${opts}" -- "${cur}") )
                return 0
            fi
            case "${prev}" in
                *)
                    COMPREPLY=()
                    ;;
            esac
            COMPREPLY=( $(compgen -W "${opts}" -- "${cur}") )
            return 0
            ;;
        eruptionctl__rules__list)
            opts="-h --help"
            if [[ ${cur} == -* || ${COMP_CWORD} -eq 3 ]] ; then
                COMPREPLY=( $(compgen -W "${opts}" -- "${cur}") )
                return 0
            fi
            case "${prev}" in
                *)
                    COMPREPLY=()
                    ;;
            esac
            COMPREPLY=( $(compgen -W "${opts}" -- "${cur}") )
            return 0
            ;;
        eruptionctl__rules__remove)
            opts="-h --help <RULE_INDEX>"
            if [[ ${cur} == -* || ${COMP_CWORD} -eq 3 ]] ; then
                COMPREPLY=( $(compgen -W "${opts}" -- "${cur}") )
                return 0
            fi
            case "${prev}" in
                *)
                    COMPREPLY=()
                    ;;
            esac
            COMPREPLY=( $(compgen -W "${opts}" -- "${cur}") )
            return 0
            ;;
        eruptionctl__scripts)
            opts="-h --help list info edit help"
            if [[ ${cur} == -* || ${COMP_CWORD} -eq 2 ]] ; then
                COMPREPLY=( $(compgen -W "${opts}" -- "${cur}") )
                return 0
            fi
            case "${prev}" in
                *)
                    COMPREPLY=()
                    ;;
            esac
            COMPREPLY=( $(compgen -W "${opts}" -- "${cur}") )
            return 0
            ;;
        eruptionctl__scripts__edit)
            opts="-h --help <SCRIPT_NAME>"
            if [[ ${cur} == -* || ${COMP_CWORD} -eq 3 ]] ; then
                COMPREPLY=( $(compgen -W "${opts}" -- "${cur}") )
                return 0
            fi
            case "${prev}" in
                *)
                    COMPREPLY=()
                    ;;
            esac
            COMPREPLY=( $(compgen -W "${opts}" -- "${cur}") )
            return 0
            ;;
        eruptionctl__scripts__help)
            opts="list info edit help"
            if [[ ${cur} == -* || ${COMP_CWORD} -eq 3 ]] ; then
                COMPREPLY=( $(compgen -W "${opts}" -- "${cur}") )
                return 0
            fi
            case "${prev}" in
                *)
                    COMPREPLY=()
                    ;;
            esac
            COMPREPLY=( $(compgen -W "${opts}" -- "${cur}") )
            return 0
            ;;
        eruptionctl__scripts__help__edit)
            opts=""
            if [[ ${cur} == -* || ${COMP_CWORD} -eq 4 ]] ; then
                COMPREPLY=( $(compgen -W "${opts}" -- "${cur}") )
                return 0
            fi
            case "${prev}" in
                *)
                    COMPREPLY=()
                    ;;
            esac
            COMPREPLY=( $(compgen -W "${opts}" -- "${cur}") )
            return 0
            ;;
        eruptionctl__scripts__help__help)
            opts=""
            if [[ ${cur} == -* || ${COMP_CWORD} -eq 4 ]] ; then
                COMPREPLY=( $(compgen -W "${opts}" -- "${cur}") )
                return 0
            fi
            case "${prev}" in
                *)
                    COMPREPLY=()
                    ;;
            esac
            COMPREPLY=( $(compgen -W "${opts}" -- "${cur}") )
            return 0
            ;;
        eruptionctl__scripts__help__info)
            opts=""
            if [[ ${cur} == -* || ${COMP_CWORD} -eq 4 ]] ; then
                COMPREPLY=( $(compgen -W "${opts}" -- "${cur}") )
                return 0
            fi
            case "${prev}" in
                *)
                    COMPREPLY=()
                    ;;
            esac
            COMPREPLY=( $(compgen -W "${opts}" -- "${cur}") )
            return 0
            ;;
        eruptionctl__scripts__help__list)
            opts=""
            if [[ ${cur} == -* || ${COMP_CWORD} -eq 4 ]] ; then
                COMPREPLY=( $(compgen -W "${opts}" -- "${cur}") )
                return 0
            fi
            case "${prev}" in
                *)
                    COMPREPLY=()
                    ;;
            esac
            COMPREPLY=( $(compgen -W "${opts}" -- "${cur}") )
            return 0
            ;;
        eruptionctl__scripts__info)
            opts="-h --help <SCRIPT_NAME>"
            if [[ ${cur} == -* || ${COMP_CWORD} -eq 3 ]] ; then
                COMPREPLY=( $(compgen -W "${opts}" -- "${cur}") )
                return 0
            fi
            case "${prev}" in
                *)
                    COMPREPLY=()
                    ;;
            esac
            COMPREPLY=( $(compgen -W "${opts}" -- "${cur}") )
            return 0
            ;;
        eruptionctl__scripts__list)
            opts="-h --help"
            if [[ ${cur} == -* || ${COMP_CWORD} -eq 3 ]] ; then
                COMPREPLY=( $(compgen -W "${opts}" -- "${cur}") )
                return 0
            fi
            case "${prev}" in
                *)
                    COMPREPLY=()
                    ;;
            esac
            COMPREPLY=( $(compgen -W "${opts}" -- "${cur}") )
            return 0
            ;;
        eruptionctl__status)
            opts="-h --help profile slot help"
            if [[ ${cur} == -* || ${COMP_CWORD} -eq 2 ]] ; then
                COMPREPLY=( $(compgen -W "${opts}" -- "${cur}") )
                return 0
            fi
            case "${prev}" in
                *)
                    COMPREPLY=()
                    ;;
            esac
            COMPREPLY=( $(compgen -W "${opts}" -- "${cur}") )
            return 0
            ;;
        eruptionctl__status__help)
            opts="profile slot help"
            if [[ ${cur} == -* || ${COMP_CWORD} -eq 3 ]] ; then
                COMPREPLY=( $(compgen -W "${opts}" -- "${cur}") )
                return 0
            fi
            case "${prev}" in
                *)
                    COMPREPLY=()
                    ;;
            esac
            COMPREPLY=( $(compgen -W "${opts}" -- "${cur}") )
            return 0
            ;;
        eruptionctl__status__help__help)
            opts=""
            if [[ ${cur} == -* || ${COMP_CWORD} -eq 4 ]] ; then
                COMPREPLY=( $(compgen -W "${opts}" -- "${cur}") )
                return 0
            fi
            case "${prev}" in
                *)
                    COMPREPLY=()
                    ;;
            esac
            COMPREPLY=( $(compgen -W "${opts}" -- "${cur}") )
            return 0
            ;;
        eruptionctl__status__help__profile)
            opts=""
            if [[ ${cur} == -* || ${COMP_CWORD} -eq 4 ]] ; then
                COMPREPLY=( $(compgen -W "${opts}" -- "${cur}") )
                return 0
            fi
            case "${prev}" in
                *)
                    COMPREPLY=()
                    ;;
            esac
            COMPREPLY=( $(compgen -W "${opts}" -- "${cur}") )
            return 0
            ;;
        eruptionctl__status__help__slot)
            opts=""
            if [[ ${cur} == -* || ${COMP_CWORD} -eq 4 ]] ; then
                COMPREPLY=( $(compgen -W "${opts}" -- "${cur}") )
                return 0
            fi
            case "${prev}" in
                *)
                    COMPREPLY=()
                    ;;
            esac
            COMPREPLY=( $(compgen -W "${opts}" -- "${cur}") )
            return 0
            ;;
        eruptionctl__status__profile)
            opts="-h --help"
            if [[ ${cur} == -* || ${COMP_CWORD} -eq 3 ]] ; then
                COMPREPLY=( $(compgen -W "${opts}" -- "${cur}") )
                return 0
            fi
            case "${prev}" in
                *)
                    COMPREPLY=()
                    ;;
            esac
            COMPREPLY=( $(compgen -W "${opts}" -- "${cur}") )
            return 0
            ;;
        eruptionctl__status__slot)
            opts="-h --help"
            if [[ ${cur} == -* || ${COMP_CWORD} -eq 3 ]] ; then
                COMPREPLY=( $(compgen -W "${opts}" -- "${cur}") )
                return 0
            fi
            case "${prev}" in
                *)
                    COMPREPLY=()
                    ;;
            esac
            COMPREPLY=( $(compgen -W "${opts}" -- "${cur}") )
            return 0
            ;;
        eruptionctl__switch)
            opts="-h --help profile slot help"
            if [[ ${cur} == -* || ${COMP_CWORD} -eq 2 ]] ; then
                COMPREPLY=( $(compgen -W "${opts}" -- "${cur}") )
                return 0
            fi
            case "${prev}" in
                *)
                    COMPREPLY=()
                    ;;
            esac
            COMPREPLY=( $(compgen -W "${opts}" -- "${cur}") )
            return 0
            ;;
        eruptionctl__switch__help)
            opts="profile slot help"
            if [[ ${cur} == -* || ${COMP_CWORD} -eq 3 ]] ; then
                COMPREPLY=( $(compgen -W "${opts}" -- "${cur}") )
                return 0
            fi
            case "${prev}" in
                *)
                    COMPREPLY=()
                    ;;
            esac
            COMPREPLY=( $(compgen -W "${opts}" -- "${cur}") )
            return 0
            ;;
        eruptionctl__switch__help__help)
            opts=""
            if [[ ${cur} == -* || ${COMP_CWORD} -eq 4 ]] ; then
                COMPREPLY=( $(compgen -W "${opts}" -- "${cur}") )
                return 0
            fi
            case "${prev}" in
                *)
                    COMPREPLY=()
                    ;;
            esac
            COMPREPLY=( $(compgen -W "${opts}" -- "${cur}") )
            return 0
            ;;
        eruptionctl__switch__help__profile)
            opts=""
            if [[ ${cur} == -* || ${COMP_CWORD} -eq 4 ]] ; then
                COMPREPLY=( $(compgen -W "${opts}" -- "${cur}") )
                return 0
            fi
            case "${prev}" in
                *)
                    COMPREPLY=()
                    ;;
            esac
            COMPREPLY=( $(compgen -W "${opts}" -- "${cur}") )
            return 0
            ;;
        eruptionctl__switch__help__slot)
            opts=""
            if [[ ${cur} == -* || ${COMP_CWORD} -eq 4 ]] ; then
                COMPREPLY=( $(compgen -W "${opts}" -- "${cur}") )
                return 0
            fi
            case "${prev}" in
                *)
                    COMPREPLY=()
                    ;;
            esac
            COMPREPLY=( $(compgen -W "${opts}" -- "${cur}") )
            return 0
            ;;
        eruptionctl__switch__profile)
            opts="-h --help <PROFILE_NAME>"
            if [[ ${cur} == -* || ${COMP_CWORD} -eq 3 ]] ; then
                COMPREPLY=( $(compgen -W "${opts}" -- "${cur}") )
                return 0
            fi
            case "${prev}" in
                *)
                    COMPREPLY=()
                    ;;
            esac
            COMPREPLY=( $(compgen -W "${opts}" -- "${cur}") )
            return 0
            ;;
        eruptionctl__switch__slot)
            opts="-h --help <INDEX>"
            if [[ ${cur} == -* || ${COMP_CWORD} -eq 3 ]] ; then
                COMPREPLY=( $(compgen -W "${opts}" -- "${cur}") )
                return 0
            fi
            case "${prev}" in
                *)
                    COMPREPLY=()
                    ;;
            esac
            COMPREPLY=( $(compgen -W "${opts}" -- "${cur}") )
            return 0
            ;;
    esac
}

complete -F _eruptionctl -o bashdefault -o default eruptionctl<|MERGE_RESOLUTION|>--- conflicted
+++ resolved
@@ -643,11 +643,7 @@
 
     case "${cmd}" in
         eruptionctl)
-<<<<<<< HEAD
-            opts="-v -r -c -h -V --verbose --repeat --config --help --version config color-schemes devices status switch profiles names scripts effects param completions help"
-=======
-            opts="-v -r -c -h -V --verbose --repeat --config --help --version status switch config devices profiles scripts color-schemes param names rules completions help"
->>>>>>> 4c087194
+            opts="-v -r -c -h -V --verbose --repeat --config --help --version status switch config devices profiles scripts color-schemes param names effects rules completions help"
             if [[ ${cur} == -* || ${COMP_CWORD} -eq 1 ]] ; then
                 COMPREPLY=( $(compgen -W "${opts}" -- "${cur}") )
                 return 0
@@ -1326,13 +1322,8 @@
             COMPREPLY=( $(compgen -W "${opts}" -- "${cur}") )
             return 0
             ;;
-<<<<<<< HEAD
         eruptionctl__effects)
             opts="-h --help enable disable status config help"
-=======
-        eruptionctl__help)
-            opts="status switch config devices profiles scripts color-schemes param names rules completions help"
->>>>>>> 4c087194
             if [[ ${cur} == -* || ${COMP_CWORD} -eq 2 ]] ; then
                 COMPREPLY=( $(compgen -W "${opts}" -- "${cur}") )
                 return 0
@@ -1948,7 +1939,7 @@
             return 0
             ;;
         eruptionctl__help)
-            opts="config color-schemes devices status switch profiles names scripts effects param completions help"
+            opts="status switch config devices profiles scripts color-schemes param names effects rules completions help"
             if [[ ${cur} == -* || ${COMP_CWORD} -eq 2 ]] ; then
                 COMPREPLY=( $(compgen -W "${opts}" -- "${cur}") )
                 return 0
