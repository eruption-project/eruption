--- conflicted
+++ resolved
@@ -28,13 +28,6 @@
             cand --help 'Print help information'
             cand -V 'Print version information'
             cand --version 'Print version information'
-<<<<<<< HEAD
-            cand config 'Configuration related sub-commands'
-            cand canvas 'Configure post-processing filters of the global canvas'
-            cand color-schemes 'Define, import or delete a named color scheme'
-            cand devices 'Get or set some device specific configuration parameters'
-=======
->>>>>>> 9fe17985
             cand status 'Shows the currently active profile or slot'
             cand switch 'Switch to a different profile or slot'
             cand config 'Configuration related sub-commands'
@@ -44,6 +37,7 @@
             cand color-schemes 'Define, import or delete a named color scheme'
             cand param 'Get or set script parameters on the currently active profile'
             cand names 'Naming related commands such as renaming of profile slots'
+            cand canvas 'Configure post-processing filters of the global canvas'
             cand effects 'Special effects like Ambient, image overlays or animations'
             cand rules 'Rules related sub-commands'
             cand completions 'Generate shell completions'
@@ -75,45 +69,7 @@
         }
         &'eruptionctl;status;help;help'= {
         }
-<<<<<<< HEAD
-        &'eruptionctl;canvas'= {
-            cand -h 'Print help information'
-            cand --help 'Print help information'
-            cand hue 'Get or set the global ''hue'' adjustment during canvas post-processing'
-            cand saturation 'Get or set the global ''saturation'' adjustment during canvas post-processing'
-            cand lightness 'Get or set the global ''lightness'' adjustment during canvas post-processing'
-            cand help 'Print this message or the help of the given subcommand(s)'
-        }
-        &'eruptionctl;canvas;hue'= {
-            cand -h 'Print help information'
-            cand --help 'Print help information'
-        }
-        &'eruptionctl;canvas;saturation'= {
-            cand -h 'Print help information'
-            cand --help 'Print help information'
-        }
-        &'eruptionctl;canvas;lightness'= {
-            cand -h 'Print help information'
-            cand --help 'Print help information'
-        }
-        &'eruptionctl;canvas;help'= {
-            cand hue 'Get or set the global ''hue'' adjustment during canvas post-processing'
-            cand saturation 'Get or set the global ''saturation'' adjustment during canvas post-processing'
-            cand lightness 'Get or set the global ''lightness'' adjustment during canvas post-processing'
-            cand help 'Print this message or the help of the given subcommand(s)'
-        }
-        &'eruptionctl;canvas;help;hue'= {
-        }
-        &'eruptionctl;canvas;help;saturation'= {
-        }
-        &'eruptionctl;canvas;help;lightness'= {
-        }
-        &'eruptionctl;canvas;help;help'= {
-        }
-        &'eruptionctl;color-schemes'= {
-=======
         &'eruptionctl;switch'= {
->>>>>>> 9fe17985
             cand -h 'Print help information'
             cand --help 'Print help information'
             cand profile 'Switch profiles'
@@ -422,6 +378,40 @@
         }
         &'eruptionctl;names;help;help'= {
         }
+        &'eruptionctl;canvas'= {
+            cand -h 'Print help information'
+            cand --help 'Print help information'
+            cand hue 'Get or set the global ''hue'' adjustment during canvas post-processing'
+            cand saturation 'Get or set the global ''saturation'' adjustment during canvas post-processing'
+            cand lightness 'Get or set the global ''lightness'' adjustment during canvas post-processing'
+            cand help 'Print this message or the help of the given subcommand(s)'
+        }
+        &'eruptionctl;canvas;hue'= {
+            cand -h 'Print help information'
+            cand --help 'Print help information'
+        }
+        &'eruptionctl;canvas;saturation'= {
+            cand -h 'Print help information'
+            cand --help 'Print help information'
+        }
+        &'eruptionctl;canvas;lightness'= {
+            cand -h 'Print help information'
+            cand --help 'Print help information'
+        }
+        &'eruptionctl;canvas;help'= {
+            cand hue 'Get or set the global ''hue'' adjustment during canvas post-processing'
+            cand saturation 'Get or set the global ''saturation'' adjustment during canvas post-processing'
+            cand lightness 'Get or set the global ''lightness'' adjustment during canvas post-processing'
+            cand help 'Print this message or the help of the given subcommand(s)'
+        }
+        &'eruptionctl;canvas;help;hue'= {
+        }
+        &'eruptionctl;canvas;help;saturation'= {
+        }
+        &'eruptionctl;canvas;help;lightness'= {
+        }
+        &'eruptionctl;canvas;help;help'= {
+        }
         &'eruptionctl;effects'= {
             cand -h 'Print help information'
             cand --help 'Print help information'
@@ -636,13 +626,6 @@
             cand --help 'Print help information'
         }
         &'eruptionctl;help'= {
-<<<<<<< HEAD
-            cand config 'Configuration related sub-commands'
-            cand canvas 'Configure post-processing filters of the global canvas'
-            cand color-schemes 'Define, import or delete a named color scheme'
-            cand devices 'Get or set some device specific configuration parameters'
-=======
->>>>>>> 9fe17985
             cand status 'Shows the currently active profile or slot'
             cand switch 'Switch to a different profile or slot'
             cand config 'Configuration related sub-commands'
@@ -652,6 +635,7 @@
             cand color-schemes 'Define, import or delete a named color scheme'
             cand param 'Get or set script parameters on the currently active profile'
             cand names 'Naming related commands such as renaming of profile slots'
+            cand canvas 'Configure post-processing filters of the global canvas'
             cand effects 'Special effects like Ambient, image overlays or animations'
             cand rules 'Rules related sub-commands'
             cand completions 'Generate shell completions'
@@ -665,28 +649,9 @@
         }
         &'eruptionctl;help;status;slot'= {
         }
-<<<<<<< HEAD
-        &'eruptionctl;help;canvas'= {
-            cand hue 'Get or set the global ''hue'' adjustment during canvas post-processing'
-            cand saturation 'Get or set the global ''saturation'' adjustment during canvas post-processing'
-            cand lightness 'Get or set the global ''lightness'' adjustment during canvas post-processing'
-        }
-        &'eruptionctl;help;canvas;hue'= {
-        }
-        &'eruptionctl;help;canvas;saturation'= {
-        }
-        &'eruptionctl;help;canvas;lightness'= {
-        }
-        &'eruptionctl;help;color-schemes'= {
-            cand list 'List all color schemes known to Eruption'
-            cand add 'Add a new named color scheme'
-            cand remove 'Remove a color scheme by name'
-            cand import 'Import a color scheme from a file, e.g.: like the Pywal configuration'
-=======
         &'eruptionctl;help;switch'= {
             cand profile 'Switch profiles'
             cand slot 'Switch slots'
->>>>>>> 9fe17985
         }
         &'eruptionctl;help;switch;profile'= {
         }
@@ -784,6 +749,17 @@
         }
         &'eruptionctl;help;names;set-all'= {
         }
+        &'eruptionctl;help;canvas'= {
+            cand hue 'Get or set the global ''hue'' adjustment during canvas post-processing'
+            cand saturation 'Get or set the global ''saturation'' adjustment during canvas post-processing'
+            cand lightness 'Get or set the global ''lightness'' adjustment during canvas post-processing'
+        }
+        &'eruptionctl;help;canvas;hue'= {
+        }
+        &'eruptionctl;help;canvas;saturation'= {
+        }
+        &'eruptionctl;help;canvas;lightness'= {
+        }
         &'eruptionctl;help;effects'= {
             cand enable 'Enable an effect'
             cand disable 'Disable an active effect'
