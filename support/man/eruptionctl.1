--- conflicted
+++ resolved
@@ -12,13 +12,7 @@
 .BR
 
   Commands:
-<<<<<<< HEAD
-    config         Configuration related sub-commands
     canvas         Configure post-processing filters of the global canvas
-    color-schemes  Define, import or delete a named color scheme
-    devices        Get or set some device specific configuration parameters
-=======
->>>>>>> 177f25fc
     status         Shows the currently active profile or slot
     switch         Switch to a different profile or slot
     config         Configuration related sub-commands
