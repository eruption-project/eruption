%global OrigName eruption
%global ShortName eruption

<<<<<<< HEAD
%global gittag master
%global commit 117d53401af4f80a2a5cdbafd69cddda88912fc2
=======
%global commit ec328c9dfc845b64b763d3898b34f5f4430006fc
>>>>>>> 851d4b3b
%global shortcommit %(c=%{commit}; echo ${c:0:7})

Name:    eruption-git
Version: 0.3.1
Release: 0.%{shortcommit}
Summary: Eruption - Realtime RGB LED Driver for Linux
URL:     https://eruption-project.org
License: GPL-3.0

Source0: https://github.com/X3n0m0rph59/%{OrigName}/archive/%{commit}.tar.gz

BuildRoot: %{_tmppath}/%{name}-build

BuildRequires: cargo
BuildRequires: cmake
BuildRequires: protobuf-devel
BuildRequires: systemd-devel
BuildRequires: systemd-rpm-macros
BuildRequires: dbus-devel
BuildRequires: hidapi-devel
BuildRequires: libevdev-devel
BuildRequires: libusbx-devel
BuildRequires: pulseaudio-libs-devel
BuildRequires: lua-devel
BuildRequires: libX11-devel
BuildRequires: libXrandr-devel
BuildRequires: gtk3-devel
BuildRequires: gtksourceview4-devel

Requires: systemd
Requires: dbus
Requires: hidapi
Requires: libevdev
Requires: lua
Requires: gtksourceview4

Recommends: lua-socket-compat

Conflicts: eruption-roccat-vulcan
Conflicts: eruption-roccat-vulcan-git

%global debug_package %{nil}

%description
Realtime RGB LED Driver for Linux (git snapshot)

%prep
%autosetup -v -n %{OrigName}-%{commit}

%build
cargo build --release --verbose

%install
%{__mkdir_p} %{buildroot}/%{_mandir}/man5
%{__mkdir_p} %{buildroot}/%{_mandir}/man8
%{__mkdir_p} %{buildroot}/%{_mandir}/man1
%{__mkdir_p} %{buildroot}/%{_sysconfdir}/%{ShortName}
%{__mkdir_p} %{buildroot}/%{_sysconfdir}/profile.d
%{__mkdir_p} %{buildroot}/%{_sysconfdir}/dbus-1/system.d
%{__mkdir_p} %{buildroot}/%{_sysconfdir}/dbus-1/session.d
%{__mkdir_p} %{buildroot}/usr/lib/udev/rules.d
%{__mkdir_p} %{buildroot}/%{_datarootdir}/polkit-1/actions/
%{__mkdir_p} %{buildroot}/usr/lib/systemd/system-sleep
%{__mkdir_p} %{buildroot}/%{_unitdir}
%{__mkdir_p} %{buildroot}/%{_presetdir}
%{__mkdir_p} %{buildroot}/%{_userunitdir}
%{__mkdir_p} %{buildroot}/%{_userpresetdir}
%{__mkdir_p} %{buildroot}/%{_sharedstatedir}/%{ShortName}
%{__mkdir_p} %{buildroot}/%{_sharedstatedir}/%{ShortName}/profiles
%{__mkdir_p} %{buildroot}/%{_libdir}/%{ShortName}/scripts
%{__mkdir_p} %{buildroot}/%{_libdir}/%{ShortName}/scripts/lib
%{__mkdir_p} %{buildroot}/%{_libdir}/%{ShortName}/scripts/lib/macros
%{__mkdir_p} %{buildroot}/%{_libdir}/%{ShortName}/scripts/lib/themes
%{__mkdir_p} %{buildroot}/%{_libdir}/%{ShortName}/scripts/lib/keymaps
%{__mkdir_p} %{buildroot}/%{_libdir}/%{ShortName}/scripts/lib/hwdevices/keyboards
%{__mkdir_p} %{buildroot}/%{_libdir}/%{ShortName}/scripts/lib/hwdevices/mice
%{__mkdir_p} %{buildroot}/%{_libdir}/%{ShortName}/scripts/lib/hwdevices/misc
%{__mkdir_p} %{buildroot}/%{_libdir}/%{ShortName}/scripts/examples
%{__mkdir_p} %{buildroot}/%{_docdir}/%{ShortName}
%{__mkdir_p} %{buildroot}/%{_datarootdir}/icons/hicolor/scalable/apps
%{__mkdir_p} %{buildroot}/%{_datarootdir}/%{ShortName}/sfx
%{__mkdir_p} %{buildroot}/%{_datarootdir}/%{ShortName}/i18n
%{__mkdir_p} %{buildroot}/%{_datarootdir}/applications/
%{__mkdir_p} %{buildroot}/%{_datarootdir}/icons/hicolor/64x64/apps/
%{__mkdir_p} %{buildroot}/%{_datarootdir}/eruption-gui-gtk3/schemas
%{__mkdir_p} %{buildroot}/%{_datarootdir}/bash-completion/completions/
%{__mkdir_p} %{buildroot}/%{_datarootdir}/fish/completions/
%{__mkdir_p} %{buildroot}/%{_datarootdir}/zsh/site-functions/

cp -a %{_builddir}/%{OrigName}-%{commit}/support/man/eruption.8 %{buildroot}/%{_mandir}/man8/
cp -a %{_builddir}/%{OrigName}-%{commit}/support/man/eruption-cmd.8 %{buildroot}/%{_mandir}/man8/
cp -a %{_builddir}/%{OrigName}-%{commit}/support/man/eruption-hwutil.8 %{buildroot}/%{_mandir}/man8/
cp -a %{_builddir}/%{OrigName}-%{commit}/support/man/eruption.conf.5 %{buildroot}/%{_mandir}/man5/
cp -a %{_builddir}/%{OrigName}-%{commit}/support/man/process-monitor.conf.5 %{buildroot}/%{_mandir}/man5/
cp -a %{_builddir}/%{OrigName}-%{commit}/support/man/eruptionctl.1 %{buildroot}/%{_mandir}/man1/
cp -a %{_builddir}/%{OrigName}-%{commit}/support/man/eruption-macro.1 %{buildroot}/%{_mandir}/man1/
cp -a %{_builddir}/%{OrigName}-%{commit}/support/man/eruption-keymap.1 %{buildroot}/%{_mandir}/man1/
cp -a %{_builddir}/%{OrigName}-%{commit}/support/man/eruption-netfx.1 %{buildroot}/%{_mandir}/man1/
cp -a %{_builddir}/%{OrigName}-%{commit}/support/man/eruption-fx-proxy.1 %{buildroot}/%{_mandir}/man1/
cp -a %{_builddir}/%{OrigName}-%{commit}/support/man/eruption-fx-proxy.1 %{buildroot}/%{_mandir}/man1/
cp -a %{_builddir}/%{OrigName}-%{commit}/support/man/eruption-audio-proxy.1 %{buildroot}/%{_mandir}/man1/
cp -a %{_builddir}/%{OrigName}-%{commit}/support/man/eruption-process-monitor.1 %{buildroot}/%{_mandir}/man1/
cp -a %{_builddir}/%{OrigName}-%{commit}/support/shell/completions/en_US/eruption-debug-tool.bash-completion %{buildroot}/%{_datarootdir}/bash-completion/completions/eruption-debug-tool
cp -a %{_builddir}/%{OrigName}-%{commit}/support/shell/completions/en_US/eruption-cmd.bash-completion %{buildroot}/%{_datarootdir}/bash-completion/completions/eruption-cmd
cp -a %{_builddir}/%{OrigName}-%{commit}/support/shell/completions/en_US/eruption-hwutil.bash-completion %{buildroot}/%{_datarootdir}/bash-completion/completions/eruption-hwutil
cp -a %{_builddir}/%{OrigName}-%{commit}/support/shell/completions/en_US/eruption-macro.bash-completion %{buildroot}/%{_datarootdir}/bash-completion/completions/eruption-macro
cp -a %{_builddir}/%{OrigName}-%{commit}/support/shell/completions/en_US/eruption-keymap.bash-completion %{buildroot}/%{_datarootdir}/bash-completion/completions/eruption-keymap
cp -a %{_builddir}/%{OrigName}-%{commit}/support/shell/completions/en_US/eruption-netfx.bash-completion %{buildroot}/%{_datarootdir}/bash-completion/completions/eruption-netfx
cp -a %{_builddir}/%{OrigName}-%{commit}/support/shell/completions/en_US/eruption-fx-proxy.bash-completion %{buildroot}/%{_datarootdir}/bash-completion/completions/eruption-fx-proxy
cp -a %{_builddir}/%{OrigName}-%{commit}/support/shell/completions/en_US/eruption-audio-proxy.bash-completion %{buildroot}/%{_datarootdir}/bash-completion/completions/eruption-audio-proxy
cp -a %{_builddir}/%{OrigName}-%{commit}/support/shell/completions/en_US/eruption-process-monitor.bash-completion %{buildroot}/%{_datarootdir}/bash-completion/completions/eruption-process-monitor
cp -a %{_builddir}/%{OrigName}-%{commit}/support/shell/completions/en_US/eruptionctl.bash-completion %{buildroot}/%{_datarootdir}/bash-completion/completions/eruptionctl
cp -a %{_builddir}/%{OrigName}-%{commit}/support/shell/completions/en_US/eruption-debug-tool.fish-completion %{buildroot}/%{_datarootdir}/fish/completions/eruption-debug-tool.fish
cp -a %{_builddir}/%{OrigName}-%{commit}/support/shell/completions/en_US/eruption-cmd.fish-completion %{buildroot}/%{_datarootdir}/fish/completions/eruption-cmd.fish
cp -a %{_builddir}/%{OrigName}-%{commit}/support/shell/completions/en_US/eruption-hwutil.fish-completion %{buildroot}/%{_datarootdir}/fish/completions/eruption-hwutil.fish
cp -a %{_builddir}/%{OrigName}-%{commit}/support/shell/completions/en_US/eruption-macro.fish-completion %{buildroot}/%{_datarootdir}/fish/completions/eruption-macro.fish
cp -a %{_builddir}/%{OrigName}-%{commit}/support/shell/completions/en_US/eruption-keymap.fish-completion %{buildroot}/%{_datarootdir}/fish/completions/eruption-keymap.fish
cp -a %{_builddir}/%{OrigName}-%{commit}/support/shell/completions/en_US/eruption-netfx.fish-completion %{buildroot}/%{_datarootdir}/fish/completions/eruption-netfx.fish
cp -a %{_builddir}/%{OrigName}-%{commit}/support/shell/completions/en_US/eruption-fx-proxy.fish-completion %{buildroot}/%{_datarootdir}/fish/completions/eruption-fx-proxy.fish
cp -a %{_builddir}/%{OrigName}-%{commit}/support/shell/completions/en_US/eruption-audio-proxy.fish-completion %{buildroot}/%{_datarootdir}/fish/completions/eruption-audio-proxy.fish
cp -a %{_builddir}/%{OrigName}-%{commit}/support/shell/completions/en_US/eruption-process-monitor.fish-completion %{buildroot}/%{_datarootdir}/fish/completions/eruption-process-monitor.fish
cp -a %{_builddir}/%{OrigName}-%{commit}/support/shell/completions/en_US/eruptionctl.fish-completion %{buildroot}/%{_datarootdir}/fish/completions/eruptionctl.fish
cp -a %{_builddir}/%{OrigName}-%{commit}/support/shell/completions/en_US/eruption-debug-tool.zsh-completion %{buildroot}/%{_datarootdir}/zsh/site-functions/_eruption-debug-tool
cp -a %{_builddir}/%{OrigName}-%{commit}/support/shell/completions/en_US/eruption-cmd.zsh-completion %{buildroot}/%{_datarootdir}/zsh/site-functions/_eruption-cmd
cp -a %{_builddir}/%{OrigName}-%{commit}/support/shell/completions/en_US/eruption-hwutil.zsh-completion %{buildroot}/%{_datarootdir}/zsh/site-functions/_eruption-hwutil
cp -a %{_builddir}/%{OrigName}-%{commit}/support/shell/completions/en_US/eruption-macro.zsh-completion %{buildroot}/%{_datarootdir}/zsh/site-functions/_eruption-macro
cp -a %{_builddir}/%{OrigName}-%{commit}/support/shell/completions/en_US/eruption-keymap.zsh-completion %{buildroot}/%{_datarootdir}/zsh/site-functions/_eruption-keymap
cp -a %{_builddir}/%{OrigName}-%{commit}/support/shell/completions/en_US/eruption-netfx.zsh-completion %{buildroot}/%{_datarootdir}/zsh/site-functions/_eruption-netfx
cp -a %{_builddir}/%{OrigName}-%{commit}/support/shell/completions/en_US/eruption-fx-proxy.zsh-completion %{buildroot}/%{_datarootdir}/zsh/site-functions/_eruption-fx-proxy
cp -a %{_builddir}/%{OrigName}-%{commit}/support/shell/completions/en_US/eruption-audio-proxy.zsh-completion %{buildroot}/%{_datarootdir}/zsh/site-functions/_eruption-audio-proxy
cp -a %{_builddir}/%{OrigName}-%{commit}/support/shell/completions/en_US/eruption-process-monitor.zsh-completion %{buildroot}/%{_datarootdir}/zsh/site-functions/_eruption-process-monitor
cp -a %{_builddir}/%{OrigName}-%{commit}/support/shell/completions/en_US/eruptionctl.zsh-completion %{buildroot}/%{_datarootdir}/zsh/site-functions/_eruptionctl
cp -a %{_builddir}/%{OrigName}-%{commit}/support/config/eruption.conf %{buildroot}/%{_sysconfdir}/%{ShortName}/
cp -a %{_builddir}/%{OrigName}-%{commit}/support/config/fx-proxy.conf %{buildroot}/%{_sysconfdir}/%{ShortName}/
cp -a %{_builddir}/%{OrigName}-%{commit}/support/config/audio-proxy.conf %{buildroot}/%{_sysconfdir}/%{ShortName}/
cp -a %{_builddir}/%{OrigName}-%{commit}/support/config/process-monitor.conf %{buildroot}/%{_sysconfdir}/%{ShortName}/
cp -a %{_builddir}/%{OrigName}-%{commit}/support/profile.d/eruption.sh %{buildroot}/%{_sysconfdir}/profile.d/
cp -a %{_builddir}/%{OrigName}-%{commit}/support/dbus/org.eruption.control.conf %{buildroot}/%{_sysconfdir}/dbus-1/system.d/
cp -a %{_builddir}/%{OrigName}-%{commit}/support/dbus/org.eruption.process_monitor.conf %{buildroot}/%{_sysconfdir}/dbus-1/session.d/
cp -a %{_builddir}/%{OrigName}-%{commit}/support/dbus/org.eruption.fx_proxy.conf %{buildroot}/%{_sysconfdir}/dbus-1/session.d/
cp -a %{_builddir}/%{OrigName}-%{commit}/support/udev/99-eruption.rules %{buildroot}/usr/lib/udev/rules.d/
cp -a %{_builddir}/%{OrigName}-%{commit}/support/policykit/org.eruption.policy %{buildroot}/%{_datarootdir}/polkit-1/actions/
cp -a %{_builddir}/%{OrigName}-%{commit}/support/systemd/eruption.preset %{buildroot}/%{_presetdir}/50-eruption.preset
cp -a %{_builddir}/%{OrigName}-%{commit}/support/systemd/eruption.service %{buildroot}/%{_unitdir}/
cp -a %{_builddir}/%{OrigName}-%{commit}/support/systemd/eruption-fx-proxy.preset %{buildroot}/%{_userpresetdir}/50-eruption-fx-proxy.preset
cp -a %{_builddir}/%{OrigName}-%{commit}/support/systemd/eruption-fx-proxy.service %{buildroot}/%{_userunitdir}/
cp -a %{_builddir}/%{OrigName}-%{commit}/support/systemd/eruption-audio-proxy.preset %{buildroot}/%{_userpresetdir}/50-eruption-audio-proxy.preset
cp -a %{_builddir}/%{OrigName}-%{commit}/support/systemd/eruption-audio-proxy.service %{buildroot}/%{_userunitdir}/
cp -a %{_builddir}/%{OrigName}-%{commit}/support/systemd/eruption-process-monitor.preset %{buildroot}/%{_userpresetdir}/50-eruption-process-monitor.preset
cp -a %{_builddir}/%{OrigName}-%{commit}/support/systemd/eruption-process-monitor.service %{buildroot}/%{_userunitdir}/
cp -a %{_builddir}/%{OrigName}-%{commit}/support/systemd/eruption-hotplug-helper.preset %{buildroot}/%{_presetdir}/50-eruption-hotplug-helper.preset
cp -a %{_builddir}/%{OrigName}-%{commit}/support/systemd/eruption-hotplug-helper.service %{buildroot}/%{_unitdir}/
cp -a %{_builddir}/%{OrigName}-%{commit}/support/profiles/animal-blobby.profile %{buildroot}/%{_sharedstatedir}/%{ShortName}/profiles/
cp -a %{_builddir}/%{OrigName}-%{commit}/support/profiles/animal-blobby-swirl.profile %{buildroot}/%{_sharedstatedir}/%{ShortName}/profiles/
cp -a %{_builddir}/%{OrigName}-%{commit}/support/profiles/animal-breathing-1.profile %{buildroot}/%{_sharedstatedir}/%{ShortName}/profiles/
cp -a %{_builddir}/%{OrigName}-%{commit}/support/profiles/animal-breathing-2.profile %{buildroot}/%{_sharedstatedir}/%{ShortName}/profiles/
cp -a %{_builddir}/%{OrigName}-%{commit}/support/profiles/animal-breathing-3.profile %{buildroot}/%{_sharedstatedir}/%{ShortName}/profiles/
cp -a %{_builddir}/%{OrigName}-%{commit}/support/profiles/audio-visualization-1.profile %{buildroot}/%{_sharedstatedir}/%{ShortName}/profiles/
cp -a %{_builddir}/%{OrigName}-%{commit}/support/profiles/audio-visualization-2.profile %{buildroot}/%{_sharedstatedir}/%{ShortName}/profiles/
cp -a %{_builddir}/%{OrigName}-%{commit}/support/profiles/audio-visualization-3.profile %{buildroot}/%{_sharedstatedir}/%{ShortName}/profiles/
cp -a %{_builddir}/%{OrigName}-%{commit}/support/profiles/audio-visualization-4.profile %{buildroot}/%{_sharedstatedir}/%{ShortName}/profiles/
cp -a %{_builddir}/%{OrigName}-%{commit}/support/profiles/audio-visualization-5.profile %{buildroot}/%{_sharedstatedir}/%{ShortName}/profiles/
cp -a %{_builddir}/%{OrigName}-%{commit}/support/profiles/domain-coloring-1.profile %{buildroot}/%{_sharedstatedir}/%{ShortName}/profiles/
cp -a %{_builddir}/%{OrigName}-%{commit}/support/profiles/domain-coloring-2.profile %{buildroot}/%{_sharedstatedir}/%{ShortName}/profiles/
cp -a %{_builddir}/%{OrigName}-%{commit}/support/profiles/domain-coloring-3.profile %{buildroot}/%{_sharedstatedir}/%{ShortName}/profiles/
cp -a %{_builddir}/%{OrigName}-%{commit}/support/profiles/default.profile %{buildroot}/%{_sharedstatedir}/%{ShortName}/profiles/
cp -a %{_builddir}/%{OrigName}-%{commit}/support/profiles/checkerboard.profile %{buildroot}/%{_sharedstatedir}/%{ShortName}/profiles/
cp -a %{_builddir}/%{OrigName}-%{commit}/support/profiles/fx1.profile %{buildroot}/%{_sharedstatedir}/%{ShortName}/profiles/
cp -a %{_builddir}/%{OrigName}-%{commit}/support/profiles/fx2.profile %{buildroot}/%{_sharedstatedir}/%{ShortName}/profiles/
cp -a %{_builddir}/%{OrigName}-%{commit}/support/profiles/fireplace.profile %{buildroot}/%{_sharedstatedir}/%{ShortName}/profiles/
cp -a %{_builddir}/%{OrigName}-%{commit}/support/profiles/fireworks.profile %{buildroot}/%{_sharedstatedir}/%{ShortName}/profiles/
cp -a %{_builddir}/%{OrigName}-%{commit}/support/profiles/flight-perlin.profile %{buildroot}/%{_sharedstatedir}/%{ShortName}/profiles/
cp -a %{_builddir}/%{OrigName}-%{commit}/support/profiles/gaming.profile %{buildroot}/%{_sharedstatedir}/%{ShortName}/profiles/
cp -a %{_builddir}/%{OrigName}-%{commit}/support/profiles/gradient-noise.profile %{buildroot}/%{_sharedstatedir}/%{ShortName}/profiles/
cp -a %{_builddir}/%{OrigName}-%{commit}/support/profiles/heartbeat-sysmon.profile %{buildroot}/%{_sharedstatedir}/%{ShortName}/profiles/
cp -a %{_builddir}/%{OrigName}-%{commit}/support/profiles/heatmap.profile %{buildroot}/%{_sharedstatedir}/%{ShortName}/profiles/
cp -a %{_builddir}/%{OrigName}-%{commit}/support/profiles/heatmap-errors.profile %{buildroot}/%{_sharedstatedir}/%{ShortName}/profiles/
cp -a %{_builddir}/%{OrigName}-%{commit}/support/profiles/lava-lamp.profile %{buildroot}/%{_sharedstatedir}/%{ShortName}/profiles/
cp -a %{_builddir}/%{OrigName}-%{commit}/support/profiles/lava-lamp-pastel.profile %{buildroot}/%{_sharedstatedir}/%{ShortName}/profiles/
cp -a %{_builddir}/%{OrigName}-%{commit}/support/profiles/lava-lamp-syscolors.profile %{buildroot}/%{_sharedstatedir}/%{ShortName}/profiles/
cp -a %{_builddir}/%{OrigName}-%{commit}/support/profiles/matrix.profile %{buildroot}/%{_sharedstatedir}/%{ShortName}/profiles/
cp -a %{_builddir}/%{OrigName}-%{commit}/support/profiles/netfx.profile %{buildroot}/%{_sharedstatedir}/%{ShortName}/profiles/
cp -a %{_builddir}/%{OrigName}-%{commit}/support/profiles/batique.profile %{buildroot}/%{_sharedstatedir}/%{ShortName}/profiles/
cp -a %{_builddir}/%{OrigName}-%{commit}/support/profiles/batique-mouse.profile %{buildroot}/%{_sharedstatedir}/%{ShortName}/profiles/
cp -a %{_builddir}/%{OrigName}-%{commit}/support/profiles/blackout.profile %{buildroot}/%{_sharedstatedir}/%{ShortName}/profiles/
cp -a %{_builddir}/%{OrigName}-%{commit}/support/profiles/blue-fx-swirl-perlin.profile %{buildroot}/%{_sharedstatedir}/%{ShortName}/profiles/
cp -a %{_builddir}/%{OrigName}-%{commit}/support/profiles/profile1.profile %{buildroot}/%{_sharedstatedir}/%{ShortName}/profiles/
cp -a %{_builddir}/%{OrigName}-%{commit}/support/profiles/profile2.profile %{buildroot}/%{_sharedstatedir}/%{ShortName}/profiles/
cp -a %{_builddir}/%{OrigName}-%{commit}/support/profiles/profile3.profile %{buildroot}/%{_sharedstatedir}/%{ShortName}/profiles/
cp -a %{_builddir}/%{OrigName}-%{commit}/support/profiles/profile4.profile %{buildroot}/%{_sharedstatedir}/%{ShortName}/profiles/
cp -a %{_builddir}/%{OrigName}-%{commit}/support/profiles/psychedelic.profile %{buildroot}/%{_sharedstatedir}/%{ShortName}/profiles/
cp -a %{_builddir}/%{OrigName}-%{commit}/support/profiles/twinkle.profile %{buildroot}/%{_sharedstatedir}/%{ShortName}/profiles/
cp -a %{_builddir}/%{OrigName}-%{commit}/support/profiles/rainbow.profile %{buildroot}/%{_sharedstatedir}/%{ShortName}/profiles/
cp -a %{_builddir}/%{OrigName}-%{commit}/support/profiles/rainbow-vertical.profile %{buildroot}/%{_sharedstatedir}/%{ShortName}/profiles/
cp -a %{_builddir}/%{OrigName}-%{commit}/support/profiles/preset-red-yellow.profile %{buildroot}/%{_sharedstatedir}/%{ShortName}/profiles/
cp -a %{_builddir}/%{OrigName}-%{commit}/support/profiles/preset-blue-red.profile %{buildroot}/%{_sharedstatedir}/%{ShortName}/profiles/
cp -a %{_builddir}/%{OrigName}-%{commit}/support/profiles/rainbow-wave.profile %{buildroot}/%{_sharedstatedir}/%{ShortName}/profiles/
cp -a %{_builddir}/%{OrigName}-%{commit}/support/profiles/red-fx.profile %{buildroot}/%{_sharedstatedir}/%{ShortName}/profiles/
cp -a %{_builddir}/%{OrigName}-%{commit}/support/profiles/red-wave.profile %{buildroot}/%{_sharedstatedir}/%{ShortName}/profiles/
cp -a %{_builddir}/%{OrigName}-%{commit}/support/profiles/ripple-rainbow.profile %{buildroot}/%{_sharedstatedir}/%{ShortName}/profiles/
cp -a %{_builddir}/%{OrigName}-%{commit}/support/profiles/snake.profile %{buildroot}/%{_sharedstatedir}/%{ShortName}/profiles/
cp -a %{_builddir}/%{OrigName}-%{commit}/support/profiles/solid-wave.profile %{buildroot}/%{_sharedstatedir}/%{ShortName}/profiles/
cp -a %{_builddir}/%{OrigName}-%{commit}/support/profiles/solid.profile %{buildroot}/%{_sharedstatedir}/%{ShortName}/profiles/
cp -a %{_builddir}/%{OrigName}-%{commit}/support/profiles/starcraft2.profile %{buildroot}/%{_sharedstatedir}/%{ShortName}/profiles/
cp -a %{_builddir}/%{OrigName}-%{commit}/support/profiles/spectrum-analyzer.profile %{buildroot}/%{_sharedstatedir}/%{ShortName}/profiles/
cp -a %{_builddir}/%{OrigName}-%{commit}/support/profiles/spectrum-analyzer-swirl.profile %{buildroot}/%{_sharedstatedir}/%{ShortName}/profiles/
cp -a %{_builddir}/%{OrigName}-%{commit}/support/profiles/vu-meter.profile %{buildroot}/%{_sharedstatedir}/%{ShortName}/profiles/
cp -a %{_builddir}/%{OrigName}-%{commit}/support/profiles/swirl-perlin.profile %{buildroot}/%{_sharedstatedir}/%{ShortName}/profiles/
cp -a %{_builddir}/%{OrigName}-%{commit}/support/profiles/swirl-perlin-blue-red.profile %{buildroot}/%{_sharedstatedir}/%{ShortName}/profiles/
cp -a %{_builddir}/%{OrigName}-%{commit}/support/profiles/swirl-perlin-rainbow.profile %{buildroot}/%{_sharedstatedir}/%{ShortName}/profiles/
cp -a %{_builddir}/%{OrigName}-%{commit}/support/profiles/swirl-perlin-red-yellow.profile %{buildroot}/%{_sharedstatedir}/%{ShortName}/profiles/
cp -a %{_builddir}/%{OrigName}-%{commit}/support/profiles/swirl-perlin-dim.profile %{buildroot}/%{_sharedstatedir}/%{ShortName}/profiles/
cp -a %{_builddir}/%{OrigName}-%{commit}/support/profiles/swirl-perlin-blue-red-dim.profile %{buildroot}/%{_sharedstatedir}/%{ShortName}/profiles/
cp -a %{_builddir}/%{OrigName}-%{commit}/support/profiles/swirl-perlin-rainbow-dim.profile %{buildroot}/%{_sharedstatedir}/%{ShortName}/profiles/
cp -a %{_builddir}/%{OrigName}-%{commit}/support/profiles/swirl-perlin-red-yellow-dim.profile %{buildroot}/%{_sharedstatedir}/%{ShortName}/profiles/
cp -a %{_builddir}/%{OrigName}-%{commit}/support/profiles/swirl-simplex-rainbow.profile %{buildroot}/%{_sharedstatedir}/%{ShortName}/profiles/
cp -a %{_builddir}/%{OrigName}-%{commit}/support/profiles/swirl-turbulence.profile %{buildroot}/%{_sharedstatedir}/%{ShortName}/profiles/
cp -a %{_builddir}/%{OrigName}-%{commit}/support/profiles/swirl-voronoi.profile %{buildroot}/%{_sharedstatedir}/%{ShortName}/profiles/
cp -a %{_builddir}/%{OrigName}-%{commit}/support/profiles/turbulence.profile %{buildroot}/%{_sharedstatedir}/%{ShortName}/profiles/
cp -a %{_builddir}/%{OrigName}-%{commit}/support/sfx/typewriter1.wav %{buildroot}/%{_datarootdir}/%{ShortName}/sfx/typewriter1.wav
cp -a %{_builddir}/%{OrigName}-%{commit}/support/sfx/phaser1.wav %{buildroot}/%{_datarootdir}/%{ShortName}/sfx/phaser1.wav
cp -a %{_builddir}/%{OrigName}-%{commit}/support/sfx/phaser2.wav %{buildroot}/%{_datarootdir}/%{ShortName}/sfx/phaser2.wav
ln -s phaser1.wav %{buildroot}/%{_datarootdir}/%{ShortName}/sfx/key-down.wav
ln -s phaser2.wav %{buildroot}/%{_datarootdir}/%{ShortName}/sfx/key-up.wav

cp -ra %{_builddir}/%{OrigName}-%{commit}/eruption/src/scripts %{buildroot}/%{_datarootdir}/%{ShortName}/

cp -a %{_builddir}/%{OrigName}-%{commit}/support/systemd/eruption-suspend.sh %{buildroot}/usr/lib/systemd/system-sleep/eruption

cp -a %{_builddir}/%{OrigName}-%{commit}/support/assets/eruption-gui-gtk3/eruption-gui-gtk3.desktop %{buildroot}/usr/share/applications/eruption-gui-gtk3.desktop
cp -a %{_builddir}/%{OrigName}-%{commit}/support/assets/eruption-gui-gtk3/eruption-gui.png %{buildroot}/usr/share/icons/hicolor/64x64/apps/eruption-gui.png
cp -a %{_builddir}/%{OrigName}-%{commit}/eruption-gui-gtk3/schemas/gschemas.compiled %{buildroot}/usr/share/eruption-gui-gtk3/schemas/

install -Dp -m 0755 %{_builddir}/%{OrigName}-%{commit}/target/release/eruption %{buildroot}/%{_bindir}/eruption
install -Dp -m 0755 %{_builddir}/%{OrigName}-%{commit}/target/release/eruptionctl %{buildroot}/%{_bindir}/eruptionctl
install -Dp -m 0755 %{_builddir}/%{OrigName}-%{commit}/target/release/eruption-cmd %{buildroot}/%{_bindir}/eruption-cmd
install -Dp -m 0755 %{_builddir}/%{OrigName}-%{commit}/target/release/eruption-hwutil %{buildroot}/%{_bindir}/eruption-hwutil
install -Dp -m 0755 %{_builddir}/%{OrigName}-%{commit}/target/release/eruption-macro %{buildroot}/%{_bindir}/eruption-macro
install -Dp -m 0755 %{_builddir}/%{OrigName}-%{commit}/target/release/eruption-keymap %{buildroot}/%{_bindir}/eruption-keymap
install -Dp -m 0755 %{_builddir}/%{OrigName}-%{commit}/target/release/eruption-netfx %{buildroot}/%{_bindir}/eruption-netfx
install -Dp -m 0755 %{_builddir}/%{OrigName}-%{commit}/target/release/eruption-util %{buildroot}/%{_bindir}/eruption-util
install -Dp -m 0755 %{_builddir}/%{OrigName}-%{commit}/target/release/eruption-debug-tool %{buildroot}/%{_bindir}/eruption-debug-tool
install -Dp -m 0755 %{_builddir}/%{OrigName}-%{commit}/target/release/eruption-hotplug-helper %{buildroot}/%{_bindir}/eruption-hotplug-helper
install -Dp -m 0755 %{_builddir}/%{OrigName}-%{commit}/target/release/eruption-fx-proxy %{buildroot}/%{_bindir}/eruption-fx-proxy
install -Dp -m 0755 %{_builddir}/%{OrigName}-%{commit}/target/release/eruption-audio-proxy %{buildroot}/%{_bindir}/eruption-audio-proxy
install -Dp -m 0755 %{_builddir}/%{OrigName}-%{commit}/target/release/eruption-process-monitor %{buildroot}/%{_bindir}/eruption-process-monitor
install -Dp -m 0755 %{_builddir}/%{OrigName}-%{commit}/target/release/eruption-gui-gtk3 %{buildroot}/%{_bindir}/eruption-gui-gtk3

%post
%systemd_post eruption.service
%systemd_user_post eruption-fx-proxy.service
%systemd_user_post eruption-audio-proxy.service
%systemd_user_post eruption-process-monitor.service

%preun
%systemd_preun eruption.service
%systemd_user_preun eruption-fx-proxy.service
%systemd_user_preun eruption-audio-proxy.service
%systemd_user_preun eruption-process-monitor.service

%postun
%systemd_postun_with_restart eruption.service
%systemd_user_postun_with_restart eruption-fx-proxy.service
%systemd_user_postun_with_restart eruption-audio-proxy.service
%systemd_user_postun_with_restart eruption-process-monitor.service

%files
%doc %{_mandir}/man5/eruption.conf.5.gz
%doc %{_mandir}/man8/eruption.8.gz
%doc %{_mandir}/man8/eruption-cmd.8.gz
%doc %{_mandir}/man8/eruption-hwutil.8.gz
%doc %{_mandir}/man1/eruptionctl.1.gz
%doc %{_mandir}/man1/eruption-macro.1.gz
%doc %{_mandir}/man1/eruption-keymap.1.gz
%doc %{_mandir}/man1/eruption-netfx.1.gz
%doc %{_mandir}/man1/eruption-fx-proxy.1.gz
%doc %{_mandir}/man1/eruption-audio-proxy.1.gz
%doc %{_mandir}/man1/eruption-process-monitor.1.gz
%doc %{_mandir}/man5/process-monitor.conf.5.gz
%dir %{_datarootdir}/icons/hicolor/scalable/apps/
%config(noreplace) %{_sysconfdir}/%{ShortName}/%{ShortName}.conf
%config(noreplace) %{_sysconfdir}/%{ShortName}/fx-proxy.conf
%config(noreplace) %{_sysconfdir}/%{ShortName}/audio-proxy.conf
%config(noreplace) %{_sysconfdir}/%{ShortName}/process-monitor.conf
%{_sysconfdir}/profile.d/eruption.sh
%{_sysconfdir}/dbus-1/system.d/org.eruption.control.conf
%{_sysconfdir}/dbus-1/session.d/org.eruption.process_monitor.conf
%{_sysconfdir}/dbus-1/session.d/org.eruption.fx_proxy.conf
%{_datarootdir}/polkit-1/actions/org.eruption.policy
/usr/lib/udev/rules.d/99-eruption.rules
/usr/lib/systemd/system-sleep/eruption
%{_bindir}/eruption
%{_bindir}/eruptionctl
%{_bindir}/eruption-cmd
%{_bindir}/eruption-hwutil
%{_bindir}/eruption-macro
%{_bindir}/eruption-keymap
%{_bindir}/eruption-netfx
%{_bindir}/eruption-util
%{_bindir}/eruption-debug-tool
%{_bindir}/eruption-hotplug-helper
%{_bindir}/eruption-fx-proxy
%{_bindir}/eruption-audio-proxy
%caps(cap_net_admin=ep) %{_bindir}/eruption-process-monitor
%{_unitdir}/eruption.service
%{_presetdir}/50-eruption.preset
%{_userunitdir}/eruption-fx-proxy.service
%{_userpresetdir}/50-eruption-fx-proxy.preset
%{_userunitdir}/eruption-audio-proxy.service
%{_userpresetdir}/50-eruption-audio-proxy.preset
%{_userunitdir}/eruption-process-monitor.service
%{_userpresetdir}/50-eruption-process-monitor.preset
%{_unitdir}/eruption-hotplug-helper.service
%{_presetdir}/50-eruption-hotplug-helper.preset
%{_bindir}/eruption-gui-gtk3
%{_datarootdir}/applications/eruption-gui-gtk3.desktop
%{_datarootdir}/icons/hicolor/64x64/apps/eruption-gui.png
%{_datarootdir}/eruption-gui-gtk3/schemas/gschemas.compiled
%{_datarootdir}/bash-completion/completions/eruption-debug-tool
%{_datarootdir}/bash-completion/completions/eruption-cmd
%{_datarootdir}/bash-completion/completions/eruption-hwutil
%{_datarootdir}/bash-completion/completions/eruption-macro
%{_datarootdir}/bash-completion/completions/eruption-keymap
%{_datarootdir}/bash-completion/completions/eruption-netfx
%{_datarootdir}/bash-completion/completions/eruption-fx-proxy
%{_datarootdir}/bash-completion/completions/eruption-audio-proxy
%{_datarootdir}/bash-completion/completions/eruption-process-monitor
%{_datarootdir}/bash-completion/completions/eruptionctl
%{_datarootdir}/fish/completions/eruption-debug-tool.fish
%{_datarootdir}/fish/completions/eruption-cmd.fish
%{_datarootdir}/fish/completions/eruption-hwutil.fish
%{_datarootdir}/fish/completions/eruption-macro.fish
%{_datarootdir}/fish/completions/eruption-keymap.fish
%{_datarootdir}/fish/completions/eruption-netfx.fish
%{_datarootdir}/fish/completions/eruption-fx-proxy.fish
%{_datarootdir}/fish/completions/eruption-audio-proxy.fish
%{_datarootdir}/fish/completions/eruption-process-monitor.fish
%{_datarootdir}/fish/completions/eruptionctl.fish
%{_datarootdir}/zsh/site-functions/_eruption-debug-tool
%{_datarootdir}/zsh/site-functions/_eruption-cmd
%{_datarootdir}/zsh/site-functions/_eruption-hwutil
%{_datarootdir}/zsh/site-functions/_eruption-macro
%{_datarootdir}/zsh/site-functions/_eruption-keymap
%{_datarootdir}/zsh/site-functions/_eruption-netfx
%{_datarootdir}/zsh/site-functions/_eruption-fx-proxy
%{_datarootdir}/zsh/site-functions/_eruption-audio-proxy
%{_datarootdir}/zsh/site-functions/_eruption-process-monitor
%{_datarootdir}/zsh/site-functions/_eruptionctl
%{_sharedstatedir}/%{ShortName}/profiles/animal-blobby.profile
%{_sharedstatedir}/%{ShortName}/profiles/animal-blobby-swirl.profile
%{_sharedstatedir}/%{ShortName}/profiles/animal-breathing-1.profile
%{_sharedstatedir}/%{ShortName}/profiles/animal-breathing-2.profile
%{_sharedstatedir}/%{ShortName}/profiles/animal-breathing-3.profile
%{_sharedstatedir}/%{ShortName}/profiles/audio-visualization-1.profile
%{_sharedstatedir}/%{ShortName}/profiles/audio-visualization-2.profile
%{_sharedstatedir}/%{ShortName}/profiles/audio-visualization-3.profile
%{_sharedstatedir}/%{ShortName}/profiles/audio-visualization-4.profile
%{_sharedstatedir}/%{ShortName}/profiles/audio-visualization-5.profile
%{_sharedstatedir}/%{ShortName}/profiles/domain-coloring-1.profile
%{_sharedstatedir}/%{ShortName}/profiles/domain-coloring-2.profile
%{_sharedstatedir}/%{ShortName}/profiles/domain-coloring-3.profile
%{_sharedstatedir}/%{ShortName}/profiles/default.profile
%{_sharedstatedir}/%{ShortName}/profiles/checkerboard.profile
%{_sharedstatedir}/%{ShortName}/profiles/fx1.profile
%{_sharedstatedir}/%{ShortName}/profiles/fx2.profile
%{_sharedstatedir}/%{ShortName}/profiles/fireplace.profile
%{_sharedstatedir}/%{ShortName}/profiles/fireworks.profile
%{_sharedstatedir}/%{ShortName}/profiles/flight-perlin.profile
%{_sharedstatedir}/%{ShortName}/profiles/gaming.profile
%{_sharedstatedir}/%{ShortName}/profiles/gradient-noise.profile
%{_sharedstatedir}/%{ShortName}/profiles/heartbeat-sysmon.profile
%{_sharedstatedir}/%{ShortName}/profiles/heatmap.profile
%{_sharedstatedir}/%{ShortName}/profiles/heatmap-errors.profile
%{_sharedstatedir}/%{ShortName}/profiles/lava-lamp.profile
%{_sharedstatedir}/%{ShortName}/profiles/lava-lamp-pastel.profile
%{_sharedstatedir}/%{ShortName}/profiles/lava-lamp-syscolors.profile
%{_sharedstatedir}/%{ShortName}/profiles/matrix.profile
%{_sharedstatedir}/%{ShortName}/profiles/netfx.profile
%{_sharedstatedir}/%{ShortName}/profiles/batique.profile
%{_sharedstatedir}/%{ShortName}/profiles/batique-mouse.profile
%{_sharedstatedir}/%{ShortName}/profiles/blackout.profile
%{_sharedstatedir}/%{ShortName}/profiles/blue-fx-swirl-perlin.profile
%{_sharedstatedir}/%{ShortName}/profiles/profile1.profile
%{_sharedstatedir}/%{ShortName}/profiles/profile2.profile
%{_sharedstatedir}/%{ShortName}/profiles/profile3.profile
%{_sharedstatedir}/%{ShortName}/profiles/profile4.profile
%{_sharedstatedir}/%{ShortName}/profiles/psychedelic.profile
%{_sharedstatedir}/%{ShortName}/profiles/twinkle.profile
%{_sharedstatedir}/%{ShortName}/profiles/rainbow.profile
%{_sharedstatedir}/%{ShortName}/profiles/rainbow-vertical.profile
%{_sharedstatedir}/%{ShortName}/profiles/preset-red-yellow.profile
%{_sharedstatedir}/%{ShortName}/profiles/preset-blue-red.profile
%{_sharedstatedir}/%{ShortName}/profiles/rainbow-wave.profile
%{_sharedstatedir}/%{ShortName}/profiles/red-fx.profile
%{_sharedstatedir}/%{ShortName}/profiles/red-wave.profile
%{_sharedstatedir}/%{ShortName}/profiles/ripple-rainbow.profile
%{_sharedstatedir}/%{ShortName}/profiles/snake.profile
%{_sharedstatedir}/%{ShortName}/profiles/solid-wave.profile
%{_sharedstatedir}/%{ShortName}/profiles/solid.profile
%{_sharedstatedir}/%{ShortName}/profiles/starcraft2.profile
%{_sharedstatedir}/%{ShortName}/profiles/spectrum-analyzer.profile
%{_sharedstatedir}/%{ShortName}/profiles/spectrum-analyzer-swirl.profile
%{_sharedstatedir}/%{ShortName}/profiles/vu-meter.profile
%{_sharedstatedir}/%{ShortName}/profiles/swirl-perlin.profile
%{_sharedstatedir}/%{ShortName}/profiles/swirl-perlin-blue-red.profile
%{_sharedstatedir}/%{ShortName}/profiles/swirl-perlin-rainbow.profile
%{_sharedstatedir}/%{ShortName}/profiles/swirl-perlin-red-yellow.profile
%{_sharedstatedir}/%{ShortName}/profiles/swirl-perlin-dim.profile
%{_sharedstatedir}/%{ShortName}/profiles/swirl-perlin-blue-red-dim.profile
%{_sharedstatedir}/%{ShortName}/profiles/swirl-perlin-rainbow-dim.profile
%{_sharedstatedir}/%{ShortName}/profiles/swirl-perlin-red-yellow-dim.profile
%{_sharedstatedir}/%{ShortName}/profiles/swirl-simplex-rainbow.profile
%{_sharedstatedir}/%{ShortName}/profiles/swirl-turbulence.profile
%{_sharedstatedir}/%{ShortName}/profiles/swirl-voronoi.profile
%{_sharedstatedir}/%{ShortName}/profiles/turbulence.profile
%{_datarootdir}/%{ShortName}/scripts/examples/simple.lua
%{_datarootdir}/%{ShortName}/scripts/lib/debug.lua
%{_datarootdir}/%{ShortName}/scripts/lib/easing.lua
%{_datarootdir}/%{ShortName}/scripts/lib/queue.lua
%{_datarootdir}/%{ShortName}/scripts/lib/utilities.lua
%{_datarootdir}/%{ShortName}/scripts/lib/declarations.lua
%{_datarootdir}/%{ShortName}/scripts/lib/failsafe.lua
%{_datarootdir}/%{ShortName}/scripts/lib/failsafe.lua.manifest
%{_datarootdir}/%{ShortName}/scripts/lib/keymaps/README
%config %{_datarootdir}/%{ShortName}/scripts/lib/keymaps/default.keymap
%config %{_datarootdir}/%{ShortName}/scripts/lib/keymaps/default.lua
%{_datarootdir}/%{ShortName}/scripts/lib/hwdevices/keyboards/generic_keyboard.lua
%{_datarootdir}/%{ShortName}/scripts/lib/hwdevices/keyboards/roccat_vulcan_1xx.lua
%{_datarootdir}/%{ShortName}/scripts/lib/hwdevices/keyboards/roccat_vulcan_tkl.lua
%{_datarootdir}/%{ShortName}/scripts/lib/hwdevices/keyboards/roccat_vulcan_pro_tkl.lua
%{_datarootdir}/%{ShortName}/scripts/lib/hwdevices/keyboards/roccat_vulcan_pro.lua
%{_datarootdir}/%{ShortName}/scripts/lib/hwdevices/keyboards/roccat_magma.lua
%{_datarootdir}/%{ShortName}/scripts/lib/hwdevices/keyboards/corsair_strafe.lua
%{_datarootdir}/%{ShortName}/scripts/lib/hwdevices/mice/generic_mouse.lua
%{_datarootdir}/%{ShortName}/scripts/lib/hwdevices/mice/roccat_kone_aimo.lua
%{_datarootdir}/%{ShortName}/scripts/lib/hwdevices/mice/roccat_kone_xp.lua
%{_datarootdir}/%{ShortName}/scripts/lib/hwdevices/mice/roccat_kone_xtd.lua
%{_datarootdir}/%{ShortName}/scripts/lib/hwdevices/mice/roccat_kain_100.lua
%{_datarootdir}/%{ShortName}/scripts/lib/hwdevices/mice/roccat_kain_2xx.lua
%{_datarootdir}/%{ShortName}/scripts/lib/hwdevices/mice/roccat_burst_pro.lua
%{_datarootdir}/%{ShortName}/scripts/lib/hwdevices/mice/roccat_kone_aimo_remastered.lua
%{_datarootdir}/%{ShortName}/scripts/lib/hwdevices/mice/roccat_kone_pure_ultra.lua
%{_datarootdir}/%{ShortName}/scripts/lib/hwdevices/mice/roccat_kone_pro.lua
%{_datarootdir}/%{ShortName}/scripts/lib/hwdevices/mice/roccat_kone_pro_air.lua
%{_datarootdir}/%{ShortName}/scripts/lib/hwdevices/mice/roccat_kova_aimo.lua
%{_datarootdir}/%{ShortName}/scripts/lib/hwdevices/mice/roccat_kova_2016.lua
%{_datarootdir}/%{ShortName}/scripts/lib/hwdevices/mice/roccat_nyth.lua
%{_datarootdir}/%{ShortName}/scripts/lib/hwdevices/misc/roccat_elo_71_air.lua
%{_datarootdir}/%{ShortName}/scripts/lib/hwdevices/misc/roccat_aimo_pad.lua
%{_datarootdir}/%{ShortName}/scripts/lib/hwdevices/misc/custom_serial_leds.lua
%config %{_datarootdir}/%{ShortName}/scripts/lib/themes/default.lua
%config %{_datarootdir}/%{ShortName}/scripts/lib/themes/gaming.lua
%config %{_datarootdir}/%{ShortName}/scripts/lib/macros/modifiers.lua
%config %{_datarootdir}/%{ShortName}/scripts/lib/macros/user-macros.lua
%config %{_datarootdir}/%{ShortName}/scripts/lib/macros/failsafe-macros.lua
%config %{_datarootdir}/%{ShortName}/scripts/lib/macros/starcraft2.lua
%{_datarootdir}/%{ShortName}/scripts/lib/macros/examples.lua
%{_datarootdir}/%{ShortName}/scripts/macros.lua
%{_datarootdir}/%{ShortName}/scripts/macros.lua.manifest
%{_datarootdir}/%{ShortName}/scripts/stats.lua
%{_datarootdir}/%{ShortName}/scripts/stats.lua.manifest
%{_datarootdir}/%{ShortName}/scripts/afterglow.lua
%{_datarootdir}/%{ShortName}/scripts/afterglow.lua.manifest
%{_datarootdir}/%{ShortName}/scripts/afterhue.lua
%{_datarootdir}/%{ShortName}/scripts/afterhue.lua.manifest
%{_datarootdir}/%{ShortName}/scripts/animal.lua
%{_datarootdir}/%{ShortName}/scripts/animal.lua.manifest
%{_datarootdir}/%{ShortName}/scripts/audioviz1.lua
%{_datarootdir}/%{ShortName}/scripts/audioviz1.lua.manifest
%{_datarootdir}/%{ShortName}/scripts/audioviz2.lua
%{_datarootdir}/%{ShortName}/scripts/audioviz2.lua.manifest
%{_datarootdir}/%{ShortName}/scripts/audioviz3.lua
%{_datarootdir}/%{ShortName}/scripts/audioviz3.lua.manifest
%{_datarootdir}/%{ShortName}/scripts/audioviz4.lua
%{_datarootdir}/%{ShortName}/scripts/audioviz4.lua.manifest
%{_datarootdir}/%{ShortName}/scripts/audioviz5.lua
%{_datarootdir}/%{ShortName}/scripts/audioviz5.lua.manifest
%{_datarootdir}/%{ShortName}/scripts/billow.lua
%{_datarootdir}/%{ShortName}/scripts/billow.lua.manifest
%{_datarootdir}/%{ShortName}/scripts/checkerboard.lua
%{_datarootdir}/%{ShortName}/scripts/checkerboard.lua.manifest
%{_datarootdir}/%{ShortName}/scripts/organic.lua
%{_datarootdir}/%{ShortName}/scripts/organic.lua.manifest
%{_datarootdir}/%{ShortName}/scripts/batique.lua
%{_datarootdir}/%{ShortName}/scripts/batique.lua.manifest
%{_datarootdir}/%{ShortName}/scripts/fbm.lua
%{_datarootdir}/%{ShortName}/scripts/fbm.lua.manifest
%{_datarootdir}/%{ShortName}/scripts/perlin.lua
%{_datarootdir}/%{ShortName}/scripts/perlin.lua.manifest
%{_datarootdir}/%{ShortName}/scripts/phonon.lua
%{_datarootdir}/%{ShortName}/scripts/phonon.lua.manifest
%{_datarootdir}/%{ShortName}/scripts/psychedelic.lua
%{_datarootdir}/%{ShortName}/scripts/psychedelic.lua.manifest
%{_datarootdir}/%{ShortName}/scripts/pulse.lua
%{_datarootdir}/%{ShortName}/scripts/pulse.lua.manifest
%{_datarootdir}/%{ShortName}/scripts/rmf.lua
%{_datarootdir}/%{ShortName}/scripts/rmf.lua.manifest
%{_datarootdir}/%{ShortName}/scripts/voronoi.lua
%{_datarootdir}/%{ShortName}/scripts/voronoi.lua.manifest
%{_datarootdir}/%{ShortName}/scripts/fire.lua
%{_datarootdir}/%{ShortName}/scripts/fire.lua.manifest
%{_datarootdir}/%{ShortName}/scripts/fireworks.lua
%{_datarootdir}/%{ShortName}/scripts/fireworks.lua.manifest
%{_datarootdir}/%{ShortName}/scripts/gaming.lua
%{_datarootdir}/%{ShortName}/scripts/gaming.lua.manifest
%{_datarootdir}/%{ShortName}/scripts/ghost.lua
%{_datarootdir}/%{ShortName}/scripts/ghost.lua.manifest
%{_datarootdir}/%{ShortName}/scripts/gradient.lua
%{_datarootdir}/%{ShortName}/scripts/gradient.lua.manifest
%{_datarootdir}/%{ShortName}/scripts/linear-gradient.lua
%{_datarootdir}/%{ShortName}/scripts/linear-gradient.lua.manifest
%{_datarootdir}/%{ShortName}/scripts/halo.lua
%{_datarootdir}/%{ShortName}/scripts/halo.lua.manifest
%{_datarootdir}/%{ShortName}/scripts/heartbeat.lua
%{_datarootdir}/%{ShortName}/scripts/heartbeat.lua.manifest
%{_datarootdir}/%{ShortName}/scripts/heatmap.lua
%{_datarootdir}/%{ShortName}/scripts/heatmap.lua.manifest
%{_datarootdir}/%{ShortName}/scripts/impact.lua
%{_datarootdir}/%{ShortName}/scripts/impact.lua.manifest
%{_datarootdir}/%{ShortName}/scripts/lava-lamp.lua
%{_datarootdir}/%{ShortName}/scripts/lava-lamp.lua.manifest
%{_datarootdir}/%{ShortName}/scripts/multigradient.lua
%{_datarootdir}/%{ShortName}/scripts/multigradient.lua.manifest
%{_datarootdir}/%{ShortName}/scripts/netfx.lua
%{_datarootdir}/%{ShortName}/scripts/netfx.lua.manifest
%{_datarootdir}/%{ShortName}/scripts/osn.lua
%{_datarootdir}/%{ShortName}/scripts/osn.lua.manifest
%{_datarootdir}/%{ShortName}/scripts/rainbow.lua
%{_datarootdir}/%{ShortName}/scripts/rainbow.lua.manifest
%{_datarootdir}/%{ShortName}/scripts/raindrops.lua
%{_datarootdir}/%{ShortName}/scripts/raindrops.lua.manifest
%{_datarootdir}/%{ShortName}/scripts/shockwave.lua
%{_datarootdir}/%{ShortName}/scripts/shockwave.lua.manifest
%{_datarootdir}/%{ShortName}/scripts/ripple.lua
%{_datarootdir}/%{ShortName}/scripts/ripple.lua.manifest
%{_datarootdir}/%{ShortName}/scripts/solid.lua
%{_datarootdir}/%{ShortName}/scripts/solid.lua.manifest
%{_datarootdir}/%{ShortName}/scripts/stock-gradient.lua
%{_datarootdir}/%{ShortName}/scripts/stock-gradient.lua.manifest
%{_datarootdir}/%{ShortName}/scripts/stripes.lua
%{_datarootdir}/%{ShortName}/scripts/stripes.lua.manifest
%{_datarootdir}/%{ShortName}/scripts/swirl-perlin.lua
%{_datarootdir}/%{ShortName}/scripts/swirl-perlin.lua.manifest
%{_datarootdir}/%{ShortName}/scripts/swirl-simplex.lua
%{_datarootdir}/%{ShortName}/scripts/swirl-simplex.lua.manifest
%{_datarootdir}/%{ShortName}/scripts/swirl-turbulence.lua
%{_datarootdir}/%{ShortName}/scripts/swirl-turbulence.lua.manifest
%{_datarootdir}/%{ShortName}/scripts/swirl-voronoi.lua
%{_datarootdir}/%{ShortName}/scripts/swirl-voronoi.lua.manifest
%{_datarootdir}/%{ShortName}/scripts/flight-perlin.lua
%{_datarootdir}/%{ShortName}/scripts/flight-perlin.lua.manifest
%{_datarootdir}/%{ShortName}/scripts/sysmon.lua
%{_datarootdir}/%{ShortName}/scripts/sysmon.lua.manifest
%{_datarootdir}/%{ShortName}/scripts/temperature.lua
%{_datarootdir}/%{ShortName}/scripts/temperature.lua.manifest
%{_datarootdir}/%{ShortName}/scripts/turbulence.lua
%{_datarootdir}/%{ShortName}/scripts/turbulence.lua.manifest
%{_datarootdir}/%{ShortName}/scripts/water.lua
%{_datarootdir}/%{ShortName}/scripts/water.lua.manifest
%{_datarootdir}/%{ShortName}/scripts/wave.lua
%{_datarootdir}/%{ShortName}/scripts/wave.lua.manifest
%{_datarootdir}/%{ShortName}/scripts/snake.lua
%{_datarootdir}/%{ShortName}/scripts/snake.lua.manifest
%{_datarootdir}/%{ShortName}/scripts/domain-coloring.lua
%{_datarootdir}/%{ShortName}/scripts/domain-coloring.lua.manifest
%{_datarootdir}/%{ShortName}/scripts/dim-zone.lua
%{_datarootdir}/%{ShortName}/scripts/dim-zone.lua.manifest
%{_datarootdir}/%{ShortName}/sfx/typewriter1.wav
%{_datarootdir}/%{ShortName}/sfx/phaser1.wav
%{_datarootdir}/%{ShortName}/sfx/phaser2.wav
%{_datarootdir}/%{ShortName}/sfx/key-down.wav
%{_datarootdir}/%{ShortName}/sfx/key-up.wav

%changelog<|MERGE_RESOLUTION|>--- conflicted
+++ resolved
@@ -1,12 +1,7 @@
 %global OrigName eruption
 %global ShortName eruption
 
-<<<<<<< HEAD
-%global gittag master
-%global commit 117d53401af4f80a2a5cdbafd69cddda88912fc2
-=======
 %global commit ec328c9dfc845b64b763d3898b34f5f4430006fc
->>>>>>> 851d4b3b
 %global shortcommit %(c=%{commit}; echo ${c:0:7})
 
 Name:    eruption-git
