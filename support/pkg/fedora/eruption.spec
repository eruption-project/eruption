--- conflicted
+++ resolved
@@ -2,13 +2,8 @@
 %global ShortName eruption
 
 Name:    eruption-git
-<<<<<<< HEAD
 Version: 0.1.21
 Release: 0%{?dist}
-=======
-Version: 0.1.20
-Release: 2%{?dist}
->>>>>>> 1e3f00c1
 Summary: Eruption - Linux user-mode input and LED driver for keyboards, mice and other devices
 URL:     https://github.com/X3n0m0rph59/eruption
 License: GPLv3+
