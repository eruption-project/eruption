--- conflicted
+++ resolved
@@ -40,30 +40,14 @@
 // Sub-commands
 #[derive(Debug, clap::Parser)]
 pub enum Subcommands {
-<<<<<<< HEAD
-    #[clap(about(tr!("config-about")), display_order(0))]
-    Config {
-=======
     #[clap(display_order = 0, about(tr!("status-about")))]
     Status {
->>>>>>> 9fe17985
         #[clap(subcommand)]
         command: status::StatusSubcommands,
     },
 
-<<<<<<< HEAD
-    #[clap(about(tr!("canvas-about")), display_order(1))]
-    Canvas {
-        #[clap(subcommand)]
-        command: canvas::CanvasSubcommands,
-    },
-
-    #[clap(about(tr!("color-scheme-about")))]
-    ColorSchemes {
-=======
     #[clap(display_order = 1, about(tr!("switch-about")))]
     Switch {
->>>>>>> 9fe17985
         #[clap(subcommand)]
         command: switch::SwitchSubcommands,
     },
@@ -111,31 +95,30 @@
         command: names::NamesSubcommands,
     },
 
-    #[clap(display_order = 9,about(tr!("effects-about")))]
+    #[clap(display_order = 9, about(tr!("canvas-about")), display_order(1))]
+    Canvas {
+        #[clap(subcommand)]
+        command: canvas::CanvasSubcommands,
+    },
+
+    #[clap(display_order = 10,about(tr!("effects-about")))]
     Effects {
         #[clap(subcommand)]
         command: effects::EffectsSubcommands,
     },
 
-    #[clap(display_order = 10, about(tr!("rules-about")))]
+    #[clap(display_order = 11, about(tr!("rules-about")))]
     Rules {
         #[clap(subcommand)]
         command: rules::RulesSubcommands,
     },
 
-    #[clap(display_order = 11, hide = true, about(tr!("completions-about")))]
+    #[clap(display_order = 12, hide = true, about(tr!("completions-about")))]
     Completions { shell: clap_complete::Shell },
 }
 
 pub async fn handle_command(subcommand: Subcommands) -> Result<()> {
     match subcommand {
-<<<<<<< HEAD
-        Subcommands::Canvas { command } => canvas::handle_command(command).await,
-        Subcommands::Config { command } => config::handle_command(command).await,
-        Subcommands::ColorSchemes { command } => color_schemes::handle_command(command).await,
-        Subcommands::Devices { command } => devices::handle_command(command).await,
-=======
->>>>>>> 9fe17985
         Subcommands::Status { command } => status::handle_command(command).await,
         Subcommands::Switch { command } => switch::handle_command(command).await,
         Subcommands::Config { command } => config::handle_command(command).await,
@@ -149,6 +132,7 @@
             value,
         } => param::handle_command(script, parameter, value).await,
         Subcommands::Names { command } => names::handle_command(command).await,
+        Subcommands::Canvas { command } => canvas::handle_command(command).await,
         Subcommands::Effects { command } => effects::handle_command(command).await,
         Subcommands::Rules { command } => rules::handle_command(command).await,
         Subcommands::Completions { shell } => completions::handle_command(shell).await,
