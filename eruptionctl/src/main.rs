/*
    This file is part of Eruption.

    Eruption is free software: you can redistribute it and/or modify
    it under the terms of the GNU General Public License as published by
    the Free Software Foundation, either version 3 of the License, or
    (at your option) any later version.

    Eruption is distributed in the hope that it will be useful,
    but WITHOUT ANY WARRANTY; without even the implied warranty of
    MERCHANTABILITY or FITNESS FOR A PARTICULAR PURPOSE.  See the
    GNU General Public License for more details.

    You should have received a copy of the GNU General Public License
    along with Eruption.  If not, see <http://www.gnu.org/licenses/>.

    Copyright (c) 2019-2022, The Eruption Development Team
*/

use clap::Parser;
use config::Config;
use flume::unbounded;
use lazy_static::lazy_static;
use parking_lot::Mutex;
use std::env;
use std::sync::atomic::{AtomicBool, AtomicU8, Ordering};
use std::{process, sync::Arc};

mod color_scheme;
mod constants;
mod dbus_client;
mod device;
mod profiles;
mod scripting;
mod subcommands;
mod translations;
mod util;

use translations::tr;

lazy_static! {
    /// Global configuration
    pub static ref CONFIG: Arc<Mutex<Option<config::Config>>> = Arc::new(Mutex::new(None));

    /// Global verbosity amount
    pub static ref VERBOSE: AtomicU8 = AtomicU8::new(0);

    /// Global repeat flag
    pub static ref REPEAT: AtomicBool = AtomicBool::new(false);

    /// Global "quit" status flag
    pub static ref QUIT: AtomicBool = AtomicBool::new(false);
}

<<<<<<< HEAD
#[derive(Debug, thiserror::Error)]
pub enum MainError {
    #[error("Unknown error: {description}")]
    UnknownError { description: String },
}

lazy_static! {
    static ref ABOUT: String = tr!("about");
    static ref VERBOSE_ABOUT: String = tr!("verbose-about");
    static ref COMPLETIONS_ABOUT: String = tr!("completions-about");
    static ref CANVAS_ABOUT: String = tr!("canvas-about");
    static ref COLOR_SCHEME_ABOUT: String = tr!("color-scheme-about");
    static ref CONFIG_ABOUT: String = tr!("config-about");
    static ref DEVICES_ABOUT: String = tr!("devices-about");
    static ref STATUS_ABOUT: String = tr!("status-about");
    static ref SWITCH_ABOUT: String = tr!("switch-about");
    static ref PROFILES_ABOUT: String = tr!("profiles-about");
    static ref NAMES_ABOUT: String = tr!("names-about");
    static ref SCRIPTS_ABOUT: String = tr!("scripts-about");
    static ref PARAM_ABOUT: String = tr!("param-about");
}

=======
>>>>>>> 1aff249f
/// Supported command line arguments
#[derive(Debug, clap::Parser)]
#[clap(
    version = env!("CARGO_PKG_VERSION"),
    author = "X3n0m0rph59 <x3n0m0rph59@gmail.com>",
    about = tr!("about"),
)]
pub struct Options {
    /// Verbose mode (-v, -vv, -vvv, etc.)
    #[clap(help(tr!("verbose-about")), short, long, action = clap::ArgAction::Count)]
    verbose: u8,

    /// Repeat output until ctrl+c is pressed
    #[clap(short, long)]
    repeat: bool,

    /// Sets the configuration file to use
    #[clap(short = 'c', long)]
    config: Option<String>,

    #[clap(subcommand)]
<<<<<<< HEAD
    command: Subcommands,
}

// Sub-commands
#[derive(Debug, clap::Parser)]
pub enum Subcommands {
    #[clap(about(CANVAS_ABOUT.as_str()))]
    Canvas {
        #[clap(subcommand)]
        command: CanvasSubcommands,
    },

    #[clap(about(CONFIG_ABOUT.as_str()))]
    Config {
        #[clap(subcommand)]
        command: ConfigSubcommands,
    },

    #[clap(about(COLOR_SCHEME_ABOUT.as_str()))]
    ColorSchemes {
        #[clap(subcommand)]
        command: ColorSchemesSubcommands,
    },

    #[clap(about(DEVICES_ABOUT.as_str()))]
    Devices {
        #[clap(subcommand)]
        command: DevicesSubcommands,
    },

    #[clap(about(STATUS_ABOUT.as_str()))]
    Status {
        #[clap(subcommand)]
        command: StatusSubcommands,
    },

    #[clap(about(SWITCH_ABOUT.as_str()))]
    Switch {
        #[clap(subcommand)]
        command: SwitchSubcommands,
    },

    #[clap(about(PROFILES_ABOUT.as_str()))]
    Profiles {
        #[clap(subcommand)]
        command: ProfilesSubcommands,
    },

    #[clap(about(NAMES_ABOUT.as_str()))]
    Names {
        #[clap(subcommand)]
        command: NamesSubcommands,
    },

    #[clap(about(SCRIPTS_ABOUT.as_str()))]
    Scripts {
        #[clap(subcommand)]
        command: ScriptsSubcommands,
    },

    #[clap(about(PARAM_ABOUT.as_str()))]
    Param {
        #[clap(value_name = "SCRIPT")]
        script_name: Option<String>,
        parameter: Option<String>,
        value: Option<String>,
    },

    #[clap(about(COMPLETIONS_ABOUT.as_str()))]
    Completions {
        // #[clap(subcommand)]
        shell: Shell,
    },
}

/// Sub-commands of the "canvas" command
#[derive(Debug, clap::Parser)]
pub enum CanvasSubcommands {
    /// Get or set the global 'hue' adjustment during canvas post-processing
    Hue { hue: Option<f64> },

    /// Get or set the global 'saturation' adjustment during canvas post-processing
    Saturation { saturation: Option<f64> },

    /// Get or set the global 'lightness' adjustment during canvas post-processing
    Lightness { lightness: Option<f64> },
}

/// Sub-commands of the "config" command
#[derive(Debug, clap::Parser)]
pub enum ConfigSubcommands {
    /// Get or set the global brightness of the LEDs
    Brightness { brightness: Option<i64> },

    /// Get or set the state of SoundFX
    Soundfx { enable: Option<bool> },
}

/// Sub-commands of the "color-schemes" command
#[derive(Debug, clap::Parser)]
pub enum ColorSchemesSubcommands {
    /// List all color schemes known to Eruption
    List {},

    /// Add a new named color scheme
    Add { name: String, colors: Vec<String> },

    /// Remove a color scheme by name
    Remove { name: String },

    /// Import a color scheme from a file, e.g.: like the Pywal configuration
    Import {
        #[clap(subcommand)]
        command: ColorSchemeImportSubcommands,
    },
=======
    command: subcommands::Subcommands,
>>>>>>> 1aff249f
}

/// Main program entrypoint
pub fn main() -> std::result::Result<(), eyre::Error> {
    translations::load()?;

    tokio::runtime::Builder::new_current_thread()
        .enable_all()
        .build()?
        .block_on(async move { async_main().await })
}

pub async fn async_main() -> std::result::Result<(), eyre::Error> {
    cfg_if::cfg_if! {
        if #[cfg(debug_assertions)] {
            color_eyre::config::HookBuilder::default()
            .panic_section("Please consider reporting a bug at https://github.com/X3n0m0rph59/eruption")
            .install()?;
        } else {
            color_eyre::config::HookBuilder::default()
            .panic_section("Please consider reporting a bug at https://github.com/X3n0m0rph59/eruption")
            .display_env_section(false)
            .install()?;
        }
    }

    // print a license header, except if we are generating shell completions
    if !env::args().any(|a| a.eq_ignore_ascii_case("completions")) && env::args().count() < 2 {
        print_header();
    }

    register_sigint_handler();

    let opts = Options::parse();
    apply_opts(&opts);
    subcommands::handle_command(opts.command).await
}

fn print_header() {
    println!("{}", tr!("license-header"));
    println!(
        r"
 ********                          **   **                  
 /**/////                 ******   /**  //                   
 /**       ****** **   **/**///** ****** **  ******  ******* 
 /******* //**//*/**  /**/**  /**///**/ /** **////**//**///**
 /**////   /** / /**  /**/******   /**  /**/**   /** /**  /**
 /**       /**   /**  /**/**///    /**  /**/**   /** /**  /**
 /********/***   //******/**       //** /**//******  ***  /**
 //////// ///     ////// //         //  //  //////  ///   //
"
    );
}

<<<<<<< HEAD
/// Returns a connection to the D-Bus system bus using the specified `path`
pub async fn dbus_system_bus(
    path: &str,
) -> Result<dbus::nonblock::Proxy<'_, Arc<dbus::nonblock::SyncConnection>>> {
    let (resource, conn) = connection::new_system_sync()?;

    tokio::spawn(async {
        let err = resource.await;
        panic!("Lost connection to D-Bus: {}", err);
    });

    let proxy = nonblock::Proxy::new(
        "org.eruption",
        path,
        Duration::from_secs(constants::DBUS_TIMEOUT_MILLIS as u64),
        conn,
    );

    Ok(proxy)
}

/// Switch the currently active profile
pub async fn switch_profile(name: &str) -> Result<()> {
    let file_name = name.to_owned();

    let (_result,): (bool,) = dbus_system_bus("/org/eruption/profile")
        .await?
        .method_call("org.eruption.Profile", "SwitchProfile", (file_name,))
        .await?;

    Ok(())
}

/// Get the index of the currently active slot
pub async fn get_active_slot() -> Result<usize> {
    let result: u64 = dbus_system_bus("/org/eruption/slot")
        .await?
        .get("org.eruption.Slot", "ActiveSlot")
        .await?;

    Ok(result as usize)
}

/// Get the name of the currently active profile
pub async fn get_active_profile() -> Result<String> {
    let result: String = dbus_system_bus("/org/eruption/profile")
        .await?
        .get("org.eruption.Profile", "ActiveProfile")
        .await?;

    Ok(result)
}

/// Switch the currently active slot
pub async fn switch_slot(index: usize) -> Result<()> {
    let (_result,): (bool,) = dbus_system_bus("/org/eruption/slot")
        .await?
        .method_call("org.eruption.Slot", "SwitchSlot", (index as u64,))
        .await?;

    Ok(())
}

/// Get the names of the profile slots
pub async fn get_slot_names() -> Result<Vec<String>> {
    let result: Vec<String> = dbus_system_bus("/org/eruption/slot")
        .await?
        .get("org.eruption.Slot", "SlotNames")
        .await?;

    Ok(result)
}

/// Set the names of the profile slots
pub async fn set_slot_names(names: &[String]) -> Result<()> {
    let arg = Box::new(names);

    dbus_system_bus("/org/eruption/slot")
        .await?
        .set("org.eruption.Slot", "SlotNames", arg)
        .await?;

    Ok(())
}

/// Set the name of a single profile slot
pub async fn set_slot_name(slot_index: usize, name: String) -> Result<()> {
    let mut result = get_slot_names().await?;

    result[slot_index] = name;
    set_slot_names(&result).await?;

    Ok(())
}

/// Enumerate all available profiles
pub async fn get_profiles() -> Result<Vec<(String, String)>> {
    let (result,): (Vec<(String, String)>,) = dbus_system_bus("/org/eruption/profile")
        .await?
        .method_call("org.eruption.Profile", "EnumProfiles", ())
        .await?;

    Ok(result)
}

/// Enumerate all available devices
pub async fn get_devices() -> Result<(Vec<(u16, u16)>, Vec<(u16, u16)>, Vec<(u16, u16)>)> {
    let ((keyboards, mice, misc),): ((Vec<(u16, u16)>, Vec<(u16, u16)>, Vec<(u16, u16)>),) =
        dbus_system_bus("/org/eruption/devices")
            .await?
            .method_call("org.eruption.Device", "GetManagedDevices", ())
            .await?;

    Ok((keyboards, mice, misc))
}

/// Get device specific status
pub async fn get_device_status(device: u64) -> Result<HashMap<String, String>> {
    let (status,): (String,) = dbus_system_bus("/org/eruption/devices")
        .await?
        .method_call("org.eruption.Device", "GetDeviceStatus", (device,))
        .await?;

    let result: HashMap<String, String> = serde_json::from_str(&status)?;

    Ok(result)
}

/// Get a device specific config param
pub async fn get_device_config(device: u64, param: &str) -> Result<String> {
    let (result,): (String,) = dbus_system_bus("/org/eruption/devices")
        .await?
        .method_call(
            "org.eruption.Device",
            "GetDeviceConfig",
            (device, param.to_owned()),
        )
        .await?;

    Ok(result)
}

/// Set a device specific config param
pub async fn set_device_config(device: u64, param: &str, value: &str) -> Result<()> {
    let (_result,): (bool,) = dbus_system_bus("/org/eruption/devices")
        .await?
        .method_call(
            "org.eruption.Device",
            "SetDeviceConfig",
            (device, param.to_owned(), value.to_owned()),
        )
        .await?;

    Ok(())
}

/// Enumerate all available scripts
pub fn get_script_list() -> Result<Vec<(String, String)>> {
    let scripts = util::enumerate_scripts()?;

    let result = scripts
        .iter()
        .map(|s| {
            (
                format!("{} - {}", s.name.clone(), s.description.clone()),
                s.script_file.to_string_lossy().to_string(),
            )
        })
        .collect();

    Ok(result)
}

fn find_script_by_name(
    scripts: Vec<Manifest>,
    script_name: &str,
    load_script_if_file: bool,
) -> Option<Manifest> {
    // Find the script specified, either by script name or filename.
    let script_path = PathBuf::from(script_name);
    let script_path = if script_path.is_file() {
        Some(script_path)
    } else {
        None
    };

    if load_script_if_file && script_path.is_some() {
        let script_path = script_path.clone()?;
        if let Ok(script) = Manifest::load(&script_path) {
            return Some(script);
        }
    }

    scripts
        .into_iter()
        .find(|script| match (script.name == script_name, &script_path) {
            (true, _) => true,
            (_, None) => script.script_file.file_name().unwrap().to_string_lossy() == script_name,
            (_, Some(script_path)) => {
                is_same_file(&script.script_file, script_path).unwrap_or(false)
            }
        })
}

// global configuration options

/// Get the current brightness value
pub async fn get_brightness() -> Result<i64> {
    let result = dbus_system_bus("/org/eruption/config")
        .await?
        .get("org.eruption.Config", "Brightness")
        .await?;

    Ok(result)
}

/// Set the current brightness value
pub async fn set_brightness(brightness: i64) -> Result<()> {
    let arg = Box::new(brightness);

    dbus_system_bus("/org/eruption/config")
        .await?
        .set("org.eruption.Config", "Brightness", arg)
        .await?;

    Ok(())
}

/// Get the current canvas hue value
pub async fn get_canvas_hue() -> Result<f64> {
    let result = dbus_system_bus("/org/eruption/canvas")
        .await?
        .get("org.eruption.Canvas", "Hue")
        .await?;

    Ok(result)
}

/// Set the current canvas hue value
pub async fn set_canvas_hue(value: f64) -> Result<()> {
    let arg = Box::new(value);

    dbus_system_bus("/org/eruption/canvas")
        .await?
        .set("org.eruption.Canvas", "Hue", arg)
        .await?;

    Ok(())
}

/// Get the current canvas saturation value
pub async fn get_canvas_saturation() -> Result<f64> {
    let result = dbus_system_bus("/org/eruption/canvas")
        .await?
        .get("org.eruption.Canvas", "Saturation")
        .await?;

    Ok(result)
}

/// Set the current canvas saturation value
pub async fn set_canvas_saturation(value: f64) -> Result<()> {
    let arg = Box::new(value);

    dbus_system_bus("/org/eruption/canvas")
        .await?
        .set("org.eruption.Canvas", "Saturation", arg)
        .await?;

    Ok(())
}

/// Get the current canvas lightness value
pub async fn get_canvas_lightness() -> Result<f64> {
    let result = dbus_system_bus("/org/eruption/canvas")
        .await?
        .get("org.eruption.Canvas", "Lightness")
        .await?;

    Ok(result)
}

/// Set the current canvas lightness value
pub async fn set_canvas_lightness(value: f64) -> Result<()> {
    let arg = Box::new(value);

    dbus_system_bus("/org/eruption/canvas")
        .await?
        .set("org.eruption.Canvas", "Lightness", arg)
        .await?;

    Ok(())
}

/// Returns true when SoundFX is enabled
pub async fn get_sound_fx() -> Result<bool> {
    let result = dbus_system_bus("/org/eruption/config")
        .await?
        .get("org.eruption.Config", "EnableSfx")
        .await?;

    Ok(result)
}

/// Set SoundFX state to `enabled`
pub async fn set_sound_fx(enabled: bool) -> Result<()> {
    let arg = Box::new(enabled);

    dbus_system_bus("/org/eruption/config")
        .await?
        .set("org.eruption.Config", "EnableSfx", arg)
        .await?;

    Ok(())
}

async fn print_device_header(device: u64) -> Result<()> {
    let mut base_index = 0;

    let (keyboards, mice, misc) = get_devices().await?;

    print!("Selected device: ");

    if !keyboards.is_empty() {
        for (_index, dev) in keyboards.iter().enumerate() {
            if base_index == device {
                println!(
                    // "{}: ID: {}:{} {} {}",
                    // format!("{:02}", base_index).bold(),
                    // format!("{:04x}", dev.0),
                    // format!("{:04x}", dev.1),
                    "{} {}",
                    device::get_device_make(dev.0, dev.1)
                        .unwrap_or("<unknown make>")
                        .bold(),
                    device::get_device_model(dev.0, dev.1)
                        .unwrap_or("<unknown model>")
                        .bold(),
                );
            }

            base_index += 1;
        }
    }

    if !mice.is_empty() {
        for (_index, dev) in mice.iter().enumerate() {
            if base_index == device {
                println!(
                    // "{}: ID: {}:{} {} {}",
                    // format!("{:02}", base_index).bold(),
                    // format!("{:04x}", dev.0),
                    // format!("{:04x}", dev.1),
                    "{} {}",
                    device::get_device_make(dev.0, dev.1)
                        .unwrap_or("<unknown make>")
                        .bold(),
                    device::get_device_model(dev.0, dev.1)
                        .unwrap_or("<unknown model>")
                        .bold(),
                );
            }

            base_index += 1;
        }
    }

    if !misc.is_empty() {
        for (_index, dev) in misc.iter().enumerate() {
            if base_index == device {
                println!(
                    // "{}: ID: {}:{} {} {}",
                    // format!("{:02}", base_index).bold(),
                    // format!("{:04x}", dev.0),
                    // format!("{:04x}", dev.1),
                    "{} {}",
                    device::get_device_make(dev.0, dev.1)
                        .unwrap_or("<unknown make>")
                        .bold(),
                    device::get_device_model(dev.0, dev.1)
                        .unwrap_or("<unknown model>")
                        .bold(),
                );
            }

            base_index += 1;
        }
    }

    Ok(())
}

pub async fn async_main() -> std::result::Result<(), eyre::Error> {
    cfg_if::cfg_if! {
        if #[cfg(debug_assertions)] {
            color_eyre::config::HookBuilder::default()
            .panic_section("Please consider reporting a bug at https://github.com/X3n0m0rph59/eruption")
            .install()?;
        } else {
            color_eyre::config::HookBuilder::default()
            .panic_section("Please consider reporting a bug at https://github.com/X3n0m0rph59/eruption")
            .display_env_section(false)
            .install()?;
        }
    }

    // print a license header, except if we are generating shell completions
    if !env::args().any(|a| a.eq_ignore_ascii_case("completions")) && env::args().count() < 2 {
        print_header();
    }

=======
fn register_sigint_handler() {
>>>>>>> 1aff249f
    // register ctrl-c handler
    let (ctrl_c_tx, _ctrl_c_rx) = unbounded();
    ctrlc::set_handler(move || {
        QUIT.store(true, Ordering::SeqCst);

        ctrl_c_tx.send(true).unwrap_or_else(|e| {
            log::error!(
                "{}",
                tr!("could-not-send-on-channel", message = e.to_string())
            );
        });
    })
    .unwrap_or_else(|e| {
        log::error!(
            "{}",
            tr!("could-not-set-ctrl-c-handler", message = e.to_string())
        )
    });
}

fn apply_opts(opts: &Options) {
    VERBOSE.store(opts.verbose, Ordering::SeqCst);
    REPEAT.store(opts.repeat, Ordering::SeqCst);

    // process configuration file
    let config_file = opts
        .config
        .as_deref()
        .unwrap_or(constants::DEFAULT_CONFIG_FILE);

    let config = Config::builder()
        .add_source(config::File::new(&config_file, config::FileFormat::Toml))
        .build()
        .unwrap_or_else(|e| {
            log::error!("{}", tr!("could-not-parse-config", message = e.to_string()));
            process::exit(4);
        });

    *CONFIG.lock() = Some(config);
<<<<<<< HEAD

    match opts.command {
        // canvas related sub-commands
        Subcommands::Canvas { command } => match command {
            CanvasSubcommands::Hue { hue } => {
                if let Some(hue) = hue {
                    set_canvas_hue(hue)
                        .await
                        .wrap_err("Could not connect to the Eruption daemon")
                        .suggestion("Please verify that the Eruption daemon is running")?;
                } else {
                    let result = get_canvas_hue()
                        .await
                        .wrap_err("Could not connect to the Eruption daemon")
                        .suggestion("Please verify that the Eruption daemon is running")?;
                    println!("{}", format!("Hue: {}", format!("{}", result).bold()));
                }
            }

            CanvasSubcommands::Saturation { saturation } => {
                if let Some(saturation) = saturation {
                    set_canvas_saturation(saturation)
                        .await
                        .wrap_err("Could not connect to the Eruption daemon")
                        .suggestion("Please verify that the Eruption daemon is running")?;
                } else {
                    let result = get_canvas_saturation()
                        .await
                        .wrap_err("Could not connect to the Eruption daemon")
                        .suggestion("Please verify that the Eruption daemon is running")?;
                    println!(
                        "{}",
                        format!("Saturation: {}", format!("{}", result).bold())
                    );
                }
            }

            CanvasSubcommands::Lightness { lightness } => {
                if let Some(lightness) = lightness {
                    set_canvas_lightness(lightness)
                        .await
                        .wrap_err("Could not connect to the Eruption daemon")
                        .suggestion("Please verify that the Eruption daemon is running")?;
                } else {
                    let result = get_canvas_lightness()
                        .await
                        .wrap_err("Could not connect to the Eruption daemon")
                        .suggestion("Please verify that the Eruption daemon is running")?;
                    println!("{}", format!("Lightness: {}", format!("{}", result).bold()));
                }
            }
        },

        // configuration related sub-commands
        Subcommands::Config { command } => match command {
            ConfigSubcommands::Brightness { brightness } => {
                if let Some(brightness) = brightness {
                    set_brightness(brightness)
                        .await
                        .wrap_err("Could not connect to the Eruption daemon")
                        .suggestion("Please verify that the Eruption daemon is running")?;
                } else {
                    let result = get_brightness()
                        .await
                        .wrap_err("Could not connect to the Eruption daemon")
                        .suggestion("Please verify that the Eruption daemon is running")?;
                    println!(
                        "{}",
                        format!("Global brightness: {}", format!("{}%", result).bold())
                    );
                }
            }

            ConfigSubcommands::Soundfx { enable } => {
                if let Some(enable) = enable {
                    set_sound_fx(enable)
                        .await
                        .wrap_err("Could not connect to the Eruption daemon")
                        .suggestion("Please verify that the Eruption daemon is running")?;
                } else {
                    let result = get_sound_fx()
                        .await
                        .wrap_err("Could not connect to the Eruption daemon")
                        .suggestion("Please verify that the Eruption daemon is running")?;
                    println!(
                        "{}",
                        format!("SoundFX enabled: {}", format!("{}", result).bold())
                    );
                }
            }
        },

        // color-schemes related sub-commands
        Subcommands::ColorSchemes { command } => match command {
            ColorSchemesSubcommands::List {} => {
                let color_schemes = dbus_client::get_color_schemes()?;

                println!("Color schemes:\n");

                for color_scheme in color_schemes {
                    println!("{}", color_scheme.bold());
                }

                println!("\nStock gradients:\n");

                println!("system");
                println!("rainbow-smooth");
                println!("sinebow-smooth");
                println!("spectral-smooth");
                println!("rainbow-sharp");
                println!("sinebow-sharp");
                println!("spectral-sharp");
            }

            ColorSchemesSubcommands::Add { name, colors } => {
                println!("Importing color scheme from commandline");

                if colors.len() % 4 != 0 {
                    eprintln!(
                        "Invalid number of parameters specified, please use the 'RGBA' format"
                    );
                } else {
                    let color_scheme = ColorScheme::try_from(colors)?;

                    dbus_client::set_color_scheme(&name, &color_scheme)?;
                }
            }

            ColorSchemesSubcommands::Remove { name } => {
                println!("Removing color scheme: {}", name.bold());

                let result = dbus_client::remove_color_scheme(&name)?;

                if !result {
                    eprintln!("The specified color scheme does not exist");
                }
            }

            ColorSchemesSubcommands::Import { command } => match command {
                ColorSchemeImportSubcommands::Pywal {
                    file_name,
                    optimize,
                } => {
                    let file_name = if let Some(path) = file_name {
                        path
                    } else {
                        PathBuf::from(format!(
                            "/home/{}/.cache/wal/colors.json",
                            env::var("LOGNAME")?
                        ))
                    };

                    println!(
                        "Importing Pywal color scheme from: {}",
                        file_name.display().to_string().bold()
                    );

                    let json_data = fs::read_to_string(&file_name)?;
                    let mut pywal_color_scheme: PywalColorScheme =
                        serde_json::from_str(&json_data)?;

                    if optimize {
                        pywal_color_scheme.optimize();
                    }

                    let color_scheme = ColorScheme::try_from(pywal_color_scheme)?;

                    dbus_client::set_color_scheme("system", &color_scheme)?;
                }
            },
        },

        // device specific sub-commands
        Subcommands::Devices { command } => match command {
            DevicesSubcommands::List => {
                let mut base_index = 0;

                let (keyboards, mice, misc) = get_devices()
                    .await
                    .wrap_err("Could not connect to the Eruption daemon")
                    .suggestion("Please verify that the Eruption daemon is running")?;

                if opts.verbose > 0 {
                    println!(
                        "
 Use the `eruptionctl devices list` sub-command to find out the index of the device that
 you want to operate on. All the other device-related commands require a device index.

 Examples:

 Set the brightness of the first connected keyboard to 80 percent:

    $ eruptionctl devices brightness 0 80


 Query the DPI configuration of the first connected mouse (second device):

    $ eruptionctl devices dpi 1

"
                    );
                }

                println!("{}\n", tr!("dumping-devices").bold());

                println!("{}", tr!("keyboard-devices"));

                if keyboards.is_empty() {
                    println!("{}", "<No supported devices detected>\n".italic());
                } else {
                    for (_index, dev) in keyboards.iter().enumerate() {
                        if opts.verbose > 0 {
                            println!(
                                "Index: {}: ID: {}:{} {} {}",
                                format!("{:02}", base_index).bold(),
                                format!("{:04x}", dev.0),
                                format!("{:04x}", dev.1),
                                device::get_device_make(dev.0, dev.1)
                                    .unwrap_or("<unknown make>")
                                    .bold(),
                                device::get_device_model(dev.0, dev.1)
                                    .unwrap_or("<unknown model>")
                                    .bold()
                            );
                        } else {
                            println!(
                                "{}: {} {}",
                                format!("{:02}", base_index).bold(),
                                device::get_device_make(dev.0, dev.1)
                                    .unwrap_or("<unknown make>")
                                    .bold(),
                                device::get_device_model(dev.0, dev.1)
                                    .unwrap_or("<unknown model>")
                                    .bold()
                            );
                        }

                        base_index += 1;
                    }
                }

                println!("\n{}", tr!("mouse-devices"));

                if mice.is_empty() {
                    println!("{}", "<No supported devices detected>\n".italic());
                } else {
                    for (_index, dev) in mice.iter().enumerate() {
                        if opts.verbose > 0 {
                            println!(
                                "Index: {}: ID: {}:{} {} {}",
                                format!("{:02}", base_index).bold(),
                                format!("{:04x}", dev.0),
                                format!("{:04x}", dev.1),
                                device::get_device_make(dev.0, dev.1)
                                    .unwrap_or("<unknown make>")
                                    .bold(),
                                device::get_device_model(dev.0, dev.1)
                                    .unwrap_or("<unknown model>")
                                    .bold()
                            );
                        } else {
                            println!(
                                "{}: {} {}",
                                format!("{:02}", base_index).bold(),
                                device::get_device_make(dev.0, dev.1)
                                    .unwrap_or("<unknown make>")
                                    .bold(),
                                device::get_device_model(dev.0, dev.1)
                                    .unwrap_or("<unknown model>")
                                    .bold()
                            );
                        }

                        base_index += 1;
                    }
                }

                println!("\n{}", tr!("misc-devices"));

                if misc.is_empty() {
                    println!("{}", "<No supported devices detected>\n".italic());
                } else {
                    for (_index, dev) in misc.iter().enumerate() {
                        if opts.verbose > 0 {
                            println!(
                                "Index: {}: ID: {}:{} {} {}",
                                format!("{:02}", base_index).bold(),
                                format!("{:04x}", dev.0),
                                format!("{:04x}", dev.1),
                                device::get_device_make(dev.0, dev.1)
                                    .unwrap_or("<unknown make>")
                                    .bold(),
                                device::get_device_model(dev.0, dev.1)
                                    .unwrap_or("<unknown model>")
                                    .bold()
                            );
                        } else {
                            println!(
                                "{}: {} {}",
                                format!("{:02}", base_index).bold(),
                                device::get_device_make(dev.0, dev.1)
                                    .unwrap_or("<unknown make>")
                                    .bold(),
                                device::get_device_model(dev.0, dev.1)
                                    .unwrap_or("<unknown model>")
                                    .bold()
                            );
                        }

                        base_index += 1;
                    }
                }
            }

            DevicesSubcommands::Info { device } => {
                let device = device.parse::<u64>()?;

                print_device_header(device)
                    .await
                    .wrap_err("Could not connect to the Eruption daemon")
                    .suggestion("Please verify that the Eruption daemon is running")?;

                let result = get_device_config(device, "info").await?;

                println!("{}", format!("{}", result.bold()));
            }

            DevicesSubcommands::Status { device } => {
                let device = device.parse::<u64>()?;

                print_device_header(device)
                    .await
                    .wrap_err("Could not connect to the Eruption daemon")
                    .suggestion("Please verify that the Eruption daemon is running")?;

                let term = console::Term::stdout();

                // stores how many lines we printed in the previous iteration
                let mut prev = 0;

                loop {
                    let result = get_device_status(device).await?;

                    let mut table = Table::new();
                    table
                        .load_preset(UTF8_FULL)
                        .apply_modifier(UTF8_ROUND_CORNERS)
                        .set_content_arrangement(ContentArrangement::Dynamic)
                        .set_width(40)
                        .set_header(vec!["Parameter", "Value"]);

                    // counts the number of lines that we printed
                    let mut cntr = 3;

                    let mut v = result.iter().collect::<Vec<(&String, &String)>>();
                    v.sort_by_key(|&v| v.0);

                    v.iter().for_each(|(k, v)| {
                        table.add_row(vec![
                            Cell::new(k.to_owned()).set_alignment(CellAlignment::Left),
                            Cell::new(v.to_owned()).set_alignment(CellAlignment::Right),
                        ]);

                        cntr += 2;
                    });

                    // empty table requires special handling
                    if cntr <= 3 {
                        cntr = 4
                    }

                    term.clear_last_lines(prev)?;
                    prev = cntr;

                    println!("{}", table);

                    if !opts.repeat || QUIT.load(Ordering::SeqCst) {
                        break;
                    }

                    thread::sleep(Duration::from_millis(250));
                }
            }

            DevicesSubcommands::Profile { device, profile } => {
                let device = device.parse::<u64>()?;

                print_device_header(device)
                    .await
                    .wrap_err("Could not connect to the Eruption daemon")
                    .suggestion("Please verify that the Eruption daemon is running")?;

                if let Some(profile) = profile {
                    let value = &format!("{}", profile);

                    set_device_config(device, "profile", value).await?;
                } else {
                    let result = get_device_config(device, "profile").await?;

                    println!("{}", format!("Current profile: {}", result.bold()));
                }
            }

            DevicesSubcommands::Dpi { device, dpi } => {
                let device = device.parse::<u64>()?;

                print_device_header(device)
                    .await
                    .wrap_err("Could not connect to the Eruption daemon")
                    .suggestion("Please verify that the Eruption daemon is running")?;

                if let Some(dpi) = dpi {
                    let value = &format!("{}", dpi);

                    set_device_config(device, "dpi", value).await?
                } else {
                    let result = get_device_config(device, "dpi").await?;

                    println!("{}", format!("DPI config: {}", result.bold()));
                }
            }

            DevicesSubcommands::Rate { device, rate } => {
                let device = device.parse::<u64>()?;

                print_device_header(device)
                    .await
                    .wrap_err("Could not connect to the Eruption daemon")
                    .suggestion("Please verify that the Eruption daemon is running")?;

                if let Some(rate) = rate {
                    let value = &format!("{}", rate);

                    set_device_config(device, "rate", value).await?
                } else {
                    let result = get_device_config(device, "rate").await?;

                    println!("{}", format!("Poll rate: {}", result.bold()));
                }
            }

            DevicesSubcommands::Distance { device, param } => {
                let device = device.parse::<u64>()?;

                print_device_header(device)
                    .await
                    .wrap_err("Could not connect to the Eruption daemon")
                    .suggestion("Please verify that the Eruption daemon is running")?;

                if let Some(param) = param {
                    let value = &format!("{}", param);

                    set_device_config(device, "dcu", value).await?
                } else {
                    let result = get_device_config(device, "dcu").await?;

                    println!("{}", format!("DCU config: {}", result.bold()));
                }
            }

            DevicesSubcommands::AngleSnapping { device, enable } => {
                let device = device.parse::<u64>()?;

                print_device_header(device)
                    .await
                    .wrap_err("Could not connect to the Eruption daemon")
                    .suggestion("Please verify that the Eruption daemon is running")?;

                if let Some(enable) = enable {
                    let value = &format!("{}", enable);

                    set_device_config(device, "angle-snapping", value).await?
                } else {
                    let result = get_device_config(device, "angle-snapping").await?;

                    println!("{}", format!("Angle-snapping: {}", result.bold()));
                }
            }

            DevicesSubcommands::Debounce { device, enable } => {
                let device = device.parse::<u64>()?;

                print_device_header(device)
                    .await
                    .wrap_err("Could not connect to the Eruption daemon")
                    .suggestion("Please verify that the Eruption daemon is running")?;

                if let Some(enable) = enable {
                    let value = &format!("{}", enable);

                    set_device_config(device, "debounce", value).await?
                } else {
                    let result = get_device_config(device, "debounce").await?;

                    println!("{}", format!("Debounce: {}", result.bold()));
                }
            }

            DevicesSubcommands::Brightness { device, brightness } => {
                let device = device.parse::<u64>()?;

                print_device_header(device)
                    .await
                    .wrap_err("Could not connect to the Eruption daemon")
                    .suggestion("Please verify that the Eruption daemon is running")?;

                if let Some(brightness) = brightness {
                    let value = &format!("{}", brightness);

                    set_device_config(device, "brightness", value).await?
                } else {
                    let result = get_device_config(device, "brightness").await?;

                    println!("{}", format!("Device brightness: {}%", result.bold()));
                }
            }
        },

        // profile related sub-commands
        Subcommands::Profiles { command } => match command {
            ProfilesSubcommands::Edit { profile_name } => {
                match util::match_profile_by_name(&profile_name) {
                    Ok(profile) => util::edit_file(&profile.profile_file)?,
                    Err(err) => eprintln!("{}", err),
                }
            }

            ProfilesSubcommands::List => {
                for p in get_profiles()
                    .await
                    .wrap_err("Could not connect to the Eruption daemon")
                    .suggestion("Please verify that the Eruption daemon is running")?
                {
                    println!("{}: {}", p.0.bold(), p.1);
                }
            }

            ProfilesSubcommands::Info { profile_name } => {
                match util::match_profile_by_name(&profile_name) {
                    Ok(profile) => {
                        println!(
                            "Profile:\t{} ({})\nDescription:\t{}\nScripts:\t{:?}\n\n{:#?}",
                            profile.name,
                            profile.id,
                            profile.description,
                            profile.active_scripts,
                            profile.config,
                        );
                    }
                    Err(err) => eprintln!("{}", err),
                }
            }
        },

        // naming related sub-commands
        Subcommands::Names { command } => match command {
            NamesSubcommands::List => {
                let slot_names = get_slot_names()
                    .await
                    .wrap_err("Could not connect to the Eruption daemon")
                    .suggestion("Please verify that the Eruption daemon is running")?;

                for (index, name) in slot_names.iter().enumerate() {
                    let s = format!("{}", index + 1);
                    println!("{}: {}", s.bold(), name);
                }
            }

            NamesSubcommands::Set { slot_index, name } => {
                if slot_index > 0 && slot_index <= constants::NUM_SLOTS {
                    set_slot_name(slot_index - 1, name)
                        .await
                        .wrap_err("Could not connect to the Eruption daemon")
                        .suggestion("Please verify that the Eruption daemon is running")?;
                } else {
                    eprintln!("Slot index out of bounds");
                }
            }

            NamesSubcommands::SetAll { names } => {
                if names.len() == constants::NUM_SLOTS {
                    set_slot_names(&names)
                        .await
                        .wrap_err("Could not connect to the Eruption daemon")
                        .suggestion("Please verify that the Eruption daemon is running")?;
                } else {
                    eprintln!("Elements do not match number of slots");
                }
            }
        },

        // script related sub-commands
        Subcommands::Scripts { command } => match command {
            ScriptsSubcommands::Edit { script_name } => {
                match find_script_by_name(util::enumerate_scripts()?, &script_name, true) {
                    Some(manifest) => util::edit_file(&manifest.script_file)?,
                    None => eprintln!("Script not found."),
                };
            }

            ScriptsSubcommands::List => {
                for s in get_script_list()? {
                    println!("{}: {}", s.0.bold(), s.1);
                }
            }

            ScriptsSubcommands::Info { script_name } => {
                match find_script_by_name(util::enumerate_scripts()?, &script_name, true) {
                    Some(script) => {
                        let empty = vec![];
                        println!(
                            "Lua script:\t{} ({})\nDaemon version:\t{}\nAuthor:\t\t{}\nDescription:\t{}\nTags:\t\t{:?}",
                            script.name,
                            script.version,
                            script.min_supported_version,
                            script.author,
                            script.description,
                            script.tags.as_ref().unwrap_or(&empty),
                        );
                    }
                    None => eprintln!("Script not found."),
                }
            }
        },

        // parameter
        Subcommands::Param {
            script_name,
            parameter,
            value,
        } => {
            fn print_profile_header(profile: &Profile) {
                println!(
                    "{}:\t{} ({})\n{}:\t{}\n{}:\t{:?}\n",
                    "Profile".bold(),
                    profile.name,
                    profile.id,
                    "Description".bold(),
                    profile.description,
                    "Scripts".bold(),
                    profile.active_scripts,
                );
            }

            fn create_table() -> Table {
                let mut table = Table::new();
                table
                    .load_preset(UTF8_FULL)
                    .apply_modifier(UTF8_ROUND_CORNERS)
                    .set_content_arrangement(ContentArrangement::Dynamic)
                    .set_header(vec!["Script", "Parameter", "Default", "Profile Value"]);
                table
            }

            fn add_script_parameters(
                table: &mut Table,
                profile: &Profile,
                manifest: &Manifest,
                profile_parameters_only: bool,
            ) {
                let profile_script_parameters = profile.config.get_parameters(&manifest.name);
                if profile_parameters_only && profile_script_parameters.is_none() {
                    return;
                }

                for manifest_parameter in manifest.config.iter() {
                    let profile_parameter = profile_script_parameters
                        .and_then(|p| p.get_parameter(&manifest_parameter.name));
                    match profile_parameter {
                        Some(profile_parameter) => {
                            table.add_row(profile_parameter_row(&manifest.name, profile_parameter));
                        }
                        None => {
                            if profile_parameters_only {
                                continue;
                            }
                            table.add_row(manifest_parameter_row(
                                &manifest.name,
                                manifest_parameter,
                            ));
                        }
                    }
                }
            }

            fn manifest_parameter_row(
                script_name: &str,
                parameter: &ManifestParameter,
            ) -> Vec<Cell> {
                vec![
                    Cell::new(script_name),
                    Cell::new(&parameter.name),
                    get_value_cell(&parameter.get_default()),
                    Cell::new("(use default)").add_attribute(Attribute::Italic),
                ]
            }

            fn profile_parameter_row(script_name: &str, parameter: &ProfileParameter) -> Vec<Cell> {
                let default_value = parameter.get_default();
                if let Some(default_value) = default_value {
                    let value_attribute = if parameter.value == default_value {
                        Attribute::NoBold
                    } else {
                        Attribute::Bold
                    };
                    vec![
                        Cell::new(script_name),
                        Cell::new(&parameter.name),
                        get_value_cell(&default_value),
                        get_value_cell(&parameter.value).add_attribute(value_attribute),
                    ]
                } else {
                    vec![
                        Cell::new(script_name),
                        Cell::new(&parameter.name),
                        Cell::new(""),
                        get_value_cell(&parameter.value),
                    ]
                }
            }

            fn get_value_cell(value: &TypedValue) -> Cell {
                let mut cell = Cell::new(value);
                if let TypedValue::Color(rgb) = value {
                    cell = apply_rgb(cell, *rgb);
                }
                cell
            }

            fn apply_rgb(cell: Cell, rgb: u32) -> Cell {
                let (r, g, b) = (
                    (rgb >> 0o20 & 0xff),
                    (rgb >> 0o10 & 0xff),
                    (rgb >> 0o00 & 0xff),
                );
                // Magic numbers from https://stackoverflow.com/a/3943023/1991305
                let fg = if (r * 299 + g * 587 + b * 114) > 128000 {
                    comfy_table::Color::Black
                } else {
                    comfy_table::Color::White
                };
                let bg = comfy_table::Color::Rgb {
                    r: r as u8,
                    g: g as u8,
                    b: b as u8,
                };

                cell.bg(bg).fg(fg)
            }

            let profile_name = get_active_profile().await.map_err(|e| {
                eprintln!("Could not determine the currently active profile! Is the Eruption daemon running?");
                e
            })?;

            let profile = Profile::load_fully(&PathBuf::from(&profile_name));
            let profile = match profile {
                Ok(profile) => profile,
                Err(err) => {
                    eprintln!("Could not load the current profile ({})", profile_name);
                    eprintln!("{}", err);
                    return Ok(());
                }
            };

            // determine mode of operation
            if script_name.is_none() && parameter.is_none() && value.is_none() {
                // list parameters from all scripts in the currently active profile
                print_profile_header(&profile);

                if opts.verbose == 0 {
                    // dump parameters set in .profile file
                    println!("Profile parameters:\n");
                    let mut table = create_table();
                    for manifest in profile.manifests.values() {
                        add_script_parameters(&mut table, &profile, &manifest, true);
                    }
                    println!("{table}");
                } else {
                    // dump all available parameters that could be set in the .profile file
                    println!("Available parameters:");
                    let mut table = create_table();
                    for manifest in profile.manifests.values() {
                        add_script_parameters(&mut table, &profile, &manifest, false);
                    }
                    println!("{table}");
                }
            } else if let Some(script_name) = script_name {
                // Get manifest by either its declared name or its script file
                let manifest = profile.manifests.get(&script_name).or_else(|| {
                    let script_path = PathBuf::from(&script_name);
                    profile
                        .manifests
                        .values()
                        .find(|m| is_same_file(&m.script_file, &script_path).unwrap_or(false))
                });
                let manifest = match manifest {
                    Some(manifest) => manifest,
                    None => {
                        println!("Script not found.");
                        return Ok(());
                    }
                };

                if let Some(value) = value {
                    // set a parameter from the specified script in the currently active profile
                    print_profile_header(&profile);

                    let parameter_name = parameter.unwrap();
                    // set param value
                    dbus_client::set_parameter(
                        &profile.profile_file.to_string_lossy(),
                        &manifest.script_file.to_string_lossy(),
                        &parameter_name,
                        &value,
                    )?;

                    let default = manifest
                        .config
                        .get_parameter(&parameter_name)
                        .and_then(|p| Some(p.get_default()));
                    let mut table = create_table();
                    table.add_row(vec![
                        Cell::new(&manifest.name),
                        Cell::new(&parameter_name),
                        match default {
                            Some(default) => get_value_cell(&default),
                            None => Cell::new(""),
                        },
                        Cell::new(&value).add_attribute(Attribute::Bold),
                    ]);
                    println!("{table}");
                } else if let Some(parameter) = parameter {
                    // list parameters from the specified script in the currently active profile
                    let warning_about_hash_because_i_always_forget =
                        "\nNote: Remember to quote the value when changing color parameters. Unquoted, the '#' mark signifies a comment.";

                    let profile_parameter =
                        profile.config.get_parameter(&manifest.name, &parameter);
                    if let Some(profile_parameter) = profile_parameter {
                        print_profile_header(&profile);
                        let mut table = create_table();
                        table.add_row(profile_parameter_row(&manifest.name, profile_parameter));
                        println!("{table}");

                        if let TypedValue::Color(_) = profile_parameter.value {
                            println!("{}", warning_about_hash_because_i_always_forget);
                        }
                    } else {
                        // Not all script manifest parameters need be listed in the profile
                        match manifest.config.get_parameter(&parameter) {
                            Some(manifest_param) => {
                                let mut table = create_table();
                                table.add_row(manifest_parameter_row(
                                    &manifest.name,
                                    manifest_param,
                                ));
                                println!("{table}");

                                if let ManifestValue::Color { .. } = manifest_param.manifest {
                                    println!("{}", warning_about_hash_because_i_always_forget);
                                }
                            }
                            None => println!("No parameter found."),
                        }
                    }
                } else {
                    // list parameters from the specified script
                    println!("Listing all parameters from the specified script:");
                    let mut table = create_table();
                    add_script_parameters(&mut table, &profile, &manifest, false);
                    println!("{table}");
                }
            } else {
                println!("Nothing to do");
            }
        }

        // convenience operations: switch profile or slot
        Subcommands::Status { command } => match command {
            StatusSubcommands::Profile => {
                let profile_name = get_active_profile()
                    .await
                    .wrap_err("Could not connect to the Eruption daemon")
                    .suggestion("Please verify that the Eruption daemon is running")?;
                println!("Current profile: {}", profile_name.bold());
            }

            StatusSubcommands::Slot => {
                let index = get_active_slot()
                    .await
                    .wrap_err("Could not connect to the Eruption daemon")
                    .suggestion("Please verify that the Eruption daemon is running")?
                    + 1;
                println!("Current slot: {}", format!("{}", index).bold());
            }
        },

        // convenience operations: switch profile or slot
        Subcommands::Switch { command } => match command {
            SwitchSubcommands::Profile { profile_name } => {
                let profile_path = PathBuf::from(&profile_name);

                let profile_name = if profile_path.is_file() {
                    Ok(profile_path.canonicalize()?)
                    // use the absolute path, otherwise the pathname will be searched in the profile directory
                } else {
                    util::match_profile_path(&profile_name)
                };

                match profile_name {
                    Ok(profile_name) => {
                        println!(
                            "Switching to profile: {}",
                            profile_name.display().to_string().bold()
                        );
                        switch_profile(&profile_name.to_string_lossy())
                            .await
                            .wrap_err("Could not connect to the Eruption daemon")
                            .suggestion("Please verify that the Eruption daemon is running")?;
                    }

                    Err(_e) => {
                        eprintln!("No matches found");
                    }
                }
            }

            SwitchSubcommands::Slot { index } => {
                if !(1..=constants::NUM_SLOTS).contains(&index) {
                    eprintln!(
                        "Slot index out of bounds. Valid range is: {}-{}",
                        1,
                        constants::NUM_SLOTS
                    );
                } else {
                    println!("Switching to slot: {}", format!("{}", index).bold());
                    let index = index - 1;
                    switch_slot(index)
                        .await
                        .wrap_err("Could not connect to the Eruption daemon")
                        .suggestion("Please verify that the Eruption daemon is running")?;
                }
            }
        },

        Subcommands::Completions { shell } => {
            const BIN_NAME: &str = env!("CARGO_PKG_NAME");

            let mut command = Options::command();
            let mut fd = std::io::stdout();

            clap_complete::generate(shell, &mut command, BIN_NAME.to_string(), &mut fd);
        }
    };

    Ok(())
}

/// Main program entrypoint
pub fn main() -> std::result::Result<(), eyre::Error> {
    let language_loader: FluentLanguageLoader = fluent_language_loader!();

    let requested_languages = DesktopLanguageRequester::requested_languages();
    i18n_embed::select(&language_loader, &Localizations, &requested_languages)?;

    STATIC_LOADER.lock().replace(language_loader);

    let runtime = tokio::runtime::Builder::new_current_thread()
        .enable_all()
        .build()?;

    runtime.block_on(async move { async_main().await })
=======
>>>>>>> 1aff249f
}<|MERGE_RESOLUTION|>--- conflicted
+++ resolved
@@ -52,31 +52,12 @@
     pub static ref QUIT: AtomicBool = AtomicBool::new(false);
 }
 
-<<<<<<< HEAD
 #[derive(Debug, thiserror::Error)]
 pub enum MainError {
     #[error("Unknown error: {description}")]
     UnknownError { description: String },
 }
 
-lazy_static! {
-    static ref ABOUT: String = tr!("about");
-    static ref VERBOSE_ABOUT: String = tr!("verbose-about");
-    static ref COMPLETIONS_ABOUT: String = tr!("completions-about");
-    static ref CANVAS_ABOUT: String = tr!("canvas-about");
-    static ref COLOR_SCHEME_ABOUT: String = tr!("color-scheme-about");
-    static ref CONFIG_ABOUT: String = tr!("config-about");
-    static ref DEVICES_ABOUT: String = tr!("devices-about");
-    static ref STATUS_ABOUT: String = tr!("status-about");
-    static ref SWITCH_ABOUT: String = tr!("switch-about");
-    static ref PROFILES_ABOUT: String = tr!("profiles-about");
-    static ref NAMES_ABOUT: String = tr!("names-about");
-    static ref SCRIPTS_ABOUT: String = tr!("scripts-about");
-    static ref PARAM_ABOUT: String = tr!("param-about");
-}
-
-=======
->>>>>>> 1aff249f
 /// Supported command line arguments
 #[derive(Debug, clap::Parser)]
 #[clap(
@@ -98,125 +79,7 @@
     config: Option<String>,
 
     #[clap(subcommand)]
-<<<<<<< HEAD
-    command: Subcommands,
-}
-
-// Sub-commands
-#[derive(Debug, clap::Parser)]
-pub enum Subcommands {
-    #[clap(about(CANVAS_ABOUT.as_str()))]
-    Canvas {
-        #[clap(subcommand)]
-        command: CanvasSubcommands,
-    },
-
-    #[clap(about(CONFIG_ABOUT.as_str()))]
-    Config {
-        #[clap(subcommand)]
-        command: ConfigSubcommands,
-    },
-
-    #[clap(about(COLOR_SCHEME_ABOUT.as_str()))]
-    ColorSchemes {
-        #[clap(subcommand)]
-        command: ColorSchemesSubcommands,
-    },
-
-    #[clap(about(DEVICES_ABOUT.as_str()))]
-    Devices {
-        #[clap(subcommand)]
-        command: DevicesSubcommands,
-    },
-
-    #[clap(about(STATUS_ABOUT.as_str()))]
-    Status {
-        #[clap(subcommand)]
-        command: StatusSubcommands,
-    },
-
-    #[clap(about(SWITCH_ABOUT.as_str()))]
-    Switch {
-        #[clap(subcommand)]
-        command: SwitchSubcommands,
-    },
-
-    #[clap(about(PROFILES_ABOUT.as_str()))]
-    Profiles {
-        #[clap(subcommand)]
-        command: ProfilesSubcommands,
-    },
-
-    #[clap(about(NAMES_ABOUT.as_str()))]
-    Names {
-        #[clap(subcommand)]
-        command: NamesSubcommands,
-    },
-
-    #[clap(about(SCRIPTS_ABOUT.as_str()))]
-    Scripts {
-        #[clap(subcommand)]
-        command: ScriptsSubcommands,
-    },
-
-    #[clap(about(PARAM_ABOUT.as_str()))]
-    Param {
-        #[clap(value_name = "SCRIPT")]
-        script_name: Option<String>,
-        parameter: Option<String>,
-        value: Option<String>,
-    },
-
-    #[clap(about(COMPLETIONS_ABOUT.as_str()))]
-    Completions {
-        // #[clap(subcommand)]
-        shell: Shell,
-    },
-}
-
-/// Sub-commands of the "canvas" command
-#[derive(Debug, clap::Parser)]
-pub enum CanvasSubcommands {
-    /// Get or set the global 'hue' adjustment during canvas post-processing
-    Hue { hue: Option<f64> },
-
-    /// Get or set the global 'saturation' adjustment during canvas post-processing
-    Saturation { saturation: Option<f64> },
-
-    /// Get or set the global 'lightness' adjustment during canvas post-processing
-    Lightness { lightness: Option<f64> },
-}
-
-/// Sub-commands of the "config" command
-#[derive(Debug, clap::Parser)]
-pub enum ConfigSubcommands {
-    /// Get or set the global brightness of the LEDs
-    Brightness { brightness: Option<i64> },
-
-    /// Get or set the state of SoundFX
-    Soundfx { enable: Option<bool> },
-}
-
-/// Sub-commands of the "color-schemes" command
-#[derive(Debug, clap::Parser)]
-pub enum ColorSchemesSubcommands {
-    /// List all color schemes known to Eruption
-    List {},
-
-    /// Add a new named color scheme
-    Add { name: String, colors: Vec<String> },
-
-    /// Remove a color scheme by name
-    Remove { name: String },
-
-    /// Import a color scheme from a file, e.g.: like the Pywal configuration
-    Import {
-        #[clap(subcommand)]
-        command: ColorSchemeImportSubcommands,
-    },
-=======
     command: subcommands::Subcommands,
->>>>>>> 1aff249f
 }
 
 /// Main program entrypoint
@@ -271,421 +134,7 @@
     );
 }
 
-<<<<<<< HEAD
-/// Returns a connection to the D-Bus system bus using the specified `path`
-pub async fn dbus_system_bus(
-    path: &str,
-) -> Result<dbus::nonblock::Proxy<'_, Arc<dbus::nonblock::SyncConnection>>> {
-    let (resource, conn) = connection::new_system_sync()?;
-
-    tokio::spawn(async {
-        let err = resource.await;
-        panic!("Lost connection to D-Bus: {}", err);
-    });
-
-    let proxy = nonblock::Proxy::new(
-        "org.eruption",
-        path,
-        Duration::from_secs(constants::DBUS_TIMEOUT_MILLIS as u64),
-        conn,
-    );
-
-    Ok(proxy)
-}
-
-/// Switch the currently active profile
-pub async fn switch_profile(name: &str) -> Result<()> {
-    let file_name = name.to_owned();
-
-    let (_result,): (bool,) = dbus_system_bus("/org/eruption/profile")
-        .await?
-        .method_call("org.eruption.Profile", "SwitchProfile", (file_name,))
-        .await?;
-
-    Ok(())
-}
-
-/// Get the index of the currently active slot
-pub async fn get_active_slot() -> Result<usize> {
-    let result: u64 = dbus_system_bus("/org/eruption/slot")
-        .await?
-        .get("org.eruption.Slot", "ActiveSlot")
-        .await?;
-
-    Ok(result as usize)
-}
-
-/// Get the name of the currently active profile
-pub async fn get_active_profile() -> Result<String> {
-    let result: String = dbus_system_bus("/org/eruption/profile")
-        .await?
-        .get("org.eruption.Profile", "ActiveProfile")
-        .await?;
-
-    Ok(result)
-}
-
-/// Switch the currently active slot
-pub async fn switch_slot(index: usize) -> Result<()> {
-    let (_result,): (bool,) = dbus_system_bus("/org/eruption/slot")
-        .await?
-        .method_call("org.eruption.Slot", "SwitchSlot", (index as u64,))
-        .await?;
-
-    Ok(())
-}
-
-/// Get the names of the profile slots
-pub async fn get_slot_names() -> Result<Vec<String>> {
-    let result: Vec<String> = dbus_system_bus("/org/eruption/slot")
-        .await?
-        .get("org.eruption.Slot", "SlotNames")
-        .await?;
-
-    Ok(result)
-}
-
-/// Set the names of the profile slots
-pub async fn set_slot_names(names: &[String]) -> Result<()> {
-    let arg = Box::new(names);
-
-    dbus_system_bus("/org/eruption/slot")
-        .await?
-        .set("org.eruption.Slot", "SlotNames", arg)
-        .await?;
-
-    Ok(())
-}
-
-/// Set the name of a single profile slot
-pub async fn set_slot_name(slot_index: usize, name: String) -> Result<()> {
-    let mut result = get_slot_names().await?;
-
-    result[slot_index] = name;
-    set_slot_names(&result).await?;
-
-    Ok(())
-}
-
-/// Enumerate all available profiles
-pub async fn get_profiles() -> Result<Vec<(String, String)>> {
-    let (result,): (Vec<(String, String)>,) = dbus_system_bus("/org/eruption/profile")
-        .await?
-        .method_call("org.eruption.Profile", "EnumProfiles", ())
-        .await?;
-
-    Ok(result)
-}
-
-/// Enumerate all available devices
-pub async fn get_devices() -> Result<(Vec<(u16, u16)>, Vec<(u16, u16)>, Vec<(u16, u16)>)> {
-    let ((keyboards, mice, misc),): ((Vec<(u16, u16)>, Vec<(u16, u16)>, Vec<(u16, u16)>),) =
-        dbus_system_bus("/org/eruption/devices")
-            .await?
-            .method_call("org.eruption.Device", "GetManagedDevices", ())
-            .await?;
-
-    Ok((keyboards, mice, misc))
-}
-
-/// Get device specific status
-pub async fn get_device_status(device: u64) -> Result<HashMap<String, String>> {
-    let (status,): (String,) = dbus_system_bus("/org/eruption/devices")
-        .await?
-        .method_call("org.eruption.Device", "GetDeviceStatus", (device,))
-        .await?;
-
-    let result: HashMap<String, String> = serde_json::from_str(&status)?;
-
-    Ok(result)
-}
-
-/// Get a device specific config param
-pub async fn get_device_config(device: u64, param: &str) -> Result<String> {
-    let (result,): (String,) = dbus_system_bus("/org/eruption/devices")
-        .await?
-        .method_call(
-            "org.eruption.Device",
-            "GetDeviceConfig",
-            (device, param.to_owned()),
-        )
-        .await?;
-
-    Ok(result)
-}
-
-/// Set a device specific config param
-pub async fn set_device_config(device: u64, param: &str, value: &str) -> Result<()> {
-    let (_result,): (bool,) = dbus_system_bus("/org/eruption/devices")
-        .await?
-        .method_call(
-            "org.eruption.Device",
-            "SetDeviceConfig",
-            (device, param.to_owned(), value.to_owned()),
-        )
-        .await?;
-
-    Ok(())
-}
-
-/// Enumerate all available scripts
-pub fn get_script_list() -> Result<Vec<(String, String)>> {
-    let scripts = util::enumerate_scripts()?;
-
-    let result = scripts
-        .iter()
-        .map(|s| {
-            (
-                format!("{} - {}", s.name.clone(), s.description.clone()),
-                s.script_file.to_string_lossy().to_string(),
-            )
-        })
-        .collect();
-
-    Ok(result)
-}
-
-fn find_script_by_name(
-    scripts: Vec<Manifest>,
-    script_name: &str,
-    load_script_if_file: bool,
-) -> Option<Manifest> {
-    // Find the script specified, either by script name or filename.
-    let script_path = PathBuf::from(script_name);
-    let script_path = if script_path.is_file() {
-        Some(script_path)
-    } else {
-        None
-    };
-
-    if load_script_if_file && script_path.is_some() {
-        let script_path = script_path.clone()?;
-        if let Ok(script) = Manifest::load(&script_path) {
-            return Some(script);
-        }
-    }
-
-    scripts
-        .into_iter()
-        .find(|script| match (script.name == script_name, &script_path) {
-            (true, _) => true,
-            (_, None) => script.script_file.file_name().unwrap().to_string_lossy() == script_name,
-            (_, Some(script_path)) => {
-                is_same_file(&script.script_file, script_path).unwrap_or(false)
-            }
-        })
-}
-
-// global configuration options
-
-/// Get the current brightness value
-pub async fn get_brightness() -> Result<i64> {
-    let result = dbus_system_bus("/org/eruption/config")
-        .await?
-        .get("org.eruption.Config", "Brightness")
-        .await?;
-
-    Ok(result)
-}
-
-/// Set the current brightness value
-pub async fn set_brightness(brightness: i64) -> Result<()> {
-    let arg = Box::new(brightness);
-
-    dbus_system_bus("/org/eruption/config")
-        .await?
-        .set("org.eruption.Config", "Brightness", arg)
-        .await?;
-
-    Ok(())
-}
-
-/// Get the current canvas hue value
-pub async fn get_canvas_hue() -> Result<f64> {
-    let result = dbus_system_bus("/org/eruption/canvas")
-        .await?
-        .get("org.eruption.Canvas", "Hue")
-        .await?;
-
-    Ok(result)
-}
-
-/// Set the current canvas hue value
-pub async fn set_canvas_hue(value: f64) -> Result<()> {
-    let arg = Box::new(value);
-
-    dbus_system_bus("/org/eruption/canvas")
-        .await?
-        .set("org.eruption.Canvas", "Hue", arg)
-        .await?;
-
-    Ok(())
-}
-
-/// Get the current canvas saturation value
-pub async fn get_canvas_saturation() -> Result<f64> {
-    let result = dbus_system_bus("/org/eruption/canvas")
-        .await?
-        .get("org.eruption.Canvas", "Saturation")
-        .await?;
-
-    Ok(result)
-}
-
-/// Set the current canvas saturation value
-pub async fn set_canvas_saturation(value: f64) -> Result<()> {
-    let arg = Box::new(value);
-
-    dbus_system_bus("/org/eruption/canvas")
-        .await?
-        .set("org.eruption.Canvas", "Saturation", arg)
-        .await?;
-
-    Ok(())
-}
-
-/// Get the current canvas lightness value
-pub async fn get_canvas_lightness() -> Result<f64> {
-    let result = dbus_system_bus("/org/eruption/canvas")
-        .await?
-        .get("org.eruption.Canvas", "Lightness")
-        .await?;
-
-    Ok(result)
-}
-
-/// Set the current canvas lightness value
-pub async fn set_canvas_lightness(value: f64) -> Result<()> {
-    let arg = Box::new(value);
-
-    dbus_system_bus("/org/eruption/canvas")
-        .await?
-        .set("org.eruption.Canvas", "Lightness", arg)
-        .await?;
-
-    Ok(())
-}
-
-/// Returns true when SoundFX is enabled
-pub async fn get_sound_fx() -> Result<bool> {
-    let result = dbus_system_bus("/org/eruption/config")
-        .await?
-        .get("org.eruption.Config", "EnableSfx")
-        .await?;
-
-    Ok(result)
-}
-
-/// Set SoundFX state to `enabled`
-pub async fn set_sound_fx(enabled: bool) -> Result<()> {
-    let arg = Box::new(enabled);
-
-    dbus_system_bus("/org/eruption/config")
-        .await?
-        .set("org.eruption.Config", "EnableSfx", arg)
-        .await?;
-
-    Ok(())
-}
-
-async fn print_device_header(device: u64) -> Result<()> {
-    let mut base_index = 0;
-
-    let (keyboards, mice, misc) = get_devices().await?;
-
-    print!("Selected device: ");
-
-    if !keyboards.is_empty() {
-        for (_index, dev) in keyboards.iter().enumerate() {
-            if base_index == device {
-                println!(
-                    // "{}: ID: {}:{} {} {}",
-                    // format!("{:02}", base_index).bold(),
-                    // format!("{:04x}", dev.0),
-                    // format!("{:04x}", dev.1),
-                    "{} {}",
-                    device::get_device_make(dev.0, dev.1)
-                        .unwrap_or("<unknown make>")
-                        .bold(),
-                    device::get_device_model(dev.0, dev.1)
-                        .unwrap_or("<unknown model>")
-                        .bold(),
-                );
-            }
-
-            base_index += 1;
-        }
-    }
-
-    if !mice.is_empty() {
-        for (_index, dev) in mice.iter().enumerate() {
-            if base_index == device {
-                println!(
-                    // "{}: ID: {}:{} {} {}",
-                    // format!("{:02}", base_index).bold(),
-                    // format!("{:04x}", dev.0),
-                    // format!("{:04x}", dev.1),
-                    "{} {}",
-                    device::get_device_make(dev.0, dev.1)
-                        .unwrap_or("<unknown make>")
-                        .bold(),
-                    device::get_device_model(dev.0, dev.1)
-                        .unwrap_or("<unknown model>")
-                        .bold(),
-                );
-            }
-
-            base_index += 1;
-        }
-    }
-
-    if !misc.is_empty() {
-        for (_index, dev) in misc.iter().enumerate() {
-            if base_index == device {
-                println!(
-                    // "{}: ID: {}:{} {} {}",
-                    // format!("{:02}", base_index).bold(),
-                    // format!("{:04x}", dev.0),
-                    // format!("{:04x}", dev.1),
-                    "{} {}",
-                    device::get_device_make(dev.0, dev.1)
-                        .unwrap_or("<unknown make>")
-                        .bold(),
-                    device::get_device_model(dev.0, dev.1)
-                        .unwrap_or("<unknown model>")
-                        .bold(),
-                );
-            }
-
-            base_index += 1;
-        }
-    }
-
-    Ok(())
-}
-
-pub async fn async_main() -> std::result::Result<(), eyre::Error> {
-    cfg_if::cfg_if! {
-        if #[cfg(debug_assertions)] {
-            color_eyre::config::HookBuilder::default()
-            .panic_section("Please consider reporting a bug at https://github.com/X3n0m0rph59/eruption")
-            .install()?;
-        } else {
-            color_eyre::config::HookBuilder::default()
-            .panic_section("Please consider reporting a bug at https://github.com/X3n0m0rph59/eruption")
-            .display_env_section(false)
-            .install()?;
-        }
-    }
-
-    // print a license header, except if we are generating shell completions
-    if !env::args().any(|a| a.eq_ignore_ascii_case("completions")) && env::args().count() < 2 {
-        print_header();
-    }
-
-=======
 fn register_sigint_handler() {
->>>>>>> 1aff249f
     // register ctrl-c handler
     let (ctrl_c_tx, _ctrl_c_rx) = unbounded();
     ctrlc::set_handler(move || {
@@ -725,980 +174,4 @@
         });
 
     *CONFIG.lock() = Some(config);
-<<<<<<< HEAD
-
-    match opts.command {
-        // canvas related sub-commands
-        Subcommands::Canvas { command } => match command {
-            CanvasSubcommands::Hue { hue } => {
-                if let Some(hue) = hue {
-                    set_canvas_hue(hue)
-                        .await
-                        .wrap_err("Could not connect to the Eruption daemon")
-                        .suggestion("Please verify that the Eruption daemon is running")?;
-                } else {
-                    let result = get_canvas_hue()
-                        .await
-                        .wrap_err("Could not connect to the Eruption daemon")
-                        .suggestion("Please verify that the Eruption daemon is running")?;
-                    println!("{}", format!("Hue: {}", format!("{}", result).bold()));
-                }
-            }
-
-            CanvasSubcommands::Saturation { saturation } => {
-                if let Some(saturation) = saturation {
-                    set_canvas_saturation(saturation)
-                        .await
-                        .wrap_err("Could not connect to the Eruption daemon")
-                        .suggestion("Please verify that the Eruption daemon is running")?;
-                } else {
-                    let result = get_canvas_saturation()
-                        .await
-                        .wrap_err("Could not connect to the Eruption daemon")
-                        .suggestion("Please verify that the Eruption daemon is running")?;
-                    println!(
-                        "{}",
-                        format!("Saturation: {}", format!("{}", result).bold())
-                    );
-                }
-            }
-
-            CanvasSubcommands::Lightness { lightness } => {
-                if let Some(lightness) = lightness {
-                    set_canvas_lightness(lightness)
-                        .await
-                        .wrap_err("Could not connect to the Eruption daemon")
-                        .suggestion("Please verify that the Eruption daemon is running")?;
-                } else {
-                    let result = get_canvas_lightness()
-                        .await
-                        .wrap_err("Could not connect to the Eruption daemon")
-                        .suggestion("Please verify that the Eruption daemon is running")?;
-                    println!("{}", format!("Lightness: {}", format!("{}", result).bold()));
-                }
-            }
-        },
-
-        // configuration related sub-commands
-        Subcommands::Config { command } => match command {
-            ConfigSubcommands::Brightness { brightness } => {
-                if let Some(brightness) = brightness {
-                    set_brightness(brightness)
-                        .await
-                        .wrap_err("Could not connect to the Eruption daemon")
-                        .suggestion("Please verify that the Eruption daemon is running")?;
-                } else {
-                    let result = get_brightness()
-                        .await
-                        .wrap_err("Could not connect to the Eruption daemon")
-                        .suggestion("Please verify that the Eruption daemon is running")?;
-                    println!(
-                        "{}",
-                        format!("Global brightness: {}", format!("{}%", result).bold())
-                    );
-                }
-            }
-
-            ConfigSubcommands::Soundfx { enable } => {
-                if let Some(enable) = enable {
-                    set_sound_fx(enable)
-                        .await
-                        .wrap_err("Could not connect to the Eruption daemon")
-                        .suggestion("Please verify that the Eruption daemon is running")?;
-                } else {
-                    let result = get_sound_fx()
-                        .await
-                        .wrap_err("Could not connect to the Eruption daemon")
-                        .suggestion("Please verify that the Eruption daemon is running")?;
-                    println!(
-                        "{}",
-                        format!("SoundFX enabled: {}", format!("{}", result).bold())
-                    );
-                }
-            }
-        },
-
-        // color-schemes related sub-commands
-        Subcommands::ColorSchemes { command } => match command {
-            ColorSchemesSubcommands::List {} => {
-                let color_schemes = dbus_client::get_color_schemes()?;
-
-                println!("Color schemes:\n");
-
-                for color_scheme in color_schemes {
-                    println!("{}", color_scheme.bold());
-                }
-
-                println!("\nStock gradients:\n");
-
-                println!("system");
-                println!("rainbow-smooth");
-                println!("sinebow-smooth");
-                println!("spectral-smooth");
-                println!("rainbow-sharp");
-                println!("sinebow-sharp");
-                println!("spectral-sharp");
-            }
-
-            ColorSchemesSubcommands::Add { name, colors } => {
-                println!("Importing color scheme from commandline");
-
-                if colors.len() % 4 != 0 {
-                    eprintln!(
-                        "Invalid number of parameters specified, please use the 'RGBA' format"
-                    );
-                } else {
-                    let color_scheme = ColorScheme::try_from(colors)?;
-
-                    dbus_client::set_color_scheme(&name, &color_scheme)?;
-                }
-            }
-
-            ColorSchemesSubcommands::Remove { name } => {
-                println!("Removing color scheme: {}", name.bold());
-
-                let result = dbus_client::remove_color_scheme(&name)?;
-
-                if !result {
-                    eprintln!("The specified color scheme does not exist");
-                }
-            }
-
-            ColorSchemesSubcommands::Import { command } => match command {
-                ColorSchemeImportSubcommands::Pywal {
-                    file_name,
-                    optimize,
-                } => {
-                    let file_name = if let Some(path) = file_name {
-                        path
-                    } else {
-                        PathBuf::from(format!(
-                            "/home/{}/.cache/wal/colors.json",
-                            env::var("LOGNAME")?
-                        ))
-                    };
-
-                    println!(
-                        "Importing Pywal color scheme from: {}",
-                        file_name.display().to_string().bold()
-                    );
-
-                    let json_data = fs::read_to_string(&file_name)?;
-                    let mut pywal_color_scheme: PywalColorScheme =
-                        serde_json::from_str(&json_data)?;
-
-                    if optimize {
-                        pywal_color_scheme.optimize();
-                    }
-
-                    let color_scheme = ColorScheme::try_from(pywal_color_scheme)?;
-
-                    dbus_client::set_color_scheme("system", &color_scheme)?;
-                }
-            },
-        },
-
-        // device specific sub-commands
-        Subcommands::Devices { command } => match command {
-            DevicesSubcommands::List => {
-                let mut base_index = 0;
-
-                let (keyboards, mice, misc) = get_devices()
-                    .await
-                    .wrap_err("Could not connect to the Eruption daemon")
-                    .suggestion("Please verify that the Eruption daemon is running")?;
-
-                if opts.verbose > 0 {
-                    println!(
-                        "
- Use the `eruptionctl devices list` sub-command to find out the index of the device that
- you want to operate on. All the other device-related commands require a device index.
-
- Examples:
-
- Set the brightness of the first connected keyboard to 80 percent:
-
-    $ eruptionctl devices brightness 0 80
-
-
- Query the DPI configuration of the first connected mouse (second device):
-
-    $ eruptionctl devices dpi 1
-
-"
-                    );
-                }
-
-                println!("{}\n", tr!("dumping-devices").bold());
-
-                println!("{}", tr!("keyboard-devices"));
-
-                if keyboards.is_empty() {
-                    println!("{}", "<No supported devices detected>\n".italic());
-                } else {
-                    for (_index, dev) in keyboards.iter().enumerate() {
-                        if opts.verbose > 0 {
-                            println!(
-                                "Index: {}: ID: {}:{} {} {}",
-                                format!("{:02}", base_index).bold(),
-                                format!("{:04x}", dev.0),
-                                format!("{:04x}", dev.1),
-                                device::get_device_make(dev.0, dev.1)
-                                    .unwrap_or("<unknown make>")
-                                    .bold(),
-                                device::get_device_model(dev.0, dev.1)
-                                    .unwrap_or("<unknown model>")
-                                    .bold()
-                            );
-                        } else {
-                            println!(
-                                "{}: {} {}",
-                                format!("{:02}", base_index).bold(),
-                                device::get_device_make(dev.0, dev.1)
-                                    .unwrap_or("<unknown make>")
-                                    .bold(),
-                                device::get_device_model(dev.0, dev.1)
-                                    .unwrap_or("<unknown model>")
-                                    .bold()
-                            );
-                        }
-
-                        base_index += 1;
-                    }
-                }
-
-                println!("\n{}", tr!("mouse-devices"));
-
-                if mice.is_empty() {
-                    println!("{}", "<No supported devices detected>\n".italic());
-                } else {
-                    for (_index, dev) in mice.iter().enumerate() {
-                        if opts.verbose > 0 {
-                            println!(
-                                "Index: {}: ID: {}:{} {} {}",
-                                format!("{:02}", base_index).bold(),
-                                format!("{:04x}", dev.0),
-                                format!("{:04x}", dev.1),
-                                device::get_device_make(dev.0, dev.1)
-                                    .unwrap_or("<unknown make>")
-                                    .bold(),
-                                device::get_device_model(dev.0, dev.1)
-                                    .unwrap_or("<unknown model>")
-                                    .bold()
-                            );
-                        } else {
-                            println!(
-                                "{}: {} {}",
-                                format!("{:02}", base_index).bold(),
-                                device::get_device_make(dev.0, dev.1)
-                                    .unwrap_or("<unknown make>")
-                                    .bold(),
-                                device::get_device_model(dev.0, dev.1)
-                                    .unwrap_or("<unknown model>")
-                                    .bold()
-                            );
-                        }
-
-                        base_index += 1;
-                    }
-                }
-
-                println!("\n{}", tr!("misc-devices"));
-
-                if misc.is_empty() {
-                    println!("{}", "<No supported devices detected>\n".italic());
-                } else {
-                    for (_index, dev) in misc.iter().enumerate() {
-                        if opts.verbose > 0 {
-                            println!(
-                                "Index: {}: ID: {}:{} {} {}",
-                                format!("{:02}", base_index).bold(),
-                                format!("{:04x}", dev.0),
-                                format!("{:04x}", dev.1),
-                                device::get_device_make(dev.0, dev.1)
-                                    .unwrap_or("<unknown make>")
-                                    .bold(),
-                                device::get_device_model(dev.0, dev.1)
-                                    .unwrap_or("<unknown model>")
-                                    .bold()
-                            );
-                        } else {
-                            println!(
-                                "{}: {} {}",
-                                format!("{:02}", base_index).bold(),
-                                device::get_device_make(dev.0, dev.1)
-                                    .unwrap_or("<unknown make>")
-                                    .bold(),
-                                device::get_device_model(dev.0, dev.1)
-                                    .unwrap_or("<unknown model>")
-                                    .bold()
-                            );
-                        }
-
-                        base_index += 1;
-                    }
-                }
-            }
-
-            DevicesSubcommands::Info { device } => {
-                let device = device.parse::<u64>()?;
-
-                print_device_header(device)
-                    .await
-                    .wrap_err("Could not connect to the Eruption daemon")
-                    .suggestion("Please verify that the Eruption daemon is running")?;
-
-                let result = get_device_config(device, "info").await?;
-
-                println!("{}", format!("{}", result.bold()));
-            }
-
-            DevicesSubcommands::Status { device } => {
-                let device = device.parse::<u64>()?;
-
-                print_device_header(device)
-                    .await
-                    .wrap_err("Could not connect to the Eruption daemon")
-                    .suggestion("Please verify that the Eruption daemon is running")?;
-
-                let term = console::Term::stdout();
-
-                // stores how many lines we printed in the previous iteration
-                let mut prev = 0;
-
-                loop {
-                    let result = get_device_status(device).await?;
-
-                    let mut table = Table::new();
-                    table
-                        .load_preset(UTF8_FULL)
-                        .apply_modifier(UTF8_ROUND_CORNERS)
-                        .set_content_arrangement(ContentArrangement::Dynamic)
-                        .set_width(40)
-                        .set_header(vec!["Parameter", "Value"]);
-
-                    // counts the number of lines that we printed
-                    let mut cntr = 3;
-
-                    let mut v = result.iter().collect::<Vec<(&String, &String)>>();
-                    v.sort_by_key(|&v| v.0);
-
-                    v.iter().for_each(|(k, v)| {
-                        table.add_row(vec![
-                            Cell::new(k.to_owned()).set_alignment(CellAlignment::Left),
-                            Cell::new(v.to_owned()).set_alignment(CellAlignment::Right),
-                        ]);
-
-                        cntr += 2;
-                    });
-
-                    // empty table requires special handling
-                    if cntr <= 3 {
-                        cntr = 4
-                    }
-
-                    term.clear_last_lines(prev)?;
-                    prev = cntr;
-
-                    println!("{}", table);
-
-                    if !opts.repeat || QUIT.load(Ordering::SeqCst) {
-                        break;
-                    }
-
-                    thread::sleep(Duration::from_millis(250));
-                }
-            }
-
-            DevicesSubcommands::Profile { device, profile } => {
-                let device = device.parse::<u64>()?;
-
-                print_device_header(device)
-                    .await
-                    .wrap_err("Could not connect to the Eruption daemon")
-                    .suggestion("Please verify that the Eruption daemon is running")?;
-
-                if let Some(profile) = profile {
-                    let value = &format!("{}", profile);
-
-                    set_device_config(device, "profile", value).await?;
-                } else {
-                    let result = get_device_config(device, "profile").await?;
-
-                    println!("{}", format!("Current profile: {}", result.bold()));
-                }
-            }
-
-            DevicesSubcommands::Dpi { device, dpi } => {
-                let device = device.parse::<u64>()?;
-
-                print_device_header(device)
-                    .await
-                    .wrap_err("Could not connect to the Eruption daemon")
-                    .suggestion("Please verify that the Eruption daemon is running")?;
-
-                if let Some(dpi) = dpi {
-                    let value = &format!("{}", dpi);
-
-                    set_device_config(device, "dpi", value).await?
-                } else {
-                    let result = get_device_config(device, "dpi").await?;
-
-                    println!("{}", format!("DPI config: {}", result.bold()));
-                }
-            }
-
-            DevicesSubcommands::Rate { device, rate } => {
-                let device = device.parse::<u64>()?;
-
-                print_device_header(device)
-                    .await
-                    .wrap_err("Could not connect to the Eruption daemon")
-                    .suggestion("Please verify that the Eruption daemon is running")?;
-
-                if let Some(rate) = rate {
-                    let value = &format!("{}", rate);
-
-                    set_device_config(device, "rate", value).await?
-                } else {
-                    let result = get_device_config(device, "rate").await?;
-
-                    println!("{}", format!("Poll rate: {}", result.bold()));
-                }
-            }
-
-            DevicesSubcommands::Distance { device, param } => {
-                let device = device.parse::<u64>()?;
-
-                print_device_header(device)
-                    .await
-                    .wrap_err("Could not connect to the Eruption daemon")
-                    .suggestion("Please verify that the Eruption daemon is running")?;
-
-                if let Some(param) = param {
-                    let value = &format!("{}", param);
-
-                    set_device_config(device, "dcu", value).await?
-                } else {
-                    let result = get_device_config(device, "dcu").await?;
-
-                    println!("{}", format!("DCU config: {}", result.bold()));
-                }
-            }
-
-            DevicesSubcommands::AngleSnapping { device, enable } => {
-                let device = device.parse::<u64>()?;
-
-                print_device_header(device)
-                    .await
-                    .wrap_err("Could not connect to the Eruption daemon")
-                    .suggestion("Please verify that the Eruption daemon is running")?;
-
-                if let Some(enable) = enable {
-                    let value = &format!("{}", enable);
-
-                    set_device_config(device, "angle-snapping", value).await?
-                } else {
-                    let result = get_device_config(device, "angle-snapping").await?;
-
-                    println!("{}", format!("Angle-snapping: {}", result.bold()));
-                }
-            }
-
-            DevicesSubcommands::Debounce { device, enable } => {
-                let device = device.parse::<u64>()?;
-
-                print_device_header(device)
-                    .await
-                    .wrap_err("Could not connect to the Eruption daemon")
-                    .suggestion("Please verify that the Eruption daemon is running")?;
-
-                if let Some(enable) = enable {
-                    let value = &format!("{}", enable);
-
-                    set_device_config(device, "debounce", value).await?
-                } else {
-                    let result = get_device_config(device, "debounce").await?;
-
-                    println!("{}", format!("Debounce: {}", result.bold()));
-                }
-            }
-
-            DevicesSubcommands::Brightness { device, brightness } => {
-                let device = device.parse::<u64>()?;
-
-                print_device_header(device)
-                    .await
-                    .wrap_err("Could not connect to the Eruption daemon")
-                    .suggestion("Please verify that the Eruption daemon is running")?;
-
-                if let Some(brightness) = brightness {
-                    let value = &format!("{}", brightness);
-
-                    set_device_config(device, "brightness", value).await?
-                } else {
-                    let result = get_device_config(device, "brightness").await?;
-
-                    println!("{}", format!("Device brightness: {}%", result.bold()));
-                }
-            }
-        },
-
-        // profile related sub-commands
-        Subcommands::Profiles { command } => match command {
-            ProfilesSubcommands::Edit { profile_name } => {
-                match util::match_profile_by_name(&profile_name) {
-                    Ok(profile) => util::edit_file(&profile.profile_file)?,
-                    Err(err) => eprintln!("{}", err),
-                }
-            }
-
-            ProfilesSubcommands::List => {
-                for p in get_profiles()
-                    .await
-                    .wrap_err("Could not connect to the Eruption daemon")
-                    .suggestion("Please verify that the Eruption daemon is running")?
-                {
-                    println!("{}: {}", p.0.bold(), p.1);
-                }
-            }
-
-            ProfilesSubcommands::Info { profile_name } => {
-                match util::match_profile_by_name(&profile_name) {
-                    Ok(profile) => {
-                        println!(
-                            "Profile:\t{} ({})\nDescription:\t{}\nScripts:\t{:?}\n\n{:#?}",
-                            profile.name,
-                            profile.id,
-                            profile.description,
-                            profile.active_scripts,
-                            profile.config,
-                        );
-                    }
-                    Err(err) => eprintln!("{}", err),
-                }
-            }
-        },
-
-        // naming related sub-commands
-        Subcommands::Names { command } => match command {
-            NamesSubcommands::List => {
-                let slot_names = get_slot_names()
-                    .await
-                    .wrap_err("Could not connect to the Eruption daemon")
-                    .suggestion("Please verify that the Eruption daemon is running")?;
-
-                for (index, name) in slot_names.iter().enumerate() {
-                    let s = format!("{}", index + 1);
-                    println!("{}: {}", s.bold(), name);
-                }
-            }
-
-            NamesSubcommands::Set { slot_index, name } => {
-                if slot_index > 0 && slot_index <= constants::NUM_SLOTS {
-                    set_slot_name(slot_index - 1, name)
-                        .await
-                        .wrap_err("Could not connect to the Eruption daemon")
-                        .suggestion("Please verify that the Eruption daemon is running")?;
-                } else {
-                    eprintln!("Slot index out of bounds");
-                }
-            }
-
-            NamesSubcommands::SetAll { names } => {
-                if names.len() == constants::NUM_SLOTS {
-                    set_slot_names(&names)
-                        .await
-                        .wrap_err("Could not connect to the Eruption daemon")
-                        .suggestion("Please verify that the Eruption daemon is running")?;
-                } else {
-                    eprintln!("Elements do not match number of slots");
-                }
-            }
-        },
-
-        // script related sub-commands
-        Subcommands::Scripts { command } => match command {
-            ScriptsSubcommands::Edit { script_name } => {
-                match find_script_by_name(util::enumerate_scripts()?, &script_name, true) {
-                    Some(manifest) => util::edit_file(&manifest.script_file)?,
-                    None => eprintln!("Script not found."),
-                };
-            }
-
-            ScriptsSubcommands::List => {
-                for s in get_script_list()? {
-                    println!("{}: {}", s.0.bold(), s.1);
-                }
-            }
-
-            ScriptsSubcommands::Info { script_name } => {
-                match find_script_by_name(util::enumerate_scripts()?, &script_name, true) {
-                    Some(script) => {
-                        let empty = vec![];
-                        println!(
-                            "Lua script:\t{} ({})\nDaemon version:\t{}\nAuthor:\t\t{}\nDescription:\t{}\nTags:\t\t{:?}",
-                            script.name,
-                            script.version,
-                            script.min_supported_version,
-                            script.author,
-                            script.description,
-                            script.tags.as_ref().unwrap_or(&empty),
-                        );
-                    }
-                    None => eprintln!("Script not found."),
-                }
-            }
-        },
-
-        // parameter
-        Subcommands::Param {
-            script_name,
-            parameter,
-            value,
-        } => {
-            fn print_profile_header(profile: &Profile) {
-                println!(
-                    "{}:\t{} ({})\n{}:\t{}\n{}:\t{:?}\n",
-                    "Profile".bold(),
-                    profile.name,
-                    profile.id,
-                    "Description".bold(),
-                    profile.description,
-                    "Scripts".bold(),
-                    profile.active_scripts,
-                );
-            }
-
-            fn create_table() -> Table {
-                let mut table = Table::new();
-                table
-                    .load_preset(UTF8_FULL)
-                    .apply_modifier(UTF8_ROUND_CORNERS)
-                    .set_content_arrangement(ContentArrangement::Dynamic)
-                    .set_header(vec!["Script", "Parameter", "Default", "Profile Value"]);
-                table
-            }
-
-            fn add_script_parameters(
-                table: &mut Table,
-                profile: &Profile,
-                manifest: &Manifest,
-                profile_parameters_only: bool,
-            ) {
-                let profile_script_parameters = profile.config.get_parameters(&manifest.name);
-                if profile_parameters_only && profile_script_parameters.is_none() {
-                    return;
-                }
-
-                for manifest_parameter in manifest.config.iter() {
-                    let profile_parameter = profile_script_parameters
-                        .and_then(|p| p.get_parameter(&manifest_parameter.name));
-                    match profile_parameter {
-                        Some(profile_parameter) => {
-                            table.add_row(profile_parameter_row(&manifest.name, profile_parameter));
-                        }
-                        None => {
-                            if profile_parameters_only {
-                                continue;
-                            }
-                            table.add_row(manifest_parameter_row(
-                                &manifest.name,
-                                manifest_parameter,
-                            ));
-                        }
-                    }
-                }
-            }
-
-            fn manifest_parameter_row(
-                script_name: &str,
-                parameter: &ManifestParameter,
-            ) -> Vec<Cell> {
-                vec![
-                    Cell::new(script_name),
-                    Cell::new(&parameter.name),
-                    get_value_cell(&parameter.get_default()),
-                    Cell::new("(use default)").add_attribute(Attribute::Italic),
-                ]
-            }
-
-            fn profile_parameter_row(script_name: &str, parameter: &ProfileParameter) -> Vec<Cell> {
-                let default_value = parameter.get_default();
-                if let Some(default_value) = default_value {
-                    let value_attribute = if parameter.value == default_value {
-                        Attribute::NoBold
-                    } else {
-                        Attribute::Bold
-                    };
-                    vec![
-                        Cell::new(script_name),
-                        Cell::new(&parameter.name),
-                        get_value_cell(&default_value),
-                        get_value_cell(&parameter.value).add_attribute(value_attribute),
-                    ]
-                } else {
-                    vec![
-                        Cell::new(script_name),
-                        Cell::new(&parameter.name),
-                        Cell::new(""),
-                        get_value_cell(&parameter.value),
-                    ]
-                }
-            }
-
-            fn get_value_cell(value: &TypedValue) -> Cell {
-                let mut cell = Cell::new(value);
-                if let TypedValue::Color(rgb) = value {
-                    cell = apply_rgb(cell, *rgb);
-                }
-                cell
-            }
-
-            fn apply_rgb(cell: Cell, rgb: u32) -> Cell {
-                let (r, g, b) = (
-                    (rgb >> 0o20 & 0xff),
-                    (rgb >> 0o10 & 0xff),
-                    (rgb >> 0o00 & 0xff),
-                );
-                // Magic numbers from https://stackoverflow.com/a/3943023/1991305
-                let fg = if (r * 299 + g * 587 + b * 114) > 128000 {
-                    comfy_table::Color::Black
-                } else {
-                    comfy_table::Color::White
-                };
-                let bg = comfy_table::Color::Rgb {
-                    r: r as u8,
-                    g: g as u8,
-                    b: b as u8,
-                };
-
-                cell.bg(bg).fg(fg)
-            }
-
-            let profile_name = get_active_profile().await.map_err(|e| {
-                eprintln!("Could not determine the currently active profile! Is the Eruption daemon running?");
-                e
-            })?;
-
-            let profile = Profile::load_fully(&PathBuf::from(&profile_name));
-            let profile = match profile {
-                Ok(profile) => profile,
-                Err(err) => {
-                    eprintln!("Could not load the current profile ({})", profile_name);
-                    eprintln!("{}", err);
-                    return Ok(());
-                }
-            };
-
-            // determine mode of operation
-            if script_name.is_none() && parameter.is_none() && value.is_none() {
-                // list parameters from all scripts in the currently active profile
-                print_profile_header(&profile);
-
-                if opts.verbose == 0 {
-                    // dump parameters set in .profile file
-                    println!("Profile parameters:\n");
-                    let mut table = create_table();
-                    for manifest in profile.manifests.values() {
-                        add_script_parameters(&mut table, &profile, &manifest, true);
-                    }
-                    println!("{table}");
-                } else {
-                    // dump all available parameters that could be set in the .profile file
-                    println!("Available parameters:");
-                    let mut table = create_table();
-                    for manifest in profile.manifests.values() {
-                        add_script_parameters(&mut table, &profile, &manifest, false);
-                    }
-                    println!("{table}");
-                }
-            } else if let Some(script_name) = script_name {
-                // Get manifest by either its declared name or its script file
-                let manifest = profile.manifests.get(&script_name).or_else(|| {
-                    let script_path = PathBuf::from(&script_name);
-                    profile
-                        .manifests
-                        .values()
-                        .find(|m| is_same_file(&m.script_file, &script_path).unwrap_or(false))
-                });
-                let manifest = match manifest {
-                    Some(manifest) => manifest,
-                    None => {
-                        println!("Script not found.");
-                        return Ok(());
-                    }
-                };
-
-                if let Some(value) = value {
-                    // set a parameter from the specified script in the currently active profile
-                    print_profile_header(&profile);
-
-                    let parameter_name = parameter.unwrap();
-                    // set param value
-                    dbus_client::set_parameter(
-                        &profile.profile_file.to_string_lossy(),
-                        &manifest.script_file.to_string_lossy(),
-                        &parameter_name,
-                        &value,
-                    )?;
-
-                    let default = manifest
-                        .config
-                        .get_parameter(&parameter_name)
-                        .and_then(|p| Some(p.get_default()));
-                    let mut table = create_table();
-                    table.add_row(vec![
-                        Cell::new(&manifest.name),
-                        Cell::new(&parameter_name),
-                        match default {
-                            Some(default) => get_value_cell(&default),
-                            None => Cell::new(""),
-                        },
-                        Cell::new(&value).add_attribute(Attribute::Bold),
-                    ]);
-                    println!("{table}");
-                } else if let Some(parameter) = parameter {
-                    // list parameters from the specified script in the currently active profile
-                    let warning_about_hash_because_i_always_forget =
-                        "\nNote: Remember to quote the value when changing color parameters. Unquoted, the '#' mark signifies a comment.";
-
-                    let profile_parameter =
-                        profile.config.get_parameter(&manifest.name, &parameter);
-                    if let Some(profile_parameter) = profile_parameter {
-                        print_profile_header(&profile);
-                        let mut table = create_table();
-                        table.add_row(profile_parameter_row(&manifest.name, profile_parameter));
-                        println!("{table}");
-
-                        if let TypedValue::Color(_) = profile_parameter.value {
-                            println!("{}", warning_about_hash_because_i_always_forget);
-                        }
-                    } else {
-                        // Not all script manifest parameters need be listed in the profile
-                        match manifest.config.get_parameter(&parameter) {
-                            Some(manifest_param) => {
-                                let mut table = create_table();
-                                table.add_row(manifest_parameter_row(
-                                    &manifest.name,
-                                    manifest_param,
-                                ));
-                                println!("{table}");
-
-                                if let ManifestValue::Color { .. } = manifest_param.manifest {
-                                    println!("{}", warning_about_hash_because_i_always_forget);
-                                }
-                            }
-                            None => println!("No parameter found."),
-                        }
-                    }
-                } else {
-                    // list parameters from the specified script
-                    println!("Listing all parameters from the specified script:");
-                    let mut table = create_table();
-                    add_script_parameters(&mut table, &profile, &manifest, false);
-                    println!("{table}");
-                }
-            } else {
-                println!("Nothing to do");
-            }
-        }
-
-        // convenience operations: switch profile or slot
-        Subcommands::Status { command } => match command {
-            StatusSubcommands::Profile => {
-                let profile_name = get_active_profile()
-                    .await
-                    .wrap_err("Could not connect to the Eruption daemon")
-                    .suggestion("Please verify that the Eruption daemon is running")?;
-                println!("Current profile: {}", profile_name.bold());
-            }
-
-            StatusSubcommands::Slot => {
-                let index = get_active_slot()
-                    .await
-                    .wrap_err("Could not connect to the Eruption daemon")
-                    .suggestion("Please verify that the Eruption daemon is running")?
-                    + 1;
-                println!("Current slot: {}", format!("{}", index).bold());
-            }
-        },
-
-        // convenience operations: switch profile or slot
-        Subcommands::Switch { command } => match command {
-            SwitchSubcommands::Profile { profile_name } => {
-                let profile_path = PathBuf::from(&profile_name);
-
-                let profile_name = if profile_path.is_file() {
-                    Ok(profile_path.canonicalize()?)
-                    // use the absolute path, otherwise the pathname will be searched in the profile directory
-                } else {
-                    util::match_profile_path(&profile_name)
-                };
-
-                match profile_name {
-                    Ok(profile_name) => {
-                        println!(
-                            "Switching to profile: {}",
-                            profile_name.display().to_string().bold()
-                        );
-                        switch_profile(&profile_name.to_string_lossy())
-                            .await
-                            .wrap_err("Could not connect to the Eruption daemon")
-                            .suggestion("Please verify that the Eruption daemon is running")?;
-                    }
-
-                    Err(_e) => {
-                        eprintln!("No matches found");
-                    }
-                }
-            }
-
-            SwitchSubcommands::Slot { index } => {
-                if !(1..=constants::NUM_SLOTS).contains(&index) {
-                    eprintln!(
-                        "Slot index out of bounds. Valid range is: {}-{}",
-                        1,
-                        constants::NUM_SLOTS
-                    );
-                } else {
-                    println!("Switching to slot: {}", format!("{}", index).bold());
-                    let index = index - 1;
-                    switch_slot(index)
-                        .await
-                        .wrap_err("Could not connect to the Eruption daemon")
-                        .suggestion("Please verify that the Eruption daemon is running")?;
-                }
-            }
-        },
-
-        Subcommands::Completions { shell } => {
-            const BIN_NAME: &str = env!("CARGO_PKG_NAME");
-
-            let mut command = Options::command();
-            let mut fd = std::io::stdout();
-
-            clap_complete::generate(shell, &mut command, BIN_NAME.to_string(), &mut fd);
-        }
-    };
-
-    Ok(())
-}
-
-/// Main program entrypoint
-pub fn main() -> std::result::Result<(), eyre::Error> {
-    let language_loader: FluentLanguageLoader = fluent_language_loader!();
-
-    let requested_languages = DesktopLanguageRequester::requested_languages();
-    i18n_embed::select(&language_loader, &Localizations, &requested_languages)?;
-
-    STATIC_LOADER.lock().replace(language_loader);
-
-    let runtime = tokio::runtime::Builder::new_current_thread()
-        .enable_all()
-        .build()?;
-
-    runtime.block_on(async move { async_main().await })
-=======
->>>>>>> 1aff249f
 }