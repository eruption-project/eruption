/*  SPDX-License-Identifier: GPL-3.0-or-later  */

/*
    This file is part of Eruption.

    Eruption is free software: you can redistribute it and/or modify
    it under the terms of the GNU General Public License as published by
    the Free Software Foundation, either version 3 of the License, or
    (at your option) any later version.

    Eruption is distributed in the hope that it will be useful,
    but WITHOUT ANY WARRANTY; without even the implied warranty of
    MERCHANTABILITY or FITNESS FOR A PARTICULAR PURPOSE.  See the
    GNU General Public License for more details.

    You should have received a copy of the GNU General Public License
    along with Eruption.  If not, see <http://www.gnu.org/licenses/>.

    Copyright (c) 2019-2023, The Eruption Development Team
*/

use color_eyre::Help;
use colored::*;
use eyre::Context;

use crate::dbus_client::dbus_system_bus;
use crate::util;

type Result<T> = std::result::Result<T, eyre::Error>;

/// Sub-commands of the "profiles" command
#[derive(Debug, clap::Parser)]
pub enum ProfilesSubcommands {
    /// List all available profiles
    #[clap(display_order = 0)]
    List,

    /// Show information about a specific profile
    #[clap(display_order = 1)]
    Info { profile_name: String },

    /// Edit a profile
    #[clap(display_order = 2)]
    Edit { profile_name: String },
}

pub async fn handle_command(command: ProfilesSubcommands) -> Result<()> {
    match command {
        ProfilesSubcommands::Edit { profile_name } => edit_command(profile_name).await,
        ProfilesSubcommands::List => list_command().await,
        ProfilesSubcommands::Info { profile_name } => info_command(profile_name).await,
    }
}

async fn edit_command(profile_name: String) -> Result<()> {
    match util::match_profile_by_name(&profile_name) {
        Ok(profile) => util::edit_file(profile.profile_file)?,
<<<<<<< HEAD
        Err(err) => eprintln!("{}", err),
=======
        Err(err) => eprintln!("{err}"),
>>>>>>> 177f25fc
    }

    Ok(())
}

async fn list_command() -> Result<()> {
    for p in get_profiles()
        .await
        .wrap_err("Could not connect to the Eruption daemon")
        .suggestion("Please verify that the Eruption daemon is running")?
    {
        println!("{}: {}", p.0.bold(), p.1);
    }

    Ok(())
}

async fn info_command(profile_name: String) -> Result<()> {
    match util::match_profile_by_name(&profile_name) {
        Ok(profile) => {
            println!(
                "Profile:\t{} ({})\nDescription:\t{}\nScripts:\t{:?}\n\n{:#?}",
                profile.name,
                profile.id,
                profile.description,
                profile.active_scripts,
                profile.config,
            );
        }
        Err(err) => eprintln!("{err}"),
    }

    Ok(())
}

/// Enumerate all available profiles
async fn get_profiles() -> Result<Vec<(String, String)>> {
    let (result,): (Vec<(String, String)>,) = dbus_system_bus("/org/eruption/profile")
        .await?
        .method_call("org.eruption.Profile", "EnumProfiles", ())
        .await?;

    Ok(result)
}<|MERGE_RESOLUTION|>--- conflicted
+++ resolved
@@ -55,11 +55,7 @@
 async fn edit_command(profile_name: String) -> Result<()> {
     match util::match_profile_by_name(&profile_name) {
         Ok(profile) => util::edit_file(profile.profile_file)?,
-<<<<<<< HEAD
-        Err(err) => eprintln!("{}", err),
-=======
         Err(err) => eprintln!("{err}"),
->>>>>>> 177f25fc
     }
 
     Ok(())
