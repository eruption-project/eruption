#  SPDX-License-Identifier: GPL-3.0-or-later
#
#  This file is part of Eruption.
#
#  Eruption is free software: you can redistribute it and/or modify
#  it under the terms of the GNU General Public License as published by
#  the Free Software Foundation, either version 3 of the License, or
#  (at your option) any later version.
#
#  Eruption is distributed in the hope that it will be useful,
#  but WITHOUT ANY WARRANTY; without even the implied warranty of
#  MERCHANTABILITY or FITNESS FOR A PARTICULAR PURPOSE.  See the
#  GNU General Public License for more details.
#
#  You should have received a copy of the GNU General Public License
#  along with Eruption.  If not, see <http://www.gnu.org/licenses/>.
#
#  Copyright (c) 2019-2023, The Eruption Development Team

[package]
name = "eruptionctl"
version = "0.1.2"
authors = ["X3n0m0rph59 <x3n0m0rph59@gmail.com>", "The Eruption Development Team"]
edition = "2021"
rust-version = "1.65"
description = "A CLI control utility for the Eruption Linux user-mode driver"
repository = "https://github.com/X3n0m0rph59/eruption.git"
homepage = "https://eruption-project.org"
keywords = ["eruption", "linux", "led", "driver"]
categories = ["hardware-support"]
license = "GPL-3.0-or-later"
readme = "README.md"
resolver = "2"

[features]
default = []
debug-async = []

[dependencies]
lazy_static = "1.4.0"
flume = "0.10.14"
clap =  { version = "4.0.29", features = ["derive"] }
clap_complete = "4.0.6"
ctrlc = { version = "3.2.4", features = ["termination"] }
cfg-if = "1.0.0"
colored = "2.0.0"
csscolorparser = { version = "0.6.2", features = ["serde"] }
console = "0.15.2"
<<<<<<< HEAD
log = "0.4.17"
libc = "0.2.137"
nix = "0.25.0"
parking_lot = { version = "0.12.1", features = ["send_guard", "hardware-lock-elision"] }
serde = { version = "1.0.147", features = ["derive"] }
serde_json = "1.0.87"
indexmap = { version = "1.9.1", features = ["serde"] }
tokio = { version = "1.21.2", features = ["full"] }
# tracing = "0.1.26"
# tracing-futures = "0.2.5"
# tracing-subscriber = "0.2.20"
config = "0.13.2"
uuid = { version = "1.2.1", features = ["serde", "v4"] }
=======
libc = "0.2.138"
nix = "0.26.1"
parking_lot = { version = "0.12.1", features = ["deadlock_detection"] }
serde = { version = "1.0.149", features = ["derive"] }
serde_json = "1.0.89"
indexmap = { version = "1.9.2", features = ["serde"] }
tokio = { version = "1.23.0", features = ["full", "tracing", "test-util"] }
tracing = "0.1.37"
tracing-journald = "0.3.0"
tracing-futures = "0.2.5"
tracing-log = { version = "0.1.3", features = ["env_logger"] }
tracing-subscriber = { version = "0.3.16", features = ["parking_lot", "registry", "env-filter"] }
console-subscriber = { version = "0.1.8", features = ["parking_lot"] }
config = "0.13.3"
uuid = { version = "1.2.2", features = ["serde", "v4"] }
>>>>>>> 177f25fc
toml = "0.5.9"
thiserror = "1.0.37"
eyre = "0.6.8"
color-eyre = "0.6.2"
comfy-table = "6.1.3"
paste = "1.0.9"
dbus = "0.9.6"
dbus-tokio = "0.7.5"
i18n-embed = { version = "0.13.4", features = ["fluent-system", "desktop-requester"] }
i18n-embed-fl = "0.6.4"
rust-embed = { version = "6.4.2", features = ["compression"] }
unic-langid = "0.9.1"
icecream = "0.1.0"
same-file = "1"

[dev-dependencies]
pretty_assertions = "1.3.0"
tokio = { version = "1.23.0", features = ["full", "tracing", "test-util"] }<|MERGE_RESOLUTION|>--- conflicted
+++ resolved
@@ -46,24 +46,9 @@
 colored = "2.0.0"
 csscolorparser = { version = "0.6.2", features = ["serde"] }
 console = "0.15.2"
-<<<<<<< HEAD
-log = "0.4.17"
-libc = "0.2.137"
-nix = "0.25.0"
-parking_lot = { version = "0.12.1", features = ["send_guard", "hardware-lock-elision"] }
-serde = { version = "1.0.147", features = ["derive"] }
-serde_json = "1.0.87"
-indexmap = { version = "1.9.1", features = ["serde"] }
-tokio = { version = "1.21.2", features = ["full"] }
-# tracing = "0.1.26"
-# tracing-futures = "0.2.5"
-# tracing-subscriber = "0.2.20"
-config = "0.13.2"
-uuid = { version = "1.2.1", features = ["serde", "v4"] }
-=======
 libc = "0.2.138"
 nix = "0.26.1"
-parking_lot = { version = "0.12.1", features = ["deadlock_detection"] }
+parking_lot = { version = "0.12.1", features = ["send_guard", "hardware-lock-elision"] }
 serde = { version = "1.0.149", features = ["derive"] }
 serde_json = "1.0.89"
 indexmap = { version = "1.9.2", features = ["serde"] }
@@ -76,7 +61,6 @@
 console-subscriber = { version = "0.1.8", features = ["parking_lot"] }
 config = "0.13.3"
 uuid = { version = "1.2.2", features = ["serde", "v4"] }
->>>>>>> 177f25fc
 toml = "0.5.9"
 thiserror = "1.0.37"
 eyre = "0.6.8"
