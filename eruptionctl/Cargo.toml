[package]
name = "eruptionctl"
version = "0.0.2"
authors = ["X3n0m0rph59 <x3n0m0rph59@gmail.com>"]
edition = "2018"
description = "A CLI control utility for the Eruption Linux user-mode driver"
repository = "https://github.com/X3n0m0rph59/eruption.git"
homepage = "https://github.com/X3n0m0rph59/eruption"
license = "GPLv3+"
readme = "README.md"

[dependencies]
# async-std = { version = "1.6.2", features = ["attributes", "tokio02"] }
# async-macros = "2.0.0"
clap = "3.0.0-beta.2"
<<<<<<< HEAD
clap_derive = "3.0.0-beta.1"
colored = "2.0"
=======
clap_derive = "3.0.0-beta.2"
colored = "2.0.0"
>>>>>>> 512b762e
log = "0.4.11"
libc = "0.2.81"
nix = "0.19.1"
parking_lot = { version = "0.11.1", features = ["deadlock_detection"] }
serde = { version = "1.0.118", features = ["derive"] }
serde_json = { version = "1.0.60" }
tokio = { version = "0.2", features = ["full"] }
tracing = "0.1.22"
tracing-futures = "0.2.4"
tracing-subscriber = "0.2.15"
uuid = { version = "0.8.1", features = ["serde", "v4"] }
toml = "0.5.7"
thiserror = "1.0.22"
eyre = "0.6.3"
color-eyre = "0.5.10"
paste = "1.0.3"
dbus = "0.9.0"
dbus-tokio = "0.6.0"

[dev-dependencies]
tokio = { version = "0.2", features = ["test-util"] }<|MERGE_RESOLUTION|>--- conflicted
+++ resolved
@@ -13,13 +13,8 @@
 # async-std = { version = "1.6.2", features = ["attributes", "tokio02"] }
 # async-macros = "2.0.0"
 clap = "3.0.0-beta.2"
-<<<<<<< HEAD
-clap_derive = "3.0.0-beta.1"
-colored = "2.0"
-=======
 clap_derive = "3.0.0-beta.2"
 colored = "2.0.0"
->>>>>>> 512b762e
 log = "0.4.11"
 libc = "0.2.81"
 nix = "0.19.1"
