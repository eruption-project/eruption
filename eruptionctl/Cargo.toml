#    This file is part of Eruption.
#
#    Eruption is free software: you can redistribute it and/or modify
#    it under the terms of the GNU General Public License as published by
#    the Free Software Foundation, either version 3 of the License, or
#    (at your option) any later version.
#
#    Eruption is distributed in the hope that it will be useful,
#    but WITHOUT ANY WARRANTY; without even the implied warranty of
#    MERCHANTABILITY or FITNESS FOR A PARTICULAR PURPOSE.  See the
#    GNU General Public License for more details.
#
#    You should have received a copy of the GNU General Public License
#    along with Eruption.  If not, see <http://www.gnu.org/licenses/>.
#
#    Copyright (c) 2019-2022, The Eruption Development Team


[package]
name = "eruptionctl"
<<<<<<< HEAD
version = "0.0.22"
=======
version = "0.0.23"
>>>>>>> 527c76d5
authors = ["X3n0m0rph59 <x3n0m0rph59@gmail.com>"]
edition = "2021"
description = "A CLI control utility for the Eruption Linux user-mode driver"
repository = "https://github.com/X3n0m0rph59/eruption.git"
homepage = "https://eruption-project.org"
license = "GPLv3+"
readme = "README.md"
resolver = "2"

[dependencies]
lazy_static = "1.4.0"
flume = "0.10.14"
<<<<<<< HEAD
clap =  { version = "4.0.4", features = ["derive"] }
=======
clap =  { version = "4.0.6", features = ["derive"] }
>>>>>>> 527c76d5
clap_complete = "4.0.2"
ctrlc = { version = "3.2.3", features = ["termination"] }
cfg-if = "1.0.0"
colored = "2.0.0"
csscolorparser = "0.6.2"
console = "0.15.2"
log = "0.4.17"
libc = "0.2.134"
parking_lot = { version = "0.12.1", features = ["deadlock_detection"] }
serde = { version = "1.0.145", features = ["derive"] }
serde_json = "1.0.85"
tokio = { version = "1.21.2", features = ["full"] }
#tracing = "0.1.26"
#tracing-futures = "0.2.5"
#tracing-subscriber = "0.2.20"
config = "0.13.2"
uuid = { version = "1.1.2", features = ["serde", "v4"] }
toml = "0.5.9"
thiserror = "1.0.37"
eyre = "0.6.8"
color-eyre = "0.6.2"
comfy-table = "6.1.0"
paste = "1.0.9"
dbus = "0.9.6"
dbus-tokio = "0.7.5"
i18n-embed = { version = "0.13.4", features = ["fluent-system", "desktop-requester"] }
i18n-embed-fl = "0.6.4"
rust-embed = "6.4.1"
unic-langid = "0.9.0"
icecream = "0.1.0"

[dev-dependencies]
pretty_assertions = "1.3.0"
tokio = { version = "1.21.2", features = ["test-util"] }<|MERGE_RESOLUTION|>--- conflicted
+++ resolved
@@ -18,11 +18,7 @@
 
 [package]
 name = "eruptionctl"
-<<<<<<< HEAD
-version = "0.0.22"
-=======
 version = "0.0.23"
->>>>>>> 527c76d5
 authors = ["X3n0m0rph59 <x3n0m0rph59@gmail.com>"]
 edition = "2021"
 description = "A CLI control utility for the Eruption Linux user-mode driver"
@@ -35,11 +31,7 @@
 [dependencies]
 lazy_static = "1.4.0"
 flume = "0.10.14"
-<<<<<<< HEAD
-clap =  { version = "4.0.4", features = ["derive"] }
-=======
 clap =  { version = "4.0.6", features = ["derive"] }
->>>>>>> 527c76d5
 clap_complete = "4.0.2"
 ctrlc = { version = "3.2.3", features = ["termination"] }
 cfg-if = "1.0.0"
