#    This file is part of Eruption.
#
#    Eruption is free software: you can redistribute it and/or modify
#    it under the terms of the GNU General Public License as published by
#    the Free Software Foundation, either version 3 of the License, or
#    (at your option) any later version.
#
#    Eruption is distributed in the hope that it will be useful,
#    but WITHOUT ANY WARRANTY; without even the implied warranty of
#    MERCHANTABILITY or FITNESS FOR A PARTICULAR PURPOSE.  See the
#    GNU General Public License for more details.
#
#    You should have received a copy of the GNU General Public License
#    along with Eruption.  If not, see <http://www.gnu.org/licenses/>.
#
#    Copyright (c) 2019-2022, The Eruption Development Team


[package]
name = "eruptionctl"
version = "0.1.0"
authors = ["X3n0m0rph59 <x3n0m0rph59@gmail.com>", "The Eruption Development Team"]
edition = "2021"
description = "A CLI control utility for the Eruption Linux user-mode driver"
repository = "https://github.com/X3n0m0rph59/eruption.git"
homepage = "https://eruption-project.org"
keywords = ["eruption", "linux", "led", "driver"]
categories = ["hardware-support"]
license = "GPL-3.0"
readme = "README.md"
resolver = "2"

[dependencies]
lazy_static = "1.4.0"
flume = "0.10.14"
<<<<<<< HEAD
clap =  { version = "4.0.14", features = ["derive"] }
=======
clap =  { version = "4.0.15", features = ["derive"] }
>>>>>>> 6712ccb7
clap_complete = "4.0.2"
ctrlc = { version = "3.2.3", features = ["termination"] }
cfg-if = "1.0.0"
colored = "2.0.0"
csscolorparser = { version = "0.6.2", features = ["serde"] }
console = "0.15.2"
log = "0.4.17"
libc = "0.2.135"
<<<<<<< HEAD
parking_lot = { version = "0.12.1", features = ["send_guard", "hardware-lock-elision"] }
=======
nix = "0.25.0"
parking_lot = { version = "0.12.1", features = ["deadlock_detection"] }
>>>>>>> 6712ccb7
serde = { version = "1.0.145", features = ["derive"] }
serde_json = "1.0.86"
indexmap = { version = "1.9.1", features = ["serde"] }
tokio = { version = "1.21.2", features = ["full"] }
# tracing = "0.1.26"
# tracing-futures = "0.2.5"
# tracing-subscriber = "0.2.20"
config = "0.13.2"
uuid = { version = "1.2.1", features = ["serde", "v4"] }
toml = "0.5.9"
thiserror = "1.0.37"
eyre = "0.6.8"
color-eyre = "0.6.2"
comfy-table = "6.1.0"
paste = "1.0.9"
dbus = "0.9.6"
dbus-tokio = "0.7.5"
i18n-embed = { version = "0.13.4", features = ["fluent-system", "desktop-requester"] }
i18n-embed-fl = "0.6.4"
rust-embed = "6.4.1"
unic-langid = "0.9.0"
icecream = "0.1.0"
same-file = "1"

[dev-dependencies]
pretty_assertions = "1.3.0"
tokio = { version = "1.21.2", features = ["test-util"] }<|MERGE_RESOLUTION|>--- conflicted
+++ resolved
@@ -33,11 +33,7 @@
 [dependencies]
 lazy_static = "1.4.0"
 flume = "0.10.14"
-<<<<<<< HEAD
-clap =  { version = "4.0.14", features = ["derive"] }
-=======
 clap =  { version = "4.0.15", features = ["derive"] }
->>>>>>> 6712ccb7
 clap_complete = "4.0.2"
 ctrlc = { version = "3.2.3", features = ["termination"] }
 cfg-if = "1.0.0"
@@ -46,12 +42,8 @@
 console = "0.15.2"
 log = "0.4.17"
 libc = "0.2.135"
-<<<<<<< HEAD
-parking_lot = { version = "0.12.1", features = ["send_guard", "hardware-lock-elision"] }
-=======
 nix = "0.25.0"
 parking_lot = { version = "0.12.1", features = ["deadlock_detection"] }
->>>>>>> 6712ccb7
 serde = { version = "1.0.145", features = ["derive"] }
 serde_json = "1.0.86"
 indexmap = { version = "1.9.1", features = ["serde"] }
