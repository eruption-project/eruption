#    This file is part of Eruption.
#
#    Eruption is free software: you can redistribute it and/or modify
#    it under the terms of the GNU General Public License as published by
#    the Free Software Foundation, either version 3 of the License, or
#    (at your option) any later version.
#
#    Eruption is distributed in the hope that it will be useful,
#    but WITHOUT ANY WARRANTY; without even the implied warranty of
#    MERCHANTABILITY or FITNESS FOR A PARTICULAR PURPOSE.  See the
#    GNU General Public License for more details.
#
#    You should have received a copy of the GNU General Public License
#    along with Eruption.  If not, see <http://www.gnu.org/licenses/>.
#
#    Copyright (c) 2019-2022, The Eruption Development Team


[package]
name = "eruptionctl"
version = "0.0.25"
authors = ["X3n0m0rph59 <x3n0m0rph59@gmail.com>", "The Eruption Development Team"]
edition = "2021"
description = "A CLI control utility for the Eruption Linux user-mode driver"
repository = "https://github.com/X3n0m0rph59/eruption.git"
homepage = "https://eruption-project.org"
keywords = ["eruption", "linux", "led", "driver"]
categories = ["hardware-support"]
license = "GPL-3.0"
readme = "README.md"
resolver = "2"

[dependencies]
lazy_static = "1.4.0"
flume = "0.10.14"
<<<<<<< HEAD
clap =  { version = "4.0.12", features = ["derive"] }
=======
clap =  { version = "4.0.13", features = ["derive"] }
>>>>>>> cbb50be0
clap_complete = "4.0.2"
ctrlc = { version = "3.2.3", features = ["termination"] }
cfg-if = "1.0.0"
colored = "2.0.0"
csscolorparser = { version = "0.6.2", features = ["serde"] }
console = "0.15.2"
log = "0.4.17"
libc = "0.2.135"
<<<<<<< HEAD
parking_lot = { version = "0.12.1", features = ["send_guard", "hardware-lock-elision"] }
=======
parking_lot = { version = "0.12.1", features = ["deadlock_detection"] }
>>>>>>> cbb50be0
serde = { version = "1.0.145", features = ["derive"] }
serde_json = "1.0.86"
indexmap = { version = "1.9.1", features = ["serde"] }
tokio = { version = "1.21.2", features = ["full"] }
# tracing = "0.1.26"
# tracing-futures = "0.2.5"
# tracing-subscriber = "0.2.20"
config = "0.13.2"
uuid = { version = "1.2.1", features = ["serde", "v4"] }
toml = "0.5.9"
thiserror = "1.0.37"
eyre = "0.6.8"
color-eyre = "0.6.2"
comfy-table = "6.1.0"
paste = "1.0.9"
dbus = "0.9.6"
dbus-tokio = "0.7.5"
i18n-embed = { version = "0.13.4", features = ["fluent-system", "desktop-requester"] }
i18n-embed-fl = "0.6.4"
rust-embed = "6.4.1"
unic-langid = "0.9.0"
icecream = "0.1.0"
same-file = "1"

[dev-dependencies]
pretty_assertions = "1.3.0"
tokio = { version = "1.21.2", features = ["test-util"] }<|MERGE_RESOLUTION|>--- conflicted
+++ resolved
@@ -33,11 +33,7 @@
 [dependencies]
 lazy_static = "1.4.0"
 flume = "0.10.14"
-<<<<<<< HEAD
-clap =  { version = "4.0.12", features = ["derive"] }
-=======
-clap =  { version = "4.0.13", features = ["derive"] }
->>>>>>> cbb50be0
+clap =  { version = "4.0.14", features = ["derive"] }
 clap_complete = "4.0.2"
 ctrlc = { version = "3.2.3", features = ["termination"] }
 cfg-if = "1.0.0"
@@ -46,11 +42,7 @@
 console = "0.15.2"
 log = "0.4.17"
 libc = "0.2.135"
-<<<<<<< HEAD
 parking_lot = { version = "0.12.1", features = ["send_guard", "hardware-lock-elision"] }
-=======
-parking_lot = { version = "0.12.1", features = ["deadlock_detection"] }
->>>>>>> cbb50be0
 serde = { version = "1.0.145", features = ["derive"] }
 serde_json = "1.0.86"
 indexmap = { version = "1.9.1", features = ["serde"] }
