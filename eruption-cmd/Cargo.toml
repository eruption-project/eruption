--- conflicted
+++ resolved
@@ -37,11 +37,7 @@
 
 [dependencies]
 cfg-if = "1.0.0"
-<<<<<<< HEAD
-clap =  { version = "4.4.4", features = ["derive"] }
-=======
 clap = { version = "4.4.4", features = ["derive"] }
->>>>>>> 37ead33d
 clap_complete = "4.4.1"
 ctrlc = { version = "3.4.1", features = ["termination"] }
 colored = "2.0.4"
@@ -54,11 +50,7 @@
 # tracing = "0.1.26"
 # tracing-futures = "0.2.5"
 # tracing-subscriber = "0.2.20"
-<<<<<<< HEAD
-flume = "0.10.14"
-=======
 flume = "0.11"
->>>>>>> 37ead33d
 thiserror = "1.0.48"
 eyre = "0.6.8"
 color-eyre = "0.6.2"
