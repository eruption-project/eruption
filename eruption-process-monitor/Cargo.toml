#    SPDX-License-Identifier: GPL-3.0-or-later
#
#    This file is part of Eruption.
#
#    Eruption is free software: you can redistribute it and/or modify
#    it under the terms of the GNU General Public License as published by
#    the Free Software Foundation, either version 3 of the License, or
#    (at your option) any later version.
#
#    Eruption is distributed in the hope that it will be useful,
#    but WITHOUT ANY WARRANTY; without even the implied warranty of
#    MERCHANTABILITY or FITNESS FOR A PARTICULAR PURPOSE.  See the
#    GNU General Public License for more details.
#
#    You should have received a copy of the GNU General Public License
#    along with Eruption.  If not, see <http://www.gnu.org/licenses/>.
#
#    Copyright (c) 2019-2022, The Eruption Development Team


[package]
name = "eruption-process-monitor"
<<<<<<< HEAD
version = "0.1.2"
=======
version = "0.1.3"
>>>>>>> 37ead33d
authors = [
    "X3n0m0rph59 <x3n0m0rph59@gmail.com>",
    "The Eruption Development Team",
]
edition = "2021"
description = "A daemon to monitor and introspect system processes and events"
repository = "https://github.com/X3n0m0rph59/eruption.git"
homepage = "https://eruption-project.org"
keywords = ["eruption", "linux", "led", "driver"]
categories = ["hardware-support"]
license = "GPL-3.0-or-later"
readme = "README.md"
resolver = "2"

[features]
default = ["sensors-stable"]
sensors-stable = ["sensor-procmon", "sensor-x11", "sensor-wayland"]
sensors-most = [
    "sensor-procmon",
    "sensor-x11",
    "sensor-wayland",
    "sensor-gnome-shellext",
]
sensors-all = [
    "sensor-procmon",
    "sensor-x11",
    "sensor-wayland",
    "sensor-gnome-shellext",
    "sensor-mutter",
]
sensor-procmon = ["procmon-sys"]
sensor-x11 = ["x11rb"]
sensor-wayland = [
    "wayland-client",
    "wayland-protocols",
    "wayland-protocols-wlr",
]
sensor-mutter = []
sensor-gnome-shellext = []

[dependencies]
cfg-if = "1.0.0"
async-trait = "0.1.73"
byteorder = "1.4.3"
clap = { version = "4.4.4", features = ["derive"] }
clap_complete = "4.4.1"
ctrlc = { version = "3.4.1", features = ["termination"] }
config = "0.13.3"
dbus = "0.9.7"
# dbus-tokio = "0.7.5"
dbus-tree = "0.9.2"
dyn-clone = "1.0.14"
dyn-clonable = "0.9.0"
<<<<<<< HEAD
indexmap = "1.9.3"
=======
indexmap = "2.0.0"
>>>>>>> 37ead33d
log = "0.4.20"
syslog = "6.1.0"
libc = "0.2.148"
nix = "0.26.4"
pretty_env_logger = "0.4.0"
parking_lot = { version = "0.12.1", features = ["deadlock_detection"] }
regex = "1.9.5"
serde = { version = "1.0.188", features = ["derive"] }
serde_json = "1.0.107"
tokio = { version = "1.32.0", features = ["full"] }
# tracing = "0.1.26"
# tracing-futures = "0.2.5"
# tracing-subscriber = "0.2.20"
<<<<<<< HEAD
flume = "0.10.14"
=======
flume = "0.11"
>>>>>>> 37ead33d
toml = "0.8.0"
thiserror = "1.0.48"
eyre = "0.6.8"
color-eyre = "0.6.2"
hotwatch = "0.4.6"
lazy_static = "1.4.0"
walkdir = "2.4.0"
procmon-sys = { version = "0.0.3", path = "src/procmon-sys", optional = true }
<<<<<<< HEAD
x11rb = { version = "0.11.1", optional = true, features = [
    "allow-unsafe-code",
] }
wayland-client = { version = "0.30.2", features = ["log"], optional = true }
wayland-protocols = { version = "0.30.1", features = [
    "unstable",
], optional = true }
wayland-protocols-wlr = { version = "0.1.0", features = [
=======
x11rb = { version = "0.12.0", optional = true, features = [
    "allow-unsafe-code",
] }
wayland-client = { version = "0.31.1", features = ["log"], optional = true }
wayland-protocols = { version = "0.31.0", features = [
    "unstable",
], optional = true }
wayland-protocols-wlr = { version = "0.2.0", features = [
>>>>>>> 37ead33d
    "client",
], optional = true }
i18n-embed = { version = "0.13.9", features = [
    "fluent-system",
    "desktop-requester",
] }
i18n-embed-fl = "0.6.7"
rust-embed = { version = "6.8.1", features = ["compression"] }
unic-langid = "0.9.1"
icecream = "0.1.0"

[dev-dependencies]
pretty_assertions = "1.4.0"
tokio = { version = "1.32.0", features = ["test-util"] }<|MERGE_RESOLUTION|>--- conflicted
+++ resolved
@@ -20,11 +20,7 @@
 
 [package]
 name = "eruption-process-monitor"
-<<<<<<< HEAD
-version = "0.1.2"
-=======
 version = "0.1.3"
->>>>>>> 37ead33d
 authors = [
     "X3n0m0rph59 <x3n0m0rph59@gmail.com>",
     "The Eruption Development Team",
@@ -78,11 +74,7 @@
 dbus-tree = "0.9.2"
 dyn-clone = "1.0.14"
 dyn-clonable = "0.9.0"
-<<<<<<< HEAD
-indexmap = "1.9.3"
-=======
 indexmap = "2.0.0"
->>>>>>> 37ead33d
 log = "0.4.20"
 syslog = "6.1.0"
 libc = "0.2.148"
@@ -96,11 +88,7 @@
 # tracing = "0.1.26"
 # tracing-futures = "0.2.5"
 # tracing-subscriber = "0.2.20"
-<<<<<<< HEAD
-flume = "0.10.14"
-=======
 flume = "0.11"
->>>>>>> 37ead33d
 toml = "0.8.0"
 thiserror = "1.0.48"
 eyre = "0.6.8"
@@ -109,16 +97,6 @@
 lazy_static = "1.4.0"
 walkdir = "2.4.0"
 procmon-sys = { version = "0.0.3", path = "src/procmon-sys", optional = true }
-<<<<<<< HEAD
-x11rb = { version = "0.11.1", optional = true, features = [
-    "allow-unsafe-code",
-] }
-wayland-client = { version = "0.30.2", features = ["log"], optional = true }
-wayland-protocols = { version = "0.30.1", features = [
-    "unstable",
-], optional = true }
-wayland-protocols-wlr = { version = "0.1.0", features = [
-=======
 x11rb = { version = "0.12.0", optional = true, features = [
     "allow-unsafe-code",
 ] }
@@ -127,7 +105,6 @@
     "unstable",
 ], optional = true }
 wayland-protocols-wlr = { version = "0.2.0", features = [
->>>>>>> 37ead33d
     "client",
 ], optional = true }
 i18n-embed = { version = "0.13.9", features = [
