--- conflicted
+++ resolved
@@ -48,11 +48,7 @@
 dbus = "0.9.6"
 dbus-tokio = "0.7.5"
 dbus-tree = "0.9.2"
-<<<<<<< HEAD
-dyn-clone = "1.0.7"
-=======
 dyn-clone = "1.0.9"
->>>>>>> 8e3996e3
 dyn-clonable = "0.9.0"
 indexmap = "1.9.1"
 log = "0.4.17"
