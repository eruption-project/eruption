--- conflicted
+++ resolved
@@ -57,21 +57,11 @@
 dbus-tree = "0.9.2"
 dyn-clone = "1.0.9"
 dyn-clonable = "0.9.0"
-<<<<<<< HEAD
-indexmap = "1.9.1"
-log = "0.4.17"
-syslog = "6.0.1"
-libc = "0.2.137"
-nix = "0.25.0"
-pretty_env_logger = "0.4.0"
-parking_lot = { version = "0.12.1", features = ["send_guard", "hardware-lock-elision"] }
-=======
 indexmap = "1.9.2"
 libc = "0.2.138"
 nix = "0.26.1"
 atty = "0.2.14"
-parking_lot = { version = "0.12.1", features = ["deadlock_detection"] }
->>>>>>> 177f25fc
+parking_lot = { version = "0.12.1", features = ["send_guard", "hardware-lock-elision"] }
 regex = "1.7.0"
 serde = { version = "1.0.149", features = ["derive"] }
 serde_json = "1.0.89"
