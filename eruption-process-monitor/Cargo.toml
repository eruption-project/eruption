#    This file is part of Eruption.
#
#    Eruption is free software: you can redistribute it and/or modify
#    it under the terms of the GNU General Public License as published by
#    the Free Software Foundation, either version 3 of the License, or
#    (at your option) any later version.
#
#    Eruption is distributed in the hope that it will be useful,
#    but WITHOUT ANY WARRANTY; without even the implied warranty of
#    MERCHANTABILITY or FITNESS FOR A PARTICULAR PURPOSE.  See the
#    GNU General Public License for more details.
#
#    You should have received a copy of the GNU General Public License
#    along with Eruption.  If not, see <http://www.gnu.org/licenses/>.
#
#    Copyright (c) 2019-2022, The Eruption Development Team


[package]
name = "eruption-process-monitor"
version = "0.0.18"
authors = ["X3n0m0rph59 <x3n0m0rph59@gmail.com>", "The Eruption Development Team"]
edition = "2021"
description = "A daemon to monitor and introspect system processes and events"
repository = "https://github.com/X3n0m0rph59/eruption.git"
homepage = "https://eruption-project.org"
keywords = ["eruption", "linux", "led", "driver"]
categories = ["hardware-support"]
license = "GPL-3.0"
readme = "README.md"
resolver = "2"

[features]
default = ["sensors-most"]
sensors-most = ["sensor-procmon", "sensor-x11", "sensor-mutter"]
sensors-all = ["sensor-procmon", "sensor-x11", "sensor-wayland", "sensor-mutter"]
sensor-procmon = ["procmon-sys"]
sensor-x11 = ["x11rb"]
sensor-wayland = []
sensor-mutter = []

[dependencies]
cfg-if = "1.0.0"
async-trait = "0.1.57"
byteorder = "1.4.3"
<<<<<<< HEAD
clap =  { version = "4.0.14", features = ["derive"] }
=======
clap =  { version = "4.0.15", features = ["derive"] }
>>>>>>> 6712ccb7
clap_complete = "4.0.2"
ctrlc = { version = "3.2.3", features = ["termination"] }
config = "0.13.2"
dbus = "0.9.6"
# dbus-tokio = "0.7.5"
dbus-tree = "0.9.2"
dyn-clone = "1.0.9"
dyn-clonable = "0.9.0"
indexmap = "1.9.1"
log = "0.4.17"
syslog = "6.0.1"
libc = "0.2.135"
nix = "0.25.0"
pretty_env_logger = "0.4.0"
parking_lot = { version = "0.12.1", features = ["send_guard", "hardware-lock-elision"] }
regex = "1.6.0"
serde = { version = "1.0.145", features = ["derive"] }
serde_json = "1.0.86"
tokio = { version = "1.21.2", features = ["full"] }
# tracing = "0.1.26"
# tracing-futures = "0.2.5"
# tracing-subscriber = "0.2.20"
flume = "0.10.14"
toml = "0.5.9"
thiserror = "1.0.37"
eyre = "0.6.8"
color-eyre = "0.6.2"
hotwatch = "0.4.6"
lazy_static = "1.4.0"
walkdir = "2.3.2"
procmon-sys = { version = "0.0.3", path = "src/procmon-sys", optional = true }
x11rb = { version = "0.10.1", optional = true, features = ["allow-unsafe-code"] }
i18n-embed = { version = "0.13.4", features = ["fluent-system", "desktop-requester"] }
i18n-embed-fl = "0.6.4"
rust-embed = "6.4.1"
unic-langid = "0.9.0"
icecream = "0.1.0"

[dev-dependencies]
pretty_assertions = "1.3.0"
tokio = { version = "1.21.2", features = ["test-util"] }<|MERGE_RESOLUTION|>--- conflicted
+++ resolved
@@ -43,11 +43,7 @@
 cfg-if = "1.0.0"
 async-trait = "0.1.57"
 byteorder = "1.4.3"
-<<<<<<< HEAD
-clap =  { version = "4.0.14", features = ["derive"] }
-=======
 clap =  { version = "4.0.15", features = ["derive"] }
->>>>>>> 6712ccb7
 clap_complete = "4.0.2"
 ctrlc = { version = "3.2.3", features = ["termination"] }
 config = "0.13.2"
