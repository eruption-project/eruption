#    SPDX-License-Identifier: GPL-3.0-or-later
#
#    This file is part of Eruption.
#
#    Eruption is free software: you can redistribute it and/or modify
#    it under the terms of the GNU General Public License as published by
#    the Free Software Foundation, either version 3 of the License, or
#    (at your option) any later version.
#
#    Eruption is distributed in the hope that it will be useful,
#    but WITHOUT ANY WARRANTY; without even the implied warranty of
#    MERCHANTABILITY or FITNESS FOR A PARTICULAR PURPOSE.  See the
#    GNU General Public License for more details.
#
#    You should have received a copy of the GNU General Public License
#    along with Eruption.  If not, see <http://www.gnu.org/licenses/>.
#
#    Copyright (c) 2019-2022, The Eruption Development Team


[package]
name = "eruption-process-monitor"
version = "0.1.2"
authors = ["X3n0m0rph59 <x3n0m0rph59@gmail.com>", "The Eruption Development Team"]
edition = "2021"
description = "A daemon to monitor and introspect system processes and events"
repository = "https://github.com/X3n0m0rph59/eruption.git"
homepage = "https://eruption-project.org"
keywords = ["eruption", "linux", "led", "driver"]
categories = ["hardware-support"]
license = "GPL-3.0-or-later"
readme = "README.md"
resolver = "2"

[features]
default = ["sensors-stable"]
sensors-stable = ["sensor-procmon", "sensor-x11", "sensor-wayland"]
sensors-most = ["sensor-procmon", "sensor-x11", "sensor-wayland", "sensor-gnome-shellext"]
sensors-all = ["sensor-procmon", "sensor-x11", "sensor-wayland", "sensor-gnome-shellext", "sensor-mutter"]
sensor-procmon = ["procmon-sys"]
sensor-x11 = ["x11rb"]
sensor-wayland = ["wayland-client", "wayland-protocols", "wayland-protocols-wlr"]
sensor-mutter = []
sensor-gnome-shellext = []

[dependencies]
cfg-if = "1.0.0"
async-trait = "0.1.58"
byteorder = "1.4.3"
clap =  { version = "4.0.22", features = ["derive"] }
clap_complete = "4.0.5"
ctrlc = { version = "3.2.3", features = ["termination"] }
config = "0.13.2"
dbus = "0.9.6"
# dbus-tokio = "0.7.5"
dbus-tree = "0.9.2"
dyn-clone = "1.0.9"
dyn-clonable = "0.9.0"
indexmap = "1.9.1"
log = "0.4.17"
syslog = "6.0.1"
libc = "0.2.137"
nix = "0.25.0"
pretty_env_logger = "0.4.0"
<<<<<<< HEAD
parking_lot = { version = "0.12.1", features = ["send_guard", "hardware-lock-elision"] }
regex = "1.6.0"
=======
parking_lot = { version = "0.12.1", features = ["deadlock_detection"] }
regex = "1.7.0"
>>>>>>> 9fe17985
serde = { version = "1.0.147", features = ["derive"] }
serde_json = "1.0.87"
tokio = { version = "1.21.2", features = ["full"] }
# tracing = "0.1.26"
# tracing-futures = "0.2.5"
# tracing-subscriber = "0.2.20"
flume = "0.10.14"
toml = "0.5.9"
thiserror = "1.0.37"
eyre = "0.6.8"
color-eyre = "0.6.2"
hotwatch = "0.4.6"
lazy_static = "1.4.0"
walkdir = "2.3.2"
procmon-sys = { version = "0.0.3", path = "src/procmon-sys", optional = true }
x11rb = { version = "0.10.1", optional = true, features = ["allow-unsafe-code"] }
wayland-client = { version = "0.30.0-beta.13", features = ["log"], optional = true }
wayland-protocols = { version = "0.30.0-beta.13", features = ["unstable"], optional = true }
wayland-protocols-wlr = { version = "0.1.0-beta.13", features = ["client"], optional = true }
i18n-embed = { version = "0.13.4", features = ["fluent-system", "desktop-requester"] }
i18n-embed-fl = "0.6.4"
rust-embed = "6.4.2"
unic-langid = "0.9.1"
icecream = "0.1.0"

[dev-dependencies]
pretty_assertions = "1.3.0"
tokio = { version = "1.21.2", features = ["test-util"] }<|MERGE_RESOLUTION|>--- conflicted
+++ resolved
@@ -62,13 +62,8 @@
 libc = "0.2.137"
 nix = "0.25.0"
 pretty_env_logger = "0.4.0"
-<<<<<<< HEAD
 parking_lot = { version = "0.12.1", features = ["send_guard", "hardware-lock-elision"] }
-regex = "1.6.0"
-=======
-parking_lot = { version = "0.12.1", features = ["deadlock_detection"] }
 regex = "1.7.0"
->>>>>>> 9fe17985
 serde = { version = "1.0.147", features = ["derive"] }
 serde_json = "1.0.87"
 tokio = { version = "1.21.2", features = ["full"] }
